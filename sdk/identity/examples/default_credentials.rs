--- conflicted
+++ resolved
@@ -1,14 +1,10 @@
 #[tokio::main]
-<<<<<<< HEAD
-async fn main() -> Result<(), Box<dyn Error>> {
+async fn main() -> Result<(), Box<dyn std::error::Error>> {
     tracing_subscriber::fmt().init();
-=======
-async fn main() -> Result<(), Box<dyn std::error::Error>> {
     let subscription_id =
         std::env::var("AZURE_SUBSCRIPTION_ID").expect("AZURE_SUBSCRIPTION_ID required");
 
     let credential = azure_identity::create_default_credential()?;
->>>>>>> a3a681cb
 
     // Let's enumerate the Azure storage accounts in the subscription using the REST API directly.
     // This is just an example. It is easier to use the Azure SDK for Rust crates.
