--- conflicted
+++ resolved
@@ -6,14 +6,10 @@
     env_logger::init();
 
     let sub_id = std::env::var("AZURE_SUBSCRIPTION_ID")?;
-<<<<<<< HEAD
-    let creds = DefaultCredential::default();
-=======
     let creds = DefaultAzureCredentialBuilder::new()
         .exclude_cli_credential() // disable using CLI for credentials (just as an example)
         .build();
 
->>>>>>> 7ac58a21
     let res = creds
         .get_token("https://management.azure.com/")
         .await
