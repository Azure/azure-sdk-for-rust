# Release History

## 0.26.0 (Unreleased)

### Features Added

### Breaking Changes

<<<<<<< HEAD
- Converted all `time::Duration` types to `azure_core::time::Duration`
=======
- Replaced `azure_core::process::Executor` with `azure_identity::process::Executor`.
- Converted all `Duration` types to `azure_core::Duration`
- Renamed `azure_core::date` module to `azure_core::time`
>>>>>>> 415f4aef

### Bugs Fixed

### Other Changes

## 0.25.0 (2025-06-10)

### Bugs Fixed

- `AzureCliCredential` didn't invoke `az` within a shell on all platforms

### Other Changes

- `AzureCliCredential::get_token()` always invokes the Azure CLI

## 0.24.0 (2025-05-06)

### Features Added

- `AzureDeveloperCliCredential` authenticates the identity logged in to the [Azure Developer CLI](https://learn.microsoft.com/azure/developer/azure-developer-cli/overview).
- Added the `AzureDeveloperCliCredential` to the `DefaultAzureCredential`.

### Breaking Changes

- Moved `WorkloadIdentityCredential::new` arguments into `WorkloadIdentityCredentialOptions` except `token`, which has been removed (the credential now reads service account tokens only from a file).
- Removed `ClientAssertionCredential::from_env` and `ClientCertificateCredential::from_env`.
- Removed `WorkloadIdentityCredential::from_env`. `::new` now reads the same environment variables except for `AZURE_FEDERATED_TOKEN` (the Workload Identity webhook doesn't set that variable). `WorkloadIdentityCredentialOptions` overrides environment variable values.

## 0.23.0 (2025-04-09)

### Features Added

- Added `AzurePipelinesCredential`.
- `AzureCliCredentialOptions` (new) accepts a `azure_core::process::Executor` to run the Azure CLI asynchronously.
  The `tokio` feature is disabled by default so `std::process::Command` is used; otherwise, if enabled, `tokio::process::Command` is used.
  Callers can also implement the trait themselves to use a different asynchronous runtime.
- Restored `ClientSecretCredential`

### Breaking Changes

- Added `Option<AzureCliCredentialOptions>` to `AzureCliCredential::new`.
- `AzureCliCredential` authenticates only against the first scope passed as a resource to support both v1 and v2 CLI versions.
- `ClientAssertionCredential` constructors moved some parameters to an `Option<ClientAssertionCredentialOptions>` parameter.
- Removed `get_subscription()` and `get_tenant()` from `AzureCliCredential`.
- `WorkloadIdentityCredential` constructors moved some parameters to an `Option<ClientAssertionCredentialOptions>` parameter.
- Removed `clear_cache()` from all credential types
- Removed `old_azure_cli` feature. `AzureCliCredential` now requires a recent version of the Azure CLI (2.54.0 or later).
- Replaced `AppServiceManagedIdentityCredential`, `VirtualMachineManagedIdentityCredential`, and `ImdsId` with `ManagedIdentityCredential` and `UserAssignedId`

## 0.22.0 (2025-02-18)

### Features Added

- Initial supported release.

### Breaking Changes

- Removed service credentials from `DefaultAzureCredential` ([#2093](https://github.com/Azure/azure-sdk-for-rust/issues/2093))

## 0.20.0 (2024-02)

### Breaking Changes

- [#1532](https://github.com/Azure/azure-sdk-for-rust/pull/1532) add `azure_identity::create_credential()`, `SpecificAzureCredential`, `AppServiceManagedIdentityCredential`, `VirtualMachineManagedIdentityCredential`
  - BREAKING CHANGE: `DefaultAzureCredentialBuilder::build` now returns a `Result`. If fails when it is unable to create at least one source credential.
  - Most credentials may now fail earlier, when they are created, instead of only during `get_token`.
  - `DefaultAzureCredential::default()` has been removed, because creating the credential may fail. Please use `azure_identity::create_default_credential()?` or `azure_identity::create_credential()?` instead.

## 0.18.0 (2023-12)

### Breaking Changes

- Removed AutoRefreshingTokenCredential, instead all token credentials now implement caching

## 0.3.0 (2022-05)

### Breaking Changes

- [#756](https://github.com/Azure/azure-sdk-for-rust/pull/756) Export credentials from azure_identity
  - BREAKING CHANGE: the credential types have moved. For example:
  - use `azure_identity::DefaultAzureCredential` instead of `azure_identity::token_credentials::DefaultAzureCredential`

### Bugs Fixed

- [#751](https://github.com/Azure/azure-sdk-for-rust/pull/751) datetime from azure cli token is in the local timezone
- [#748](https://github.com/Azure/azure-sdk-for-rust/pull/748) adding option to specify client_id for MSI

## 0.2.0 (2022-05)

### Other Changes

- update to azure_core 0.2.1

## 0.1.1 (2022-01)

### Features Added

- Initial publish to [crates.io](https://crates.io/crates/azure_identity)<|MERGE_RESOLUTION|>--- conflicted
+++ resolved
@@ -6,13 +6,9 @@
 
 ### Breaking Changes
 
-<<<<<<< HEAD
 - Converted all `time::Duration` types to `azure_core::time::Duration`
-=======
 - Replaced `azure_core::process::Executor` with `azure_identity::process::Executor`.
-- Converted all `Duration` types to `azure_core::Duration`
 - Renamed `azure_core::date` module to `azure_core::time`
->>>>>>> 415f4aef
 
 ### Bugs Fixed
 
