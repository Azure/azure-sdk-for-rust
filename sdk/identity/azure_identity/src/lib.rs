// Copyright (c) Microsoft Corporation. All rights reserved.
// Licensed under the MIT License.

#![doc = include_str!("../README.md")]
#![cfg_attr(docsrs, feature(doc_auto_cfg))]

mod azure_developer_cli_credential;
mod azure_pipelines_credential;
mod client_secret_credential;
mod credentials;
mod env;
mod managed_identity_credential;
<<<<<<< HEAD
mod oauth2_http_client;
mod process;
mod refresh_token;
=======
>>>>>>> 6f31101f

use azure_core::{
    error::{ErrorKind, ResultExt},
    http::Response,
    Error, Result,
};
pub use azure_developer_cli_credential::*;
pub use azure_pipelines_credential::*;
pub use client_secret_credential::*;
pub use credentials::*;
pub use managed_identity_credential::*;
use serde::Deserialize;
use std::borrow::Cow;
use typespec_client_core::http::Model;

#[derive(Debug, Default, Deserialize, Model)]
#[serde(default)]
struct EntraIdErrorResponse {
    error_description: String,
}

#[derive(Debug, Default, Deserialize, Model)]
#[serde(default)]
struct EntraIdTokenResponse {
    token_type: String,
    expires_in: u64,
    ext_expires_in: u64,
    access_token: String,
}

async fn deserialize<T>(credential_name: &str, res: Response) -> Result<T>
where
    T: serde::de::DeserializeOwned,
{
    let t: T = res
        .into_json_body()
        .await
        .with_context(ErrorKind::Credential, || {
            format!(
                "{} authentication failed: invalid response",
                credential_name
            )
        })?;
    Ok(t)
}

fn validate_not_empty<C>(value: &str, message: C) -> Result<()>
where
    C: Into<Cow<'static, str>>,
{
    if value.is_empty() {
        return Err(Error::message(ErrorKind::Credential, message));
    }

    Ok(())
}

#[test]
fn test_validate_not_empty() {
    assert!(validate_not_empty("", "it's empty").is_err());
    assert!(validate_not_empty(" ", "it's not empty").is_ok());
    assert!(validate_not_empty("not empty", "it's not empty").is_ok());
}

#[cfg_attr(target_arch = "wasm32", allow(dead_code))]
fn validate_scope(scope: &str) -> Result<()> {
    if scope.is_empty()
        || !scope.chars().all(|c| {
            c.is_alphanumeric() || c == '.' || c == '-' || c == '_' || c == ':' || c == '/'
        })
    {
        return Err(Error::message(
            ErrorKind::Credential,
            format!("invalid scope {scope}"),
        ));
    }

    Ok(())
}

#[test]
fn test_validate_scope() {
    assert!(validate_scope("").is_err());
    assert!(validate_scope("invalid_scope@id").is_err());
    assert!(validate_scope("A-1b_2c:3d/4.z").is_ok());
    assert!(validate_scope("http://vault.azure.net").is_ok());
}

#[cfg_attr(target_arch = "wasm32", allow(dead_code))]
fn validate_subscription(subscription: &str) -> Result<()> {
    if subscription.is_empty()
        || !subscription
            .chars()
            .all(|c| c.is_alphanumeric() || c == '.' || c == '-' || c == '_' || c == ' ')
    {
        return Err(Error::message(
            ErrorKind::Credential,
            format!("invalid subscription {subscription}. If this is the name of a subscription, use its ID instead"),
        ));
    }

    Ok(())
}

#[test]
fn test_validate_subscription() {
    assert!(validate_subscription("").is_err());
    assert!(validate_subscription("invalid_subscription@id").is_err());
    assert!(validate_subscription("A-1b_2c 3.z").is_ok());
    assert!(validate_subscription("7b795fb9-09d3-42f4-a494-38864f99ba3c").is_ok());
}

fn validate_tenant_id(tenant_id: &str) -> Result<()> {
    if tenant_id.is_empty()
        || !tenant_id
            .chars()
            .all(|c| c.is_alphanumeric() || c == '.' || c == '-')
    {
        return Err(Error::message(
            ErrorKind::Credential,
            format!("invalid tenant ID {tenant_id}. You can locate your tenantID by following the instructions listed here: https://learn.microsoft.com/partner-center/find-ids-and-domain-names"),
        ));
    }

    Ok(())
}

#[test]
fn test_validate_tenant_id() {
    assert!(validate_tenant_id("").is_err());
    assert!(validate_tenant_id("invalid_tenant@id").is_err());
    assert!(validate_tenant_id("A-1.z").is_ok());
    assert!(validate_tenant_id("7b795fb9-09d3-42f4-a494-38864f99ba3c").is_ok());
}

#[cfg(test)]
mod tests {
    use async_trait::async_trait;
    use azure_core::{
        error::ErrorKind,
        http::{Request, Response},
        process::Executor,
        Error, Result,
    };
    use std::{
        ffi::OsStr,
        process::Output,
        sync::{Arc, Mutex},
    };

    pub const FAKE_CLIENT_ID: &str = "fake-client";
    pub const FAKE_TENANT_ID: &str = "fake-tenant";
    pub const FAKE_TOKEN: &str = "***";
    pub const LIVE_TEST_RESOURCE: &str = "https://management.azure.com";
    pub const LIVE_TEST_SCOPES: &[&str] = &["https://management.azure.com/.default"];

    pub type RunCallback = Arc<dyn Fn(&OsStr, &[&OsStr]) + Send + Sync>;

    #[derive(Default)]
    pub struct MockExecutor {
        error: Option<std::io::Error>,
        on_run: Option<RunCallback>,
        output: Mutex<Option<Output>>,
    }

    impl std::fmt::Debug for MockExecutor {
        fn fmt(&self, f: &mut std::fmt::Formatter<'_>) -> std::fmt::Result {
            f.debug_struct("MockExecutor").finish()
        }
    }

    impl MockExecutor {
        pub fn with_error(err: std::io::Error) -> Arc<Self> {
            Arc::new(Self {
                error: Some(err),
                ..Default::default()
            })
        }

        pub fn with_output(
            exit_code: i32,
            stdout: &str,
            stderr: &str,
            on_run: Option<RunCallback>,
        ) -> Arc<Self> {
            let output = Output {
                status: {
                    #[cfg(windows)]
                    {
                        std::os::windows::process::ExitStatusExt::from_raw(
                            exit_code.try_into().unwrap(),
                        )
                    }
                    #[cfg(unix)]
                    {
                        std::os::unix::process::ExitStatusExt::from_raw(exit_code)
                    }
                },
                stdout: stdout.as_bytes().to_vec(),
                stderr: stderr.as_bytes().to_vec(),
            };
            Arc::new(Self {
                on_run,
                output: Mutex::new(Some(output)),
                ..Default::default()
            })
        }
    }

    #[async_trait]
    impl Executor for MockExecutor {
        async fn run(&self, program: &OsStr, args: &[&OsStr]) -> std::io::Result<Output> {
            if let Some(on_run) = &self.on_run {
                on_run(program, args);
            }
            if let Some(err) = &self.error {
                return Err(std::io::Error::new(err.kind(), err.to_string()));
            }
            let mut output = self.output.lock().unwrap();
            Ok(output.take().expect("MockExecutor output already consumed"))
        }
    }

    pub type RequestCallback = Arc<dyn Fn(&Request) -> Result<()> + Send + Sync>;

    pub struct MockSts {
        responses: Mutex<Vec<Response>>,
        on_request: Option<RequestCallback>,
    }

    impl std::fmt::Debug for MockSts {
        fn fmt(&self, f: &mut std::fmt::Formatter<'_>) -> std::fmt::Result {
            f.debug_struct("MockSts").finish()
        }
    }

    impl MockSts {
        pub fn new(responses: Vec<Response>, on_request: Option<RequestCallback>) -> Self {
            Self {
                responses: Mutex::new(responses),
                on_request,
            }
        }
    }

    #[async_trait::async_trait]
    impl azure_core::http::HttpClient for MockSts {
        async fn execute_request(&self, request: &Request) -> Result<Response> {
            self.on_request.as_ref().map_or(Ok(()), |f| f(request))?;
            let mut responses = self.responses.lock().unwrap();
            if responses.is_empty() {
                Err(Error::message(ErrorKind::Other, "No more mock responses"))
            } else {
                Ok(responses.remove(0)) // Use remove(0) to return responses in the correct order
            }
        }
    }
}<|MERGE_RESOLUTION|>--- conflicted
+++ resolved
@@ -10,12 +10,7 @@
 mod credentials;
 mod env;
 mod managed_identity_credential;
-<<<<<<< HEAD
-mod oauth2_http_client;
 mod process;
-mod refresh_token;
-=======
->>>>>>> 6f31101f
 
 use azure_core::{
     error::{ErrorKind, ResultExt},
