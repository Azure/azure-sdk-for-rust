--- conflicted
+++ resolved
@@ -62,40 +62,6 @@
     }
 }
 
-<<<<<<< HEAD
-impl ClientCertificateCredentialOptions {
-    /// Create a new `TokenCredentialsOptions`. default() may also be used.
-    pub fn new(options: impl Into<TokenCredentialOptions>, send_certificate_chain: bool) -> Self {
-        Self {
-            options: options.into(),
-            send_certificate_chain,
-        }
-    }
-
-    /// Returns the options for the credential.
-    pub fn options(&self) -> &TokenCredentialOptions {
-        &self.options
-    }
-
-    /// Returns a mutable reference to the options for the credential.
-    pub fn options_mut(&mut self) -> &mut TokenCredentialOptions {
-        &mut self.options
-    }
-
-    /// Enable/disable sending the certificate chain.
-    pub fn set_send_certificate_chain(&mut self, send_certificate_chain: bool) {
-        self.send_certificate_chain = send_certificate_chain;
-    }
-
-    /// Whether certificate chain is sent as part of the request or not. Default is
-    /// set to true.
-    pub fn send_certificate_chain(&self) -> bool {
-        self.send_certificate_chain
-    }
-}
-
-=======
->>>>>>> 08a3a413
 /// Enables authentication to Azure Active Directory using a client certificate that
 /// was generated for an App Registration.
 ///
