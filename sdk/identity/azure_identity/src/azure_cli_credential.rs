// Copyright (c) Microsoft Corporation. All rights reserved.
// Licensed under the MIT License.

use crate::{
    env::Env,
    process::{new_executor, shell_exec, Executor, OutputProcessor},
    validate_scope, validate_subscription, validate_tenant_id, TokenCredentialOptions,
};
use azure_core::{
    credentials::{AccessToken, Secret, TokenCredential, TokenRequestOptions},
    error::{Error, ErrorKind, ResultExt},
    json::from_json,
<<<<<<< HEAD
    process::{new_executor, Executor},
    time::OffsetDateTime,
=======
>>>>>>> 2a9453b8
};
use serde::Deserialize;
use std::{ffi::OsString, sync::Arc};
use tracing::trace;

/// The response from `az account get-access-token --output json`.
#[derive(Debug, Clone, Deserialize)]
struct CliTokenResponse {
    #[serde(rename = "accessToken")]
    pub access_token: Secret,
    #[serde(rename = "expires_on")]
    /// The token's expiry time in seconds since the epoch, a unix timestamp.
    /// Available in Azure CLI 2.54.0 or newer.
    pub expires_on: Option<i64>,
    #[allow(unused)]
    #[serde(rename = "tokenType")]
    pub token_type: String,
}

impl CliTokenResponse {
    pub fn expires_on(&self) -> azure_core::Result<OffsetDateTime> {
        match self.expires_on {
            Some(timestamp) => Ok(OffsetDateTime::from_unix_timestamp(timestamp)
                .with_context(ErrorKind::DataConversion, || {
                    format!("unable to parse expires_on '{timestamp}'")
                })?),
            None => Err(Error::message(
                ErrorKind::DataConversion,
                "expires_on field not found. Please use Azure CLI 2.54.0 or newer.",
            )),
        }
    }
}

impl OutputProcessor for CliTokenResponse {
    fn credential_name() -> &'static str {
        "AzureCliCredential"
    }

    fn get_error_message(_stderr: &str) -> Option<&str> {
        // Azure CLI's errors are generally clear and more helpful than anything we'd write here
        None
    }

    fn deserialize_token(stdout: &str) -> azure_core::Result<AccessToken> {
        let response: Self = from_json(stdout)?;
        let expires_on = response.expires_on()?;
        Ok(AccessToken::new(response.access_token, expires_on))
    }

    fn tool_name() -> &'static str {
        "az"
    }
}

/// Authenticates the identity logged in to the [Azure CLI](https://learn.microsoft.com/cli/azure/what-is-azure-cli).
#[derive(Debug)]
pub struct AzureCliCredential {
    env: Env,
    executor: Arc<dyn Executor>,
    subscription: Option<String>,
    tenant_id: Option<String>,
}

/// Options for constructing an [`AzureCliCredential`].
#[derive(Clone, Debug, Default)]
pub struct AzureCliCredentialOptions {
    /// Specifies tenants to which the credential may authenticate, in addition to [`Self::tenant_id`].
    ///
    /// When `tenant_id` is `None` this option has no effect and the credential will authenticate to any requested tenant.
    /// Add the wildcard value "*" to allow the credential to authenticate to any tenant.
    pub additionally_allowed_tenants: Vec<String>,

    /// The name or ID of a subscription
    ///
    /// Set this to acquire tokens for an account other than the Azure CLI's current account.
    pub subscription: Option<String>,

    /// Identifies the tenant the credential should authenticate in.
    ///
    /// Defaults to the CLI's default tenant, which is typically the home tenant of the logged in user.
    pub tenant_id: Option<String>,

    /// An implementation of [`Executor`] to run commands asynchronously.
    ///
    /// If `None`, one is created using [`new_executor`]; alternatively,
    /// you can supply your own implementation using a different asynchronous runtime.
    pub executor: Option<Arc<dyn Executor>>,

    #[cfg(test)]
    env: Option<Env>,
}

impl AzureCliCredential {
    /// Create a new `AzureCliCredential`.
    pub fn new(options: Option<AzureCliCredentialOptions>) -> azure_core::Result<Arc<Self>> {
        let options = options.unwrap_or_default();
        if let Some(ref tenant_id) = options.tenant_id {
            validate_tenant_id(tenant_id)?;
        }
        if let Some(ref subscription) = options.subscription {
            validate_subscription(subscription)?;
        }
        #[cfg(test)]
        let env = options.env.unwrap_or_default();
        #[cfg(not(test))]
        let env = Env::default();

        Ok(Arc::new(Self {
            env,
            executor: options.executor.unwrap_or(new_executor()),
            subscription: options.subscription,
            tenant_id: options.tenant_id,
        }))
    }
}

#[cfg_attr(target_arch = "wasm32", async_trait::async_trait(?Send))]
#[cfg_attr(not(target_arch = "wasm32"), async_trait::async_trait)]
impl TokenCredential for AzureCliCredential {
    /// Requests a token from the Azure CLI. This credential doesn't cache tokens, so every call invokes the CLI.
    async fn get_token(
        &self,
        scopes: &[&str],
        _: Option<TokenRequestOptions>,
    ) -> azure_core::Result<AccessToken> {
        if scopes.is_empty() {
            return Err(Error::new(
                ErrorKind::Credential,
                "exactly one scope required",
            ));
        }
        validate_scope(scopes[0])?;

        let mut command = OsString::from("az account get-access-token -o json --scope ");
        command.push(scopes[0]);
        if let Some(ref tenant_id) = self.tenant_id {
            command.push(" --tenant ");
            command.push(tenant_id);
        }
        if let Some(ref subscription) = self.subscription {
            command.push(r#" --subscription ""#);
            command.push(subscription);
            command.push("\"");
        }

        trace!("running Azure CLI command: {command:?}");

        shell_exec::<CliTokenResponse>(self.executor.clone(), &self.env, &command).await
    }
}

impl From<TokenCredentialOptions> for AzureCliCredentialOptions {
    fn from(options: TokenCredentialOptions) -> Self {
        Self {
            executor: Some(options.executor.clone()),
            ..Default::default()
        }
    }
}

#[cfg(test)]
mod tests {
    use super::*;
    use crate::tests::{MockExecutor, FAKE_TENANT_ID, FAKE_TOKEN, LIVE_TEST_SCOPES};
    use std::ffi::OsStr;
    use time::{format_description::well_known::Rfc3339, UtcOffset};

    async fn run_test(
        exit_code: i32,
        stdout: &str,
        stderr: &str,
        subscription: Option<String>,
        tenant_id: Option<String>,
    ) -> azure_core::Result<AccessToken> {
        let subscription_for_on_run = subscription.clone();
        let tenant_for_on_run = tenant_id.clone();
        let system_root = "/dev/null";
        let options =
            AzureCliCredentialOptions {
                env: Some(Env::from(&[("SYSTEMROOT", system_root)][..])),
                executor: Some(MockExecutor::with_output(
                    exit_code,
                    stdout,
                    stderr,
                    Some(Arc::new(move |program: &OsStr, args: &[&OsStr]| {
                        let args: Vec<String> = args
                            .iter()
                            .map(|arg| arg.to_string_lossy().to_string())
                            .collect();
                        if cfg!(target_os = "windows") {
                            assert_eq!(program.to_string_lossy(), "cmd");
                            assert_eq!(args[0], "/C");
                            assert!(args[1].starts_with(&format!(
                                "cd {system_root} && az account get-access-token -o json"
                            )));
                        } else {
                            assert_eq!(program, "/bin/sh");
                            assert_eq!(args[0], "-c");
                            assert!(args[1]
                                .starts_with("cd /bin && az account get-access-token -o json"));
                        }
                        for scope in LIVE_TEST_SCOPES {
                            assert!(args[1].contains(&format!(" --scope {scope}")));
                        }
                        if let Some(ref subscription_id) = subscription_for_on_run {
                            assert!(args[1]
                                .contains(&format!(r#" --subscription "{subscription_id}""#)));
                        } else {
                            assert!(!args[1].contains("--subscription"));
                        }
                        if let Some(ref tenant_id) = tenant_for_on_run {
                            assert!(args[1].contains(&format!(" --tenant {tenant_id}")));
                        } else {
                            assert!(!args[1].contains("--tenant"));
                        }
                    })),
                )),
                tenant_id,
                subscription,
                ..Default::default()
            };
        let cred = AzureCliCredential::new(Some(options))?;
        return cred.get_token(LIVE_TEST_SCOPES, None).await;
    }

    #[tokio::test]
    async fn error_includes_stderr() {
        let stderr = "something went wrong";
        let err = run_test(1, "stdout", stderr, None, None)
            .await
            .expect_err("expected error");
        assert!(matches!(err.kind(), ErrorKind::Credential));
        assert!(err.to_string().contains(stderr));
    }

    #[tokio::test]
    async fn get_token_success() {
        let expires_on = OffsetDateTime::parse("2038-01-18T00:00:00Z", &Rfc3339).unwrap();
        let stdout = format!(
            r#"{{"accessToken":"{FAKE_TOKEN}",
            "expiresOn":"2030-01-02 03:04:05.000000",
            "expires_on":{},
            "subscription":"...",
            "tenant":"{FAKE_TENANT_ID}",
            "tokenType":"Bearer"}}"#,
            expires_on.unix_timestamp()
        );

        let token = run_test(0, &stdout, "", None, None).await.expect("token");

        assert_eq!(FAKE_TOKEN, token.token.secret());
        assert_eq!(UtcOffset::UTC, token.expires_on.offset());
        assert_eq!(expires_on, token.expires_on);
    }

    #[tokio::test]
    async fn not_logged_in() {
        let err = run_test(1, "", "Please run 'az login' to setup account.", None, None)
            .await
            .expect_err("error");
        assert!(matches!(err.kind(), ErrorKind::Credential));
        assert!(err.to_string().contains("az login"));
    }

    #[tokio::test]
    async fn program_not_found() {
        let executor = MockExecutor::with_error(std::io::Error::from_raw_os_error(127));
        let options = AzureCliCredentialOptions {
            executor: Some(executor),
            ..Default::default()
        };

        let err = AzureCliCredential::new(Some(options))
            .expect("valid credential")
            .get_token(LIVE_TEST_SCOPES, None)
            .await
            .expect_err("expected error");

        assert!(matches!(err.kind(), ErrorKind::Credential));
    }

    #[tokio::test]
    async fn subscription() {
        let expires_on = OffsetDateTime::parse("2038-01-18T00:00:00Z", &Rfc3339).unwrap();
        let subscription = "subscription name";
        let stdout = format!(
            r#"{{"accessToken":"{FAKE_TOKEN}",
            "expiresOn":"2030-01-02 03:04:05.000000",
            "expires_on":{},
            "subscription":"{subscription}",
            "tenant":"{FAKE_TENANT_ID}",
            "tokenType":"Bearer"}}"#,
            expires_on.unix_timestamp()
        );

        let token = run_test(0, &stdout, "", Some(subscription.to_string()), None)
            .await
            .expect("token");

        assert_eq!(FAKE_TOKEN, token.token.secret());
        assert_eq!(UtcOffset::UTC, token.expires_on.offset());
        assert_eq!(expires_on, token.expires_on);
    }

    #[tokio::test]
    async fn tenant_id() {
        let expires_on = OffsetDateTime::parse("2038-01-18T00:00:00Z", &Rfc3339).unwrap();
        let stdout = format!(
            r#"{{"accessToken":"{FAKE_TOKEN}",
            "expiresOn":"2030-01-02 03:04:05.000000",
            "expires_on":{},
            "subscription":"...",
            "tenant":"{FAKE_TENANT_ID}",
            "tokenType":"Bearer"}}"#,
            expires_on.unix_timestamp()
        );

        let token = run_test(0, &stdout, "", None, Some(FAKE_TENANT_ID.to_string()))
            .await
            .expect("token");

        assert_eq!(FAKE_TOKEN, token.token.secret());
        assert_eq!(UtcOffset::UTC, token.expires_on.offset());
        assert_eq!(expires_on, token.expires_on);
    }
}<|MERGE_RESOLUTION|>--- conflicted
+++ resolved
@@ -10,11 +10,7 @@
     credentials::{AccessToken, Secret, TokenCredential, TokenRequestOptions},
     error::{Error, ErrorKind, ResultExt},
     json::from_json,
-<<<<<<< HEAD
-    process::{new_executor, Executor},
     time::OffsetDateTime,
-=======
->>>>>>> 2a9453b8
 };
 use serde::Deserialize;
 use std::{ffi::OsString, sync::Arc};
