--- conflicted
+++ resolved
@@ -39,19 +39,9 @@
 serial_test = "2.0"
 
 [features]
-<<<<<<< HEAD
-default = ["development", "enable_reqwest", "azureauth_cli"]
-enable_reqwest = [
-  "azure_core/enable_reqwest",
-]
-enable_reqwest_rustls = [
-  "azure_core/enable_reqwest_rustls",
-]
-=======
 default = ["development", "enable_reqwest"]
 enable_reqwest = ["azure_core/enable_reqwest"]
 enable_reqwest_rustls = ["azure_core/enable_reqwest_rustls"]
->>>>>>> 3dd23910
 development = []
 test_e2e = []
 client_certificate = ["openssl"]
