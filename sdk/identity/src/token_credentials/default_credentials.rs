--- conflicted
+++ resolved
@@ -192,7 +192,6 @@
 impl TokenCredential for DefaultAzureCredentialEnum {
     async fn get_token(&self, scopes: &[&str]) -> azure_core::Result<AccessToken> {
         match self {
-<<<<<<< HEAD
             DefaultAzureCredentialEnum::Specific(credential) => credential
                 .get_token(scopes)
                 .await
@@ -210,19 +209,11 @@
                 )
             }
             DefaultAzureCredentialEnum::VirtualMachine(credential) => {
-=======
-            DefaultAzureCredentialEnum::Environment(credential) => credential
-                .get_token(scopes)
-                .await
-                .context(ErrorKind::Credential, "environment credential"),
-            DefaultAzureCredentialEnum::ManagedIdentity(credential) => {
->>>>>>> 49134c9a
                 // IMSD timeout is only limited to 1 second when used in DefaultAzureCredential
                 credential
                     .get_token(scopes)
                     .timeout(Duration::from_secs(1))
                     .await
-<<<<<<< HEAD
                     .context(
                         ErrorKind::Credential,
                         "getting virtual machine managed identity credential timed out",
@@ -237,10 +228,6 @@
                     ErrorKind::Credential,
                     "error getting token credential from Azure CLI",
                 )
-=======
-                    .context(ErrorKind::Credential, "IMDS timeout")?
-                    .context(ErrorKind::Credential, "IMDS")
->>>>>>> 49134c9a
             }
             DefaultAzureCredentialEnum::AzureCli(credential) => credential
                 .get_token(scopes)
