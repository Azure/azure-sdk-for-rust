//! Refresh token utilities

use azure_core::Method;
use azure_core::{
    auth::AccessToken,
    content_type,
    error::{Error, ErrorKind, ResultExt},
    headers, HttpClient, Request,
};
use serde::Deserialize;
use std::fmt;
use std::sync::Arc;
use url::{form_urlencoded, Url};

/// Exchange a refresh token for a new access token and refresh token
#[allow(clippy::manual_async_fn)]
#[fix_hidden_lifetime_bug::fix_hidden_lifetime_bug]
pub async fn exchange(
    http_client: Arc<dyn HttpClient>,
    tenant_id: &str,
    client_id: &str,
    client_secret: Option<&str>,
    refresh_token: &AccessToken,
) -> azure_core::Result<RefreshTokenResponse> {
<<<<<<< HEAD
    let mut encoded = form_urlencoded::Serializer::new(String::new());
    let encoded = encoded.append_pair("grant_type", "refresh_token");
    let encoded = encoded.append_pair("client_id", client_id);
    // optionally add the client secret
    let encoded = if let Some(client_secret) = client_secret {
        encoded.append_pair("client_secret", client_secret)
    } else {
        encoded
=======
    let encoded = {
        let mut encoded = &mut form_urlencoded::Serializer::new(String::new());
        encoded = encoded
            .append_pair("grant_type", "refresh_token")
            .append_pair("client_id", client_id)
            .append_pair("refresh_token", refresh_token.secret());
        // optionally add the client secret
        if let Some(client_secret) = client_secret {
            encoded = encoded.append_pair("client_secret", client_secret)
        };
        encoded.finish()
>>>>>>> 172968d8
    };

    let url = Url::parse(&format!(
        "https://login.microsoftonline.com/{}/oauth2/v2.0/token",
        tenant_id
    ))?;

    let mut req = Request::new(url, Method::Post);
    req.insert_header(
        headers::CONTENT_TYPE,
        content_type::APPLICATION_X_WWW_FORM_URLENCODED,
    );
    req.set_body(encoded);

    let rsp = http_client.execute_request(&req).await?;
    let rsp_status = rsp.status();
    let rsp_body = rsp.into_body().collect().await?;

    if !rsp_status.is_success() {
        if let Ok(token_error) = serde_json::from_slice::<RefreshTokenError>(&rsp_body) {
            return Err(Error::new(ErrorKind::Credential, token_error));
        } else {
            return Err(ErrorKind::http_response_from_body(rsp_status, &rsp_body).into_error());
        }
    }

    serde_json::from_slice::<RefreshTokenResponse>(&rsp_body).map_kind(ErrorKind::Credential)
}

/// A refresh token
#[derive(Debug, Clone, Deserialize)]
pub struct RefreshTokenResponse {
    token_type: String,
    #[serde(rename = "scope", deserialize_with = "deserialize::split")]
    scopes: Vec<String>,
    expires_in: u64,
    ext_expires_in: u64,
    access_token: AccessToken,
    refresh_token: AccessToken,
}

impl RefreshTokenResponse {
    /// Returns the token_type. Always `Bearer` for Azure AD.
    pub fn token_type(&self) -> &str {
        &self.token_type
    }
    /// The scopes that the `access_token` is valid for.
    pub fn scopes(&self) -> &[String] {
        &self.scopes
    }
    /// Number of seconds the `access_token` is valid for.
    pub fn expires_in(&self) -> u64 {
        self.expires_in
    }
    /// Issued for the scopes that were requested.
    pub fn access_token(&self) -> &AccessToken {
        &self.access_token
    }
    /// The new refresh token and should replace old refresh token.
    pub fn refresh_token(&self) -> &AccessToken {
        &self.refresh_token
    }
    /// Indicates the extended lifetime of an `access_token`.
    pub fn ext_expires_in(&self) -> u64 {
        self.ext_expires_in
    }
}

mod deserialize {
    use serde::Deserializer;
    pub fn split<'de, D>(scope: D) -> Result<Vec<String>, D::Error>
    where
        D: Deserializer<'de>,
    {
        let string: String = serde::Deserialize::deserialize(scope)?;
        Ok(string.split(' ').map(|s| s.to_owned()).collect())
    }
}

/// An error response body when there is an error requesting a token
#[derive(Debug, Clone, Deserialize)]
#[allow(unused)]
pub struct RefreshTokenError {
    error: String,
    error_description: String,
    error_codes: Vec<i64>,
    timestamp: Option<String>,
    trace_id: Option<String>,
    correlation_id: Option<String>,
    suberror: Option<String>,
    claims: Option<String>,
}

impl std::error::Error for RefreshTokenError {}

impl fmt::Display for RefreshTokenError {
    fn fmt(&self, f: &mut fmt::Formatter) -> std::result::Result<(), fmt::Error> {
        writeln!(f, "error: {}", self.error)?;
        if let Some(suberror) = &self.suberror {
            writeln!(f, "suberror: {}", suberror)?;
        }
        writeln!(f, "description: {}", self.error_description)
    }
}

#[cfg(test)]
mod tests {
    use super::*;

    fn require_send<T: Send>(_t: T) {}

    #[test]
    fn ensure_that_exchange_is_send() {
        require_send(exchange(
            azure_core::new_http_client(),
            "UNUSED",
            "UNUSED",
            None,
            &AccessToken::new("UNUSED"),
        ));
    }
}<|MERGE_RESOLUTION|>--- conflicted
+++ resolved
@@ -22,16 +22,6 @@
     client_secret: Option<&str>,
     refresh_token: &AccessToken,
 ) -> azure_core::Result<RefreshTokenResponse> {
-<<<<<<< HEAD
-    let mut encoded = form_urlencoded::Serializer::new(String::new());
-    let encoded = encoded.append_pair("grant_type", "refresh_token");
-    let encoded = encoded.append_pair("client_id", client_id);
-    // optionally add the client secret
-    let encoded = if let Some(client_secret) = client_secret {
-        encoded.append_pair("client_secret", client_secret)
-    } else {
-        encoded
-=======
     let encoded = {
         let mut encoded = &mut form_urlencoded::Serializer::new(String::new());
         encoded = encoded
@@ -43,7 +33,6 @@
             encoded = encoded.append_pair("client_secret", client_secret)
         };
         encoded.finish()
->>>>>>> 172968d8
     };
 
     let url = Url::parse(&format!(
