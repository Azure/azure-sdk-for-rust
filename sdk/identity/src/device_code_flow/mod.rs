--- conflicted
+++ resolved
@@ -194,11 +194,7 @@
         require_send(start(
             azure_core::new_http_client(),
             "UNUSED",
-<<<<<<< HEAD
-            &"UNUSED".to_owned(),
-=======
             "UNUSED",
->>>>>>> 172968d8
             &[],
         ));
     }
