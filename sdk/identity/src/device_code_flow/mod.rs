//! Authorize using the device authorization grant flow
//!
//! This flow allows users to sign in to input-constrained devices such as a smart TV, IoT device, or printer.
//!
//! You can learn more about this authorization flow [here](https://docs.microsoft.com/azure/active-directory/develop/v2-oauth2-device-code).
mod device_code_responses;

use async_timer::timer::new_timer;
use azure_core::Method;
use azure_core::{
    content_type,
    error::{Error, ErrorKind},
    headers, HttpClient, Request, Response,
};
pub use device_code_responses::*;
use futures::stream::unfold;
use serde::Deserialize;
use std::time::Duration;
use std::{borrow::Cow, sync::Arc};
use url::{form_urlencoded, Url};

/// Start the device authorization grant flow.
/// The user has only 15 minutes to sign in (the usual value for expires_in).
pub async fn start<'a, 'b, T>(
    http_client: Arc<dyn HttpClient>,
    tenant_id: T,
    client_id: &str,
    scopes: &'b [&'b str],
) -> azure_core::Result<DeviceCodePhaseOneResponse<'a>>
where
    T: Into<Cow<'a, str>>,
{
    let tenant_id = tenant_id.into();
    let url = &format!(
        "https://login.microsoftonline.com/{}/oauth2/v2.0/devicecode",
        tenant_id
    );

<<<<<<< HEAD
    let mut encoded = form_urlencoded::Serializer::new(String::new());
    let encoded = encoded.append_pair("client_id", client_id);
    let encoded = encoded.append_pair("scope", &scopes.join(" "));
    let encoded = encoded.finish();
=======
    let encoded = form_urlencoded::Serializer::new(String::new())
        .append_pair("client_id", client_id.as_str())
        .append_pair("scope", &scopes.join(" "))
        .finish();
>>>>>>> 27e1dd45

    let rsp = post_form(http_client.clone(), url, encoded).await?;
    let rsp_status = rsp.status();
    let rsp_body = rsp.into_body().collect().await?;
    if !rsp_status.is_success() {
        return Err(ErrorKind::http_response_from_body(rsp_status, &rsp_body).into_error());
    }
    let device_code_response: DeviceCodePhaseOneResponse = serde_json::from_slice(&rsp_body)?;

    // we need to capture some variables that will be useful in
    // the second phase (the client, the tenant_id and the client_id)
    Ok(DeviceCodePhaseOneResponse {
        device_code: device_code_response.device_code,
        user_code: device_code_response.user_code,
        verification_uri: device_code_response.verification_uri,
        expires_in: device_code_response.expires_in,
        interval: device_code_response.interval,
        message: device_code_response.message,
        http_client: Some(http_client),
        tenant_id,
        client_id: client_id.to_string(),
    })
}

/// Contains the required information to allow a user to sign in.
#[derive(Debug, Clone, Deserialize)]
pub struct DeviceCodePhaseOneResponse<'a> {
    device_code: String,
    user_code: String,
    verification_uri: String,
    expires_in: u64,
    interval: u64,
    message: String,
    // The skipped fields below do not come from the Azure answer.
    // They will be added manually after deserialization
    #[serde(skip)]
    http_client: Option<Arc<dyn HttpClient>>,
    #[serde(skip)]
    tenant_id: Cow<'a, str>,
    // We store the ClientId as string instead of the original type, because it
    // does not implement Default, and it's in another crate
    #[serde(skip)]
    client_id: String,
}

impl<'a> DeviceCodePhaseOneResponse<'a> {
    /// The message containing human readable instructions for the user.
    pub fn message(&self) -> &str {
        &self.message
    }

    /// Polls the token endpoint while the user signs in.
    /// This will continue until either success or error is returned.
    pub fn stream(
        &self,
    ) -> impl futures::Stream<Item = azure_core::Result<DeviceCodeAuthorization>> + '_ {
        #[derive(Debug, Clone, PartialEq, Eq)]
        enum NextState {
            Continue,
            Finish,
        }

        unfold(NextState::Continue, move |state: NextState| async move {
            match state {
                NextState::Continue => {
                    let url = &format!(
                        "https://login.microsoftonline.com/{}/oauth2/v2.0/token",
                        self.tenant_id,
                    );

                    // Throttle down as specified by Azure. This could be
                    // smarter: we could calculate the elapsed time since the
                    // last poll and wait only the delta.
                    new_timer(Duration::from_secs(self.interval)).await;

                    let encoded = form_urlencoded::Serializer::new(String::new())
                        .append_pair("grant_type", "urn:ietf:params:oauth:grant-type:device_code")
                        .append_pair("client_id", self.client_id.as_str())
                        .append_pair("device_code", &self.device_code)
                        .finish();

                    let http_client = self.http_client.clone().unwrap();

                    match post_form(http_client.clone(), url, encoded).await {
                        Ok(rsp) => {
                            let rsp_status = rsp.status();
                            let rsp_body = match rsp.into_body().collect().await {
                                Ok(b) => b,
                                Err(e) => return Some((Err(e), NextState::Finish)),
                            };
                            if rsp_status.is_success() {
                                match serde_json::from_slice::<DeviceCodeAuthorization>(&rsp_body) {
                                    Ok(authorization) => {
                                        Some((Ok(authorization), NextState::Finish))
                                    }
                                    Err(error) => {
                                        Some((Err(Error::from(error)), NextState::Finish))
                                    }
                                }
                            } else {
                                match serde_json::from_slice::<DeviceCodeErrorResponse>(&rsp_body) {
                                    Ok(error_rsp) => {
                                        let next_state =
                                            if error_rsp.error == "authorization_pending" {
                                                NextState::Continue
                                            } else {
                                                NextState::Finish
                                            };
                                        Some((
                                            Err(Error::new(ErrorKind::Credential, error_rsp)),
                                            next_state,
                                        ))
                                    }
                                    Err(error) => {
                                        Some((Err(Error::from(error)), NextState::Finish))
                                    }
                                }
                            }
                        }
                        Err(error) => Some((Err(error), NextState::Finish)),
                    }
                }
                NextState::Finish => None,
            }
        })
    }
}

async fn post_form(
    http_client: Arc<dyn HttpClient>,
    url: &str,
    form_body: String,
) -> azure_core::Result<Response> {
    let url = Url::parse(url)?;
    let mut req = Request::new(url, Method::Post);
    req.insert_header(
        headers::CONTENT_TYPE,
        content_type::APPLICATION_X_WWW_FORM_URLENCODED,
    );
    req.set_body(form_body);
    http_client.execute_request(&req).await
}

#[cfg(test)]
mod tests {
    use super::*;

    fn require_send<T: Send>(_t: T) {}

    #[test]
    fn ensure_that_start_is_send() {
        require_send(start(
            azure_core::new_http_client(),
            "UNUSED",
            &ClientId::new("UNUSED".to_owned()),
            &[],
        ));
    }
}<|MERGE_RESOLUTION|>--- conflicted
+++ resolved
@@ -36,17 +36,10 @@
         tenant_id
     );
 
-<<<<<<< HEAD
-    let mut encoded = form_urlencoded::Serializer::new(String::new());
-    let encoded = encoded.append_pair("client_id", client_id);
-    let encoded = encoded.append_pair("scope", &scopes.join(" "));
-    let encoded = encoded.finish();
-=======
     let encoded = form_urlencoded::Serializer::new(String::new())
         .append_pair("client_id", client_id.as_str())
         .append_pair("scope", &scopes.join(" "))
         .finish();
->>>>>>> 27e1dd45
 
     let rsp = post_form(http_client.clone(), url, encoded).await?;
     let rsp_status = rsp.status();
