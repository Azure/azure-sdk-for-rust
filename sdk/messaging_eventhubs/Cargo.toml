[package]
name = "azeventhubs"
version = "0.14.0-alpha"
edition = "2021"
description = "An unofficial AMQP 1.0 rust client for Azure Event Hubs"
readme = "README.md"
authors = ["Minghua Wu"]
license = "MIT"
repository = "https://github.com/minghuaw/azure-sdk-for-rust/tree/separate_eventhubs_crate/sdk/messaging_eventhubs"
homepage = "https://github.com/minghuaw/azure-sdk-for-rust/tree/separate_eventhubs_crate/sdk/messaging_eventhubs"
documentation = "https://docs.rs/azeventhubs"

categories = ["api-bindings"]
keywords = ["sdk", "azure", "eventhubs", "amqp", "cloud"]

# See more keys and their definitions at https://doc.rust-lang.org/cargo/reference/manifest.html

[dependencies]
time = { version = "0.3", features = ["macros"] }
url = "2"
uuid = { version = "1", features = ["v4"] }
const_format = "0.2"
thiserror = "1"
futures-util = "0.3"
log = "0.4"
urlencoding = "2"
base64 = "0.21"
digest = "0.10"
hmac = "0.12"
sha2 = "0.10"
mockall = "0.11"
async-trait = "0.1"
rand = "0.8"
pin-project-lite = "0.2.9"
serde = "1"

# Azure dependencies
<<<<<<< HEAD
azure_core = { path = "../core" }
=======
azure_core = { path = "../core", version = "0.14" }
>>>>>>> 6d7268c7

# AMQP dependencies
fe2o3-amqp = { version = "0.8.22" }
fe2o3-amqp-types = "0.7.1"
fe2o3-amqp-management = "0.2.2"
fe2o3-amqp-cbs = "0.2"
serde_amqp = { version = "0.5.9", features = ["derive", "time"] }
fe2o3-amqp-ws = "0.3.1"

[target.'cfg(not(target_arch = "wasm32"))'.dependencies]
tokio = { version = "1", features = ["rt", "macros", "sync", "time", "net"] }
tokio-util = "0.7"
timer-kit = { version = "0.1", features = ["tokio"] }

[target.'cfg(target_arch = "wasm32")'.dependencies]
# Add dependency to getrandom to enable WASM support
getrandom = { version = "0.2", features = ["js"] }
tokio = { version = "1", features = ["rt", "macros"]}
tokio-util = {version = "0.7.3"}
fluvio-wasm-timer = "0.2"
timer-kit = { version = "0.1", features = ["fluvio-wasm-timer"] }
js-sys = "0.3"

[target.'cfg(not(target_arch = "wasm32"))'.dev-dependencies]
dotenv = "0.15"
tokio = {version = "1.0", features = ["macros", "rt", "rt-multi-thread"]}
env_logger = "0.10.0"
fe2o3-amqp = { version = "0.8.21", features = ["log"] }
bytes = "1"
azure_identity = { path = "../identity" }

[features]
default = ["native-tls"]

# CI tests related features
test_e2e = [] # This enables tests under the `sdk/messaging_eventhubs/tests` directory
test_integration = [] # TODO: this feature is not used for now

rustls = ["fe2o3-amqp/rustls", "fe2o3-amqp-ws/rustls-tls-webpki-roots"]
native-tls = ["fe2o3-amqp/native-tls", "fe2o3-amqp-ws/native-tls"]<|MERGE_RESOLUTION|>--- conflicted
+++ resolved
@@ -35,11 +35,7 @@
 serde = "1"
 
 # Azure dependencies
-<<<<<<< HEAD
-azure_core = { path = "../core" }
-=======
 azure_core = { path = "../core", version = "0.14" }
->>>>>>> 6d7268c7
 
 # AMQP dependencies
 fe2o3-amqp = { version = "0.8.22" }
