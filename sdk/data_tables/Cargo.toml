[package]
name = "azure_data_tables"
version = "0.4.0"
description = "Azure Table storage crate from the Azure SDK for Rust"
readme = "README.md"
authors = ["Microsoft Corp."]
license = "MIT"
repository = "https://github.com/azure/azure-sdk-for-rust"
homepage = "https://github.com/azure/azure-sdk-for-rust"
documentation = "https://docs.rs/azure_data_tables"
keywords = ["sdk", "azure", "storage", "data-tables"]
categories = ["api-bindings"]
edition = "2021"

[dependencies]
<<<<<<< HEAD
azure_core = { path = "../core", version = "0.3", default-features=false }
azure_storage = { path = "../storage", version = "0.4", default-features=false }
=======
azure_core = { path = "../core", version = "0.3" }
azure_storage = { path = "../storage", version = "0.4", default-features = false }
>>>>>>> 51fd3dd5
bytes = "1.0"
chrono = { version = "0.4", features = ["serde"] }
futures = "0.3"
log = "0.4"
serde = { version = "1.0" }
serde_derive = "1.0"
serde_json = "1.0"
serde-xml-rs = "0.5"
uuid = { version = "1.0", features = ["v4"] }
url = "2.2"

[dev-dependencies]
tokio = { version = "1.0", features = ["macros", "rt-multi-thread"] }
env_logger = "0.9"

[features]
default = ["enable_reqwest"]
test_e2e = []
enable_reqwest = ["azure_core/enable_reqwest", "azure_storage/enable_reqwest"]
enable_reqwest_rustls = ["azure_core/enable_reqwest_rustls", "azure_storage/enable_reqwest_rustls"]
into_future = []<|MERGE_RESOLUTION|>--- conflicted
+++ resolved
@@ -13,13 +13,8 @@
 edition = "2021"
 
 [dependencies]
-<<<<<<< HEAD
-azure_core = { path = "../core", version = "0.3", default-features=false }
-azure_storage = { path = "../storage", version = "0.4", default-features=false }
-=======
 azure_core = { path = "../core", version = "0.3" }
 azure_storage = { path = "../storage", version = "0.4", default-features = false }
->>>>>>> 51fd3dd5
 bytes = "1.0"
 chrono = { version = "0.4", features = ["serde"] }
 futures = "0.3"
