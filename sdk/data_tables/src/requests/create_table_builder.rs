--- conflicted
+++ resolved
@@ -35,13 +35,8 @@
         })?;
 
         let mut request = self.table_client.prepare_request(
-<<<<<<< HEAD
             url.as_str(),
             Method::Post,
-=======
-            url,
-            Method::POST,
->>>>>>> 1a49eed5
             Some(bytes::Bytes::from(request_body_serialized)),
         )?;
         request.add_optional_header(&self.client_request_id);
