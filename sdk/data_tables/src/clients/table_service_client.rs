--- conflicted
+++ resolved
@@ -1,19 +1,10 @@
-<<<<<<< HEAD
 use crate::operations::ListTablesBuilder;
 use azure_core::{
     error::{ErrorKind, ResultExt},
+    headers::Headers,
     Context, Method, Request, Response,
 };
 use azure_storage::core::clients::{ServiceType, StorageAccountClient, StorageClient};
-=======
-use crate::requests::ListTablesBuilder;
-use azure_core::{
-    error::{ErrorKind, ResultExt},
-    headers::Headers,
-    Method, Request,
-};
-use azure_storage::core::clients::{StorageAccountClient, StorageClient};
->>>>>>> bb940a90
 use bytes::Bytes;
 use std::sync::Arc;
 use url::Url;
@@ -62,15 +53,7 @@
         self.storage_client.storage_account_client()
     }
 
-<<<<<<< HEAD
-    pub(crate) fn prepare_request(
-=======
-    pub(crate) fn http_client(&self) -> &dyn azure_core::HttpClient {
-        self.storage_client.http_client()
-    }
-
     pub(crate) fn finalize_request(
->>>>>>> bb940a90
         &self,
         url: Url,
         method: Method,
@@ -79,17 +62,7 @@
     ) -> azure_core::Result<Request> {
         self.storage_client
             .storage_account_client()
-<<<<<<< HEAD
-            .prepare_request(url, method, ServiceType::Table, request_body)
-=======
-            .finalize_request(
-                url,
-                method,
-                headers,
-                azure_storage::core::clients::ServiceType::Table,
-                request_body,
-            )
->>>>>>> bb940a90
+            .finalize_request(url, method, headers, ServiceType::Table, request_body)
             .context(ErrorKind::Other, "failed to prepare request")
     }
 
