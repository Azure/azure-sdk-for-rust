--- conflicted
+++ resolved
@@ -1,15 +1,8 @@
-<<<<<<< HEAD
-use crate::{operations::*, prelude::*, IfMatchCondition};
-use azure_core::{
-    error::{Error, ErrorKind},
-    Context, Method, Request, Response,
-=======
-use crate::{prelude::*, requests::*};
+use crate::{operations::*, prelude::*};
 use azure_core::{
     error::{Error, ErrorKind},
     headers::Headers,
-    Method, Request,
->>>>>>> bb940a90
+    Context, Method, Request, Response,
 };
 use bytes::Bytes;
 use serde::Serialize;
@@ -132,15 +125,7 @@
         &self.url
     }
 
-<<<<<<< HEAD
-    pub(crate) fn prepare_request(
-=======
-    pub(crate) fn http_client(&self) -> &dyn azure_core::HttpClient {
-        self.partition_key_client.http_client()
-    }
-
     pub(crate) fn finalize_request(
->>>>>>> bb940a90
         &self,
         url: Url,
         method: Method,
