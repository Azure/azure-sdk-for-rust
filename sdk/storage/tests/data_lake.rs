--- conflicted
+++ resolved
@@ -13,25 +13,7 @@
 
 #[tokio::test]
 async fn test_data_lake_file_system_functions() -> Result<(), Box<dyn Error + Send + Sync>> {
-<<<<<<< HEAD
-    let account = std::env::var("ADLSGEN2_STORAGE_ACCOUNT")
-        .expect("Set env variable ADLSGEN2_STORAGE_ACCOUNT first!");
-    let master_key = std::env::var("ADLSGEN2_STORAGE_MASTER_KEY")
-        .expect("Set env variable ADLSGEN2_STORAGE_MASTER_KEY first!");
-
-    let now = Utc::now();
-    let file_system_name = format!("azurerustsdk-datalake-e2etest-{}", now.timestamp());
-
-    let http_client = new_http_client();
-
-    let storage_account_client =
-        StorageAccountClient::new_access_key(http_client.clone(), &account, &master_key);
-
-    let resource_id = "https://storage.azure.com/";
-    let bearer_token = DefaultCredential::default().get_token(resource_id).await?;
-=======
-    let data_lake_client = create_data_lake_client().await.unwrap();
->>>>>>> 7ac58a21
+    let data_lake_client = create_data_lake_client().await.unwrap();
 
     let file_system_name = format!(
         "azurerustsdk-datalake-e2etest-fs-{}",
