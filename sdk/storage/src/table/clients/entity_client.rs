--- conflicted
+++ resolved
@@ -32,14 +32,10 @@
         let mut url = partition_key_client
             .storage_account_client()
             .table_storage_url()
-<<<<<<< HEAD
             .to_owned();
         url.path_segments_mut()
             .map_err(|_| url::ParseError::SetHostOnCannotBeABaseUrl)?
             .push(&format!(
-=======
-            .join(&format!(
->>>>>>> 3f992670
                 "{}(PartitionKey='{}',RowKey='{}')",
                 partition_key_client.table_client().table_name(),
                 partition_key_client.partition_key(),
@@ -139,13 +135,22 @@
     fn get_emulator_client() -> Arc<TableServiceClient> {
         let blob_storage_url =
             Url::parse("http://127.0.0.1:10000").expect("the default local storage emulator URL");
+        let queue_storage_url =
+            Url::parse("http://127.0.0.1:10001").expect("the default local storage emulator URL");
         let table_storage_url =
             Url::parse("http://127.0.0.1:10002").expect("the default local storage emulator URL");
+        let filesystem_url =
+            Url::parse("http://127.0.0.1:10004").expect("the default local storage emulator URL");
 
         let http_client: Arc<dyn HttpClient> = Arc::new(reqwest::Client::new());
-        let storage_account =
-            StorageAccountClient::new_emulator(http_client, &blob_storage_url, &table_storage_url)
-                .as_storage_client();
+        let storage_account = StorageAccountClient::new_emulator(
+            http_client,
+            &blob_storage_url,
+            &table_storage_url,
+            &queue_storage_url,
+            &filesystem_url,
+        )
+        .as_storage_client();
 
         storage_account
             .as_table_service_client()
