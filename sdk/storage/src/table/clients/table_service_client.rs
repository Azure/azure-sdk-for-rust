--- conflicted
+++ resolved
@@ -30,14 +30,10 @@
         let mut url = storage_client
             .storage_account_client()
             .table_storage_url()
-<<<<<<< HEAD
             .to_owned();
         url.path_segments_mut()
             .map_err(|_| url::ParseError::SetHostOnCannotBeABaseUrl)?
             .push("Tables");
-=======
-            .join("Tables")?;
->>>>>>> 3f992670
 
         Ok(Arc::new(Self {
             storage_client,
@@ -92,13 +88,22 @@
     fn get_emulator_client() -> Arc<StorageClient> {
         let blob_storage_url =
             Url::parse("http://127.0.0.1:10000").expect("the default local storage emulator URL");
+        let queue_storage_url =
+            Url::parse("http://127.0.0.1:10001").expect("the default local storage emulator URL");
         let table_storage_url =
             Url::parse("http://127.0.0.1:10002").expect("the default local storage emulator URL");
+        let filesystem_url =
+            Url::parse("http://127.0.0.1:10004").expect("the default local storage emulator URL");
 
         let http_client: Arc<dyn HttpClient> = Arc::new(reqwest::Client::new());
-        let storage_account =
-            StorageAccountClient::new_emulator(http_client, &blob_storage_url, &table_storage_url)
-                .as_storage_client();
+        let storage_account = StorageAccountClient::new_emulator(
+            http_client,
+            &blob_storage_url,
+            &table_storage_url,
+            &queue_storage_url,
+            &filesystem_url,
+        )
+        .as_storage_client();
 
         storage_account
     }
