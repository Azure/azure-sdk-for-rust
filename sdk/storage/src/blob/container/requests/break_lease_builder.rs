--- conflicted
+++ resolved
@@ -231,22 +231,6 @@
             uri = format!("{}&{}", uri, nm);
         }
 
-<<<<<<< HEAD
-        let (headers, _) = self
-            .client()
-            .perform_request(
-                &uri,
-                &Method::PUT,
-                &|mut request| {
-                    request = ClientRequestIdOption::add_optional_header(&self, request);
-                    request = LeaseIdOption::add_optional_header(&self, request);
-                    request = request.header(LEASE_ACTION, "break");
-                    request = LeaseBreakPeriodOption::add_optional_header(&self, request);
-                    request
-                },
-                Some(&[]),
-            )?
-=======
         let perform_request_response = self.client().perform_request(
             &uri,
             &Method::PUT,
@@ -261,7 +245,6 @@
         )?;
 
         let (headers, _body) = perform_request_response
->>>>>>> be668ba6
             .check_status_extract_headers_and_body(StatusCode::ACCEPTED)
             .await?;
         BreakLeaseResponse::from_headers(&headers)
