--- conflicted
+++ resolved
@@ -104,9 +104,7 @@
     pub is_current_version: Option<bool>,
     pub deleted: Option<bool>,
     pub properties: BlobProperties,
-<<<<<<< HEAD
     pub metadata: Option<HashMap<String, String>>,
-=======
     pub tags: Option<Tags>,
 }
 
@@ -127,7 +125,6 @@
 pub struct Tag {
     pub key: String,
     pub value: String,
->>>>>>> 1e52c00e
 }
 
 #[derive(Debug, Clone, PartialEq, Deserialize)]
@@ -391,11 +388,8 @@
                 rehydrate_priority: None,           // TODO
                 extra: HashMap::new(),
             },
-<<<<<<< HEAD
             metadata,
-=======
             tags: None,
->>>>>>> 1e52c00e
         })
     }
 }
