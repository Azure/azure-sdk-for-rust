--- conflicted
+++ resolved
@@ -365,22 +365,6 @@
             uri = format!("{}&{}", uri, nm);
         }
 
-<<<<<<< HEAD
-        let (headers, _body) = self
-            .client()
-            .perform_request(
-                &uri,
-                &Method::PUT,
-                &|mut request| {
-                    request = LeaseIdRequired::add_mandatory_header(&self, request);
-                    request = request.header(LEASE_ACTION, "change");
-                    request = ProposedLeaseIdRequired::add_mandatory_header(&self, request);
-                    request = ClientRequestIdOption::add_optional_header(&self, request);
-                    request
-                },
-                None,
-            )?
-=======
         let perform_request_response = self.client().perform_request(
             &uri,
             &Method::PUT,
@@ -395,7 +379,6 @@
         )?;
 
         let (headers, _body) = perform_request_response
->>>>>>> be668ba6
             .check_status_extract_headers_and_body(StatusCode::OK)
             .await?;
         ChangeBlobLeaseResponse::from_headers(&headers)
