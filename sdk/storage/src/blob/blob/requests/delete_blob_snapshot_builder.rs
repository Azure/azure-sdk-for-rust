--- conflicted
+++ resolved
@@ -324,20 +324,6 @@
             uri = format!("{}&{}", uri, nm);
         }
 
-<<<<<<< HEAD
-        let (headers, _) = self
-            .client()
-            .perform_request(
-                &uri,
-                &Method::DELETE,
-                &|mut request| {
-                    request = LeaseIdOption::add_optional_header(&self, request);
-                    request = ClientRequestIdOption::add_optional_header(&self, request);
-                    request
-                },
-                None,
-            )?
-=======
         let perform_request_response = self.client().perform_request(
             &uri,
             &Method::DELETE,
@@ -350,7 +336,6 @@
         )?;
 
         let (headers, _body) = perform_request_response
->>>>>>> be668ba6
             .check_status_extract_headers_and_body(StatusCode::ACCEPTED)
             .await?;
         DeleteBlobResponse::from_headers(&headers)
