--- conflicted
+++ resolved
@@ -275,21 +275,6 @@
             uri = format!("{}&{}", uri, nm);
         }
 
-<<<<<<< HEAD
-        let (headers, _body) = self
-            .client()
-            .perform_request(
-                &uri,
-                &Method::PUT,
-                &|mut request| {
-                    request = request.header(LEASE_ACTION, "break");
-                    request = LeaseBreakPeriodRequired::add_mandatory_header(&self, request);
-                    request = ClientRequestIdOption::add_optional_header(&self, request);
-                    request
-                },
-                None,
-            )?
-=======
         let perform_request_response = self.client().perform_request(
             &uri,
             &Method::PUT,
@@ -303,7 +288,6 @@
         )?;
 
         let (headers, _body) = perform_request_response
->>>>>>> be668ba6
             .check_status_extract_headers_and_body(StatusCode::ACCEPTED)
             .await?;
         BreakBlobLeaseResponse::from_headers(&headers)
