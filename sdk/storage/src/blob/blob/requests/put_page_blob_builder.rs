use crate::blob::blob::generate_blob_uri;
use crate::blob::blob::responses::PutBlobResponse;
use crate::core::prelude::*;
use azure_core::errors::AzureError;
use azure_core::headers::BLOB_TYPE;
use azure_core::lease::LeaseId;
use azure_core::prelude::*;
use azure_core::{No, ToAssign, Yes};
use hyper::{Method, StatusCode};
use std::collections::HashMap;
use std::marker::PhantomData;

#[derive(Debug, Clone)]
pub struct PutPageBlobBuilder<'a, C, ContainerNameSet, BlobNameSet, PageBlobLengthSet>
where
    ContainerNameSet: ToAssign,
    BlobNameSet: ToAssign,
    PageBlobLengthSet: ToAssign,
    C: Client,
{
    client: &'a C,
    p_container_name: PhantomData<ContainerNameSet>,
    p_blob_name: PhantomData<BlobNameSet>,
    p_content_length: PhantomData<PageBlobLengthSet>,
    container_name: Option<&'a str>,
    blob_name: Option<&'a str>,
    content_length: u64,
    sequence_number: u64,
    access_tier: Option<AccessTier>,
    timeout: Option<u64>,
    content_type: Option<&'a str>,
    content_encoding: Option<&'a str>,
    content_language: Option<&'a str>,
    cache_control: Option<&'a str>,
    content_disposition: Option<&'a str>,
    metadata: Option<&'a HashMap<&'a str, &'a str>>,
    lease_id: Option<&'a LeaseId>,
    client_request_id: Option<&'a str>,
}

impl<'a, C> PutPageBlobBuilder<'a, C, No, No, No>
where
    C: Client,
{
    #[inline]
    pub(crate) fn new(client: &'a C) -> PutPageBlobBuilder<'a, C, No, No, No> {
        PutPageBlobBuilder {
            client,
            p_container_name: PhantomData {},
            container_name: None,
            p_blob_name: PhantomData {},
            blob_name: None,
            p_content_length: PhantomData {},
            content_length: 0,
            sequence_number: 0,
            access_tier: None,
            timeout: None,
            content_type: None,
            content_encoding: None,
            content_language: None,
            cache_control: None,
            content_disposition: None,
            metadata: None,
            lease_id: None,
            client_request_id: None,
        }
    }
}

impl<'a, C, ContainerNameSet, BlobNameSet, PageBlobLengthSet> ClientRequired<'a, C>
    for PutPageBlobBuilder<'a, C, ContainerNameSet, BlobNameSet, PageBlobLengthSet>
where
    ContainerNameSet: ToAssign,
    BlobNameSet: ToAssign,
    PageBlobLengthSet: ToAssign,
    C: Client,
{
    #[inline]
    fn client(&self) -> &'a C {
        self.client
    }
}

//get mandatory no traits methods

//set mandatory no traits methods
impl<'a, C, BlobNameSet, PageBlobLengthSet> ContainerNameRequired<'a>
    for PutPageBlobBuilder<'a, C, Yes, BlobNameSet, PageBlobLengthSet>
where
    BlobNameSet: ToAssign,
    PageBlobLengthSet: ToAssign,
    C: Client,
{
    #[inline]
    fn container_name(&self) -> &'a str {
        self.container_name.unwrap()
    }
}

impl<'a, C, ContainerNameSet, PageBlobLengthSet> BlobNameRequired<'a>
    for PutPageBlobBuilder<'a, C, ContainerNameSet, Yes, PageBlobLengthSet>
where
    ContainerNameSet: ToAssign,
    PageBlobLengthSet: ToAssign,
    C: Client,
{
    #[inline]
    fn blob_name(&self) -> &'a str {
        self.blob_name.unwrap()
    }
}

impl<'a, C, ContainerNameSet, BlobNameSet> PageBlobLengthRequired
    for PutPageBlobBuilder<'a, C, ContainerNameSet, BlobNameSet, Yes>
where
    ContainerNameSet: ToAssign,
    BlobNameSet: ToAssign,
    C: Client,
{
    #[inline]
    fn content_length(&self) -> u64 {
        self.content_length
    }
}

impl<'a, C, ContainerNameSet, BlobNameSet, PageBlobLengthSet> SequenceNumberOption
    for PutPageBlobBuilder<'a, C, ContainerNameSet, BlobNameSet, PageBlobLengthSet>
where
    ContainerNameSet: ToAssign,
    BlobNameSet: ToAssign,
    PageBlobLengthSet: ToAssign,
    C: Client,
{
    #[inline]
    fn sequence_number(&self) -> u64 {
        self.sequence_number
    }
}

impl<'a, C, ContainerNameSet, BlobNameSet, PageBlobLengthSet> AccessTierOption
    for PutPageBlobBuilder<'a, C, ContainerNameSet, BlobNameSet, PageBlobLengthSet>
where
    ContainerNameSet: ToAssign,
    BlobNameSet: ToAssign,
    PageBlobLengthSet: ToAssign,
    C: Client,
{
    #[inline]
    fn access_tier(&self) -> Option<AccessTier> {
        self.access_tier
    }
}

impl<'a, C, ContainerNameSet, BlobNameSet, PageBlobLengthSet> TimeoutOption
    for PutPageBlobBuilder<'a, C, ContainerNameSet, BlobNameSet, PageBlobLengthSet>
where
    ContainerNameSet: ToAssign,
    BlobNameSet: ToAssign,
    PageBlobLengthSet: ToAssign,
    C: Client,
{
    #[inline]
    fn timeout(&self) -> Option<u64> {
        self.timeout
    }
}

impl<'a, C, ContainerNameSet, BlobNameSet, PageBlobLengthSet> ContentTypeOption<'a>
    for PutPageBlobBuilder<'a, C, ContainerNameSet, BlobNameSet, PageBlobLengthSet>
where
    ContainerNameSet: ToAssign,
    BlobNameSet: ToAssign,
    PageBlobLengthSet: ToAssign,
    C: Client,
{
    #[inline]
    fn content_type(&self) -> Option<&'a str> {
        self.content_type
    }
}

impl<'a, C, ContainerNameSet, BlobNameSet, PageBlobLengthSet> ContentEncodingOption<'a>
    for PutPageBlobBuilder<'a, C, ContainerNameSet, BlobNameSet, PageBlobLengthSet>
where
    ContainerNameSet: ToAssign,
    BlobNameSet: ToAssign,
    PageBlobLengthSet: ToAssign,
    C: Client,
{
    #[inline]
    fn content_encoding(&self) -> Option<&'a str> {
        self.content_encoding
    }
}

impl<'a, C, ContainerNameSet, BlobNameSet, PageBlobLengthSet> ContentLanguageOption<'a>
    for PutPageBlobBuilder<'a, C, ContainerNameSet, BlobNameSet, PageBlobLengthSet>
where
    ContainerNameSet: ToAssign,
    BlobNameSet: ToAssign,
    PageBlobLengthSet: ToAssign,
    C: Client,
{
    #[inline]
    fn content_language(&self) -> Option<&'a str> {
        self.content_language
    }
}

impl<'a, C, ContainerNameSet, BlobNameSet, PageBlobLengthSet> CacheControlOption<'a>
    for PutPageBlobBuilder<'a, C, ContainerNameSet, BlobNameSet, PageBlobLengthSet>
where
    ContainerNameSet: ToAssign,
    BlobNameSet: ToAssign,
    PageBlobLengthSet: ToAssign,
    C: Client,
{
    #[inline]
    fn cache_control(&self) -> Option<&'a str> {
        self.cache_control
    }
}

impl<'a, C, ContainerNameSet, BlobNameSet, PageBlobLengthSet> ContentDispositionOption<'a>
    for PutPageBlobBuilder<'a, C, ContainerNameSet, BlobNameSet, PageBlobLengthSet>
where
    ContainerNameSet: ToAssign,
    BlobNameSet: ToAssign,
    PageBlobLengthSet: ToAssign,
    C: Client,
{
    #[inline]
    fn content_disposition(&self) -> Option<&'a str> {
        self.content_disposition
    }
}

impl<'a, C, ContainerNameSet, BlobNameSet, PageBlobLengthSet> MetadataOption<'a>
    for PutPageBlobBuilder<'a, C, ContainerNameSet, BlobNameSet, PageBlobLengthSet>
where
    ContainerNameSet: ToAssign,
    BlobNameSet: ToAssign,
    PageBlobLengthSet: ToAssign,
    C: Client,
{
    #[inline]
    fn metadata(&self) -> Option<&'a HashMap<&'a str, &'a str>> {
        self.metadata
    }
}

impl<'a, C, ContainerNameSet, BlobNameSet, PageBlobLengthSet> LeaseIdOption<'a>
    for PutPageBlobBuilder<'a, C, ContainerNameSet, BlobNameSet, PageBlobLengthSet>
where
    ContainerNameSet: ToAssign,
    BlobNameSet: ToAssign,
    PageBlobLengthSet: ToAssign,
    C: Client,
{
    #[inline]
    fn lease_id(&self) -> Option<&'a LeaseId> {
        self.lease_id
    }
}

impl<'a, C, ContainerNameSet, BlobNameSet, PageBlobLengthSet> ClientRequestIdOption<'a>
    for PutPageBlobBuilder<'a, C, ContainerNameSet, BlobNameSet, PageBlobLengthSet>
where
    ContainerNameSet: ToAssign,
    BlobNameSet: ToAssign,
    PageBlobLengthSet: ToAssign,
    C: Client,
{
    #[inline]
    fn client_request_id(&self) -> Option<&'a str> {
        self.client_request_id
    }
}

impl<'a, C, BlobNameSet, PageBlobLengthSet> ContainerNameSupport<'a>
    for PutPageBlobBuilder<'a, C, No, BlobNameSet, PageBlobLengthSet>
where
    BlobNameSet: ToAssign,
    PageBlobLengthSet: ToAssign,
    C: Client,
{
    type O = PutPageBlobBuilder<'a, C, Yes, BlobNameSet, PageBlobLengthSet>;

    #[inline]
    fn with_container_name(self, container_name: &'a str) -> Self::O {
        PutPageBlobBuilder {
            client: self.client,
            p_container_name: PhantomData {},
            p_blob_name: PhantomData {},
            p_content_length: PhantomData {},
            container_name: Some(container_name),
            blob_name: self.blob_name,
            content_length: self.content_length,
            sequence_number: self.sequence_number,
            access_tier: self.access_tier,
            timeout: self.timeout,
            content_type: self.content_type,
            content_encoding: self.content_encoding,
            content_language: self.content_language,
            cache_control: self.cache_control,
            content_disposition: self.content_disposition,
            metadata: self.metadata,
            lease_id: self.lease_id,
            client_request_id: self.client_request_id,
        }
    }
}

impl<'a, C, ContainerNameSet, PageBlobLengthSet> BlobNameSupport<'a>
    for PutPageBlobBuilder<'a, C, ContainerNameSet, No, PageBlobLengthSet>
where
    ContainerNameSet: ToAssign,
    PageBlobLengthSet: ToAssign,
    C: Client,
{
    type O = PutPageBlobBuilder<'a, C, ContainerNameSet, Yes, PageBlobLengthSet>;

    #[inline]
    fn with_blob_name(self, blob_name: &'a str) -> Self::O {
        PutPageBlobBuilder {
            client: self.client,
            p_container_name: PhantomData {},
            p_blob_name: PhantomData {},
            p_content_length: PhantomData {},
            container_name: self.container_name,
            blob_name: Some(blob_name),
            content_length: self.content_length,
            sequence_number: self.sequence_number,
            access_tier: self.access_tier,
            timeout: self.timeout,
            content_type: self.content_type,
            content_encoding: self.content_encoding,
            content_language: self.content_language,
            cache_control: self.cache_control,
            content_disposition: self.content_disposition,
            metadata: self.metadata,
            lease_id: self.lease_id,
            client_request_id: self.client_request_id,
        }
    }
}

impl<'a, C, ContainerNameSet, BlobNameSet> PageBlobLengthSupport
    for PutPageBlobBuilder<'a, C, ContainerNameSet, BlobNameSet, No>
where
    ContainerNameSet: ToAssign,
    BlobNameSet: ToAssign,
    C: Client,
{
    type O = PutPageBlobBuilder<'a, C, ContainerNameSet, BlobNameSet, Yes>;

    #[inline]
    fn with_content_length(self, content_length: u64) -> Self::O {
        PutPageBlobBuilder {
            client: self.client,
            p_container_name: PhantomData {},
            p_blob_name: PhantomData {},
            p_content_length: PhantomData {},
            container_name: self.container_name,
            blob_name: self.blob_name,
            content_length,
            sequence_number: self.sequence_number,
            access_tier: self.access_tier,
            timeout: self.timeout,
            content_type: self.content_type,
            content_encoding: self.content_encoding,
            content_language: self.content_language,
            cache_control: self.cache_control,
            content_disposition: self.content_disposition,
            metadata: self.metadata,
            lease_id: self.lease_id,
            client_request_id: self.client_request_id,
        }
    }
}

impl<'a, C, ContainerNameSet, BlobNameSet, PageBlobLengthSet> SequenceNumberSupport
    for PutPageBlobBuilder<'a, C, ContainerNameSet, BlobNameSet, PageBlobLengthSet>
where
    ContainerNameSet: ToAssign,
    BlobNameSet: ToAssign,
    PageBlobLengthSet: ToAssign,
    C: Client,
{
    type O = PutPageBlobBuilder<'a, C, ContainerNameSet, BlobNameSet, PageBlobLengthSet>;

    #[inline]
    fn with_sequence_number(self, sequence_number: u64) -> Self::O {
        PutPageBlobBuilder {
            client: self.client,
            p_container_name: PhantomData {},
            p_blob_name: PhantomData {},
            p_content_length: PhantomData {},
            container_name: self.container_name,
            blob_name: self.blob_name,
            content_length: self.content_length,
            sequence_number,
            access_tier: self.access_tier,
            timeout: self.timeout,
            content_type: self.content_type,
            content_encoding: self.content_encoding,
            content_language: self.content_language,
            cache_control: self.cache_control,
            content_disposition: self.content_disposition,
            metadata: self.metadata,
            lease_id: self.lease_id,
            client_request_id: self.client_request_id,
        }
    }
}

impl<'a, C, ContainerNameSet, BlobNameSet, PageBlobLengthSet> AccessTierSupport
    for PutPageBlobBuilder<'a, C, ContainerNameSet, BlobNameSet, PageBlobLengthSet>
where
    ContainerNameSet: ToAssign,
    BlobNameSet: ToAssign,
    PageBlobLengthSet: ToAssign,
    C: Client,
{
    type O = PutPageBlobBuilder<'a, C, ContainerNameSet, BlobNameSet, PageBlobLengthSet>;

    #[inline]
    fn with_access_tier(self, access_tier: AccessTier) -> Self::O {
        PutPageBlobBuilder {
            client: self.client,
            p_container_name: PhantomData {},
            p_blob_name: PhantomData {},
            p_content_length: PhantomData {},
            container_name: self.container_name,
            blob_name: self.blob_name,
            content_length: self.content_length,
            sequence_number: self.sequence_number,
            access_tier: Some(access_tier),
            timeout: self.timeout,
            content_type: self.content_type,
            content_encoding: self.content_encoding,
            content_language: self.content_language,
            cache_control: self.cache_control,
            content_disposition: self.content_disposition,
            metadata: self.metadata,
            lease_id: self.lease_id,
            client_request_id: self.client_request_id,
        }
    }
}

impl<'a, C, ContainerNameSet, BlobNameSet, PageBlobLengthSet> TimeoutSupport
    for PutPageBlobBuilder<'a, C, ContainerNameSet, BlobNameSet, PageBlobLengthSet>
where
    ContainerNameSet: ToAssign,
    BlobNameSet: ToAssign,
    PageBlobLengthSet: ToAssign,
    C: Client,
{
    type O = PutPageBlobBuilder<'a, C, ContainerNameSet, BlobNameSet, PageBlobLengthSet>;

    #[inline]
    fn with_timeout(self, timeout: u64) -> Self::O {
        PutPageBlobBuilder {
            client: self.client,
            p_container_name: PhantomData {},
            p_blob_name: PhantomData {},
            p_content_length: PhantomData {},
            container_name: self.container_name,
            blob_name: self.blob_name,
            content_length: self.content_length,
            sequence_number: self.sequence_number,
            access_tier: self.access_tier,
            timeout: Some(timeout),
            content_type: self.content_type,
            content_encoding: self.content_encoding,
            content_language: self.content_language,
            cache_control: self.cache_control,
            content_disposition: self.content_disposition,
            metadata: self.metadata,
            lease_id: self.lease_id,
            client_request_id: self.client_request_id,
        }
    }
}

impl<'a, C, ContainerNameSet, BlobNameSet, PageBlobLengthSet> ContentTypeSupport<'a>
    for PutPageBlobBuilder<'a, C, ContainerNameSet, BlobNameSet, PageBlobLengthSet>
where
    ContainerNameSet: ToAssign,
    BlobNameSet: ToAssign,
    PageBlobLengthSet: ToAssign,
    C: Client,
{
    type O = PutPageBlobBuilder<'a, C, ContainerNameSet, BlobNameSet, PageBlobLengthSet>;

    #[inline]
    fn with_content_type(self, content_type: &'a str) -> Self::O {
        PutPageBlobBuilder {
            client: self.client,
            p_container_name: PhantomData {},
            p_blob_name: PhantomData {},
            p_content_length: PhantomData {},
            container_name: self.container_name,
            blob_name: self.blob_name,
            content_length: self.content_length,
            sequence_number: self.sequence_number,
            access_tier: self.access_tier,
            timeout: self.timeout,
            content_type: Some(content_type),
            content_encoding: self.content_encoding,
            content_language: self.content_language,
            cache_control: self.cache_control,
            content_disposition: self.content_disposition,
            metadata: self.metadata,
            lease_id: self.lease_id,
            client_request_id: self.client_request_id,
        }
    }
}

impl<'a, C, ContainerNameSet, BlobNameSet, PageBlobLengthSet> ContentEncodingSupport<'a>
    for PutPageBlobBuilder<'a, C, ContainerNameSet, BlobNameSet, PageBlobLengthSet>
where
    ContainerNameSet: ToAssign,
    BlobNameSet: ToAssign,
    PageBlobLengthSet: ToAssign,
    C: Client,
{
    type O = PutPageBlobBuilder<'a, C, ContainerNameSet, BlobNameSet, PageBlobLengthSet>;

    #[inline]
    fn with_content_encoding(self, content_encoding: &'a str) -> Self::O {
        PutPageBlobBuilder {
            client: self.client,
            p_container_name: PhantomData {},
            p_blob_name: PhantomData {},
            p_content_length: PhantomData {},
            container_name: self.container_name,
            blob_name: self.blob_name,
            content_length: self.content_length,
            sequence_number: self.sequence_number,
            access_tier: self.access_tier,
            timeout: self.timeout,
            content_type: self.content_type,
            content_encoding: Some(content_encoding),
            content_language: self.content_language,
            cache_control: self.cache_control,
            content_disposition: self.content_disposition,
            metadata: self.metadata,
            lease_id: self.lease_id,
            client_request_id: self.client_request_id,
        }
    }
}

impl<'a, C, ContainerNameSet, BlobNameSet, PageBlobLengthSet> ContentLanguageSupport<'a>
    for PutPageBlobBuilder<'a, C, ContainerNameSet, BlobNameSet, PageBlobLengthSet>
where
    ContainerNameSet: ToAssign,
    BlobNameSet: ToAssign,
    PageBlobLengthSet: ToAssign,
    C: Client,
{
    type O = PutPageBlobBuilder<'a, C, ContainerNameSet, BlobNameSet, PageBlobLengthSet>;

    #[inline]
    fn with_content_language(self, content_language: &'a str) -> Self::O {
        PutPageBlobBuilder {
            client: self.client,
            p_container_name: PhantomData {},
            p_blob_name: PhantomData {},
            p_content_length: PhantomData {},
            container_name: self.container_name,
            blob_name: self.blob_name,
            content_length: self.content_length,
            sequence_number: self.sequence_number,
            access_tier: self.access_tier,
            timeout: self.timeout,
            content_type: self.content_type,
            content_encoding: self.content_encoding,
            content_language: Some(content_language),
            cache_control: self.cache_control,
            content_disposition: self.content_disposition,
            metadata: self.metadata,
            lease_id: self.lease_id,
            client_request_id: self.client_request_id,
        }
    }
}

impl<'a, C, ContainerNameSet, BlobNameSet, PageBlobLengthSet> CacheControlSupport<'a>
    for PutPageBlobBuilder<'a, C, ContainerNameSet, BlobNameSet, PageBlobLengthSet>
where
    ContainerNameSet: ToAssign,
    BlobNameSet: ToAssign,
    PageBlobLengthSet: ToAssign,
    C: Client,
{
    type O = PutPageBlobBuilder<'a, C, ContainerNameSet, BlobNameSet, PageBlobLengthSet>;

    #[inline]
    fn with_cache_control(self, cache_control: &'a str) -> Self::O {
        PutPageBlobBuilder {
            client: self.client,
            p_container_name: PhantomData {},
            p_blob_name: PhantomData {},
            p_content_length: PhantomData {},
            container_name: self.container_name,
            blob_name: self.blob_name,
            content_length: self.content_length,
            sequence_number: self.sequence_number,
            access_tier: self.access_tier,
            timeout: self.timeout,
            content_type: self.content_type,
            content_encoding: self.content_encoding,
            content_language: self.content_language,
            cache_control: Some(cache_control),
            content_disposition: self.content_disposition,
            metadata: self.metadata,
            lease_id: self.lease_id,
            client_request_id: self.client_request_id,
        }
    }
}

impl<'a, C, ContainerNameSet, BlobNameSet, PageBlobLengthSet> ContentDispositionSupport<'a>
    for PutPageBlobBuilder<'a, C, ContainerNameSet, BlobNameSet, PageBlobLengthSet>
where
    ContainerNameSet: ToAssign,
    BlobNameSet: ToAssign,
    PageBlobLengthSet: ToAssign,
    C: Client,
{
    type O = PutPageBlobBuilder<'a, C, ContainerNameSet, BlobNameSet, PageBlobLengthSet>;

    #[inline]
    fn with_content_disposition(self, content_disposition: &'a str) -> Self::O {
        PutPageBlobBuilder {
            client: self.client,
            p_container_name: PhantomData {},
            p_blob_name: PhantomData {},
            p_content_length: PhantomData {},
            container_name: self.container_name,
            blob_name: self.blob_name,
            content_length: self.content_length,
            sequence_number: self.sequence_number,
            access_tier: self.access_tier,
            timeout: self.timeout,
            content_type: self.content_type,
            content_encoding: self.content_encoding,
            content_language: self.content_language,
            cache_control: self.cache_control,
            content_disposition: Some(content_disposition),
            metadata: self.metadata,
            lease_id: self.lease_id,
            client_request_id: self.client_request_id,
        }
    }
}

impl<'a, C, ContainerNameSet, BlobNameSet, PageBlobLengthSet> MetadataSupport<'a>
    for PutPageBlobBuilder<'a, C, ContainerNameSet, BlobNameSet, PageBlobLengthSet>
where
    ContainerNameSet: ToAssign,
    BlobNameSet: ToAssign,
    PageBlobLengthSet: ToAssign,
    C: Client,
{
    type O = PutPageBlobBuilder<'a, C, ContainerNameSet, BlobNameSet, PageBlobLengthSet>;

    #[inline]
    fn with_metadata(self, metadata: &'a HashMap<&'a str, &'a str>) -> Self::O {
        PutPageBlobBuilder {
            client: self.client,
            p_container_name: PhantomData {},
            p_blob_name: PhantomData {},
            p_content_length: PhantomData {},
            container_name: self.container_name,
            blob_name: self.blob_name,
            content_length: self.content_length,
            sequence_number: self.sequence_number,
            access_tier: self.access_tier,
            timeout: self.timeout,
            content_type: self.content_type,
            content_encoding: self.content_encoding,
            content_language: self.content_language,
            cache_control: self.cache_control,
            content_disposition: self.content_disposition,
            metadata: Some(metadata),
            lease_id: self.lease_id,
            client_request_id: self.client_request_id,
        }
    }
}

impl<'a, C, ContainerNameSet, BlobNameSet, PageBlobLengthSet> LeaseIdSupport<'a>
    for PutPageBlobBuilder<'a, C, ContainerNameSet, BlobNameSet, PageBlobLengthSet>
where
    ContainerNameSet: ToAssign,
    BlobNameSet: ToAssign,
    PageBlobLengthSet: ToAssign,
    C: Client,
{
    type O = PutPageBlobBuilder<'a, C, ContainerNameSet, BlobNameSet, PageBlobLengthSet>;

    #[inline]
    fn with_lease_id(self, lease_id: &'a LeaseId) -> Self::O {
        PutPageBlobBuilder {
            client: self.client,
            p_container_name: PhantomData {},
            p_blob_name: PhantomData {},
            p_content_length: PhantomData {},
            container_name: self.container_name,
            blob_name: self.blob_name,
            content_length: self.content_length,
            sequence_number: self.sequence_number,
            access_tier: self.access_tier,
            timeout: self.timeout,
            content_type: self.content_type,
            content_encoding: self.content_encoding,
            content_language: self.content_language,
            cache_control: self.cache_control,
            content_disposition: self.content_disposition,
            metadata: self.metadata,
            lease_id: Some(lease_id),
            client_request_id: self.client_request_id,
        }
    }
}

impl<'a, C, ContainerNameSet, BlobNameSet, PageBlobLengthSet> ClientRequestIdSupport<'a>
    for PutPageBlobBuilder<'a, C, ContainerNameSet, BlobNameSet, PageBlobLengthSet>
where
    ContainerNameSet: ToAssign,
    BlobNameSet: ToAssign,
    PageBlobLengthSet: ToAssign,
    C: Client,
{
    type O = PutPageBlobBuilder<'a, C, ContainerNameSet, BlobNameSet, PageBlobLengthSet>;

    #[inline]
    fn with_client_request_id(self, client_request_id: &'a str) -> Self::O {
        PutPageBlobBuilder {
            client: self.client,
            p_container_name: PhantomData {},
            p_blob_name: PhantomData {},
            p_content_length: PhantomData {},
            container_name: self.container_name,
            blob_name: self.blob_name,
            content_length: self.content_length,
            sequence_number: self.sequence_number,
            access_tier: self.access_tier,
            timeout: self.timeout,
            content_type: self.content_type,
            content_encoding: self.content_encoding,
            content_language: self.content_language,
            cache_control: self.cache_control,
            content_disposition: self.content_disposition,
            metadata: self.metadata,
            lease_id: self.lease_id,
            client_request_id: Some(client_request_id),
        }
    }
}

// methods callable only when every mandatory field has been filled
impl<'a, C> PutPageBlobBuilder<'a, C, Yes, Yes, Yes>
where
    C: Client,
{
    #[inline]
    pub async fn finalize(self) -> Result<PutBlobResponse, AzureError> {
        let mut uri =
            generate_blob_uri(self.client(), self.container_name(), self.blob_name(), None);

        if let Some(timeout) = TimeoutOption::to_uri_parameter(&self) {
            uri = format!("{}?{}", uri, timeout);
        }

        trace!("uri == {:?}", uri);

<<<<<<< HEAD
        let (headers, _) = self
            .client()
            .perform_request(
                &uri,
                &Method::PUT,
                &|mut request| {
                    request = PageBlobLengthRequired::add_mandatory_header(&self, request);
                    request = SequenceNumberOption::add_optional_header(&self, request);
                    request = AccessTierOption::add_optional_header(&self, request);
                    request = ContentTypeOption::add_optional_header(&self, request);
                    request = ContentEncodingOption::add_optional_header(&self, request);
                    request = ContentLanguageOption::add_optional_header(&self, request);
                    request = CacheControlOption::add_optional_header(&self, request);
                    request = ContentDispositionOption::add_optional_header(&self, request);
                    request = MetadataOption::add_optional_header(&self, request);
                    request = request.header(BLOB_TYPE, "PageBlob");
                    request = LeaseIdOption::add_optional_header(&self, request);
                    request = ClientRequestIdOption::add_optional_header(&self, request);
                    request
                },
                None,
            )?
=======
        let perform_request_response = self.client().perform_request(
            &uri,
            &Method::PUT,
            &|mut request| {
                request = PageBlobLengthRequired::add_header(&self, request);
                request = SequenceNumberOption::add_header(&self, request);
                request = AccessTierOption::add_header(&self, request);
                request = ContentTypeOption::add_header(&self, request);
                request = ContentEncodingOption::add_header(&self, request);
                request = ContentLanguageOption::add_header(&self, request);
                request = CacheControlOption::add_header(&self, request);
                request = ContentDispositionOption::add_header(&self, request);
                request = MetadataOption::add_header(&self, request);
                request = request.header(BLOB_TYPE, "PageBlob");
                request = LeaseIdOption::add_header(&self, request);
                request = ClientRequestIdOption::add_header(&self, request);
                request
            },
            None,
        )?;

        let (headers, _body) = perform_request_response
>>>>>>> be668ba6
            .check_status_extract_headers_and_body(StatusCode::CREATED)
            .await?;
        PutBlobResponse::from_headers(&headers)
    }
}<|MERGE_RESOLUTION|>--- conflicted
+++ resolved
@@ -780,30 +780,6 @@
 
         trace!("uri == {:?}", uri);
 
-<<<<<<< HEAD
-        let (headers, _) = self
-            .client()
-            .perform_request(
-                &uri,
-                &Method::PUT,
-                &|mut request| {
-                    request = PageBlobLengthRequired::add_mandatory_header(&self, request);
-                    request = SequenceNumberOption::add_optional_header(&self, request);
-                    request = AccessTierOption::add_optional_header(&self, request);
-                    request = ContentTypeOption::add_optional_header(&self, request);
-                    request = ContentEncodingOption::add_optional_header(&self, request);
-                    request = ContentLanguageOption::add_optional_header(&self, request);
-                    request = CacheControlOption::add_optional_header(&self, request);
-                    request = ContentDispositionOption::add_optional_header(&self, request);
-                    request = MetadataOption::add_optional_header(&self, request);
-                    request = request.header(BLOB_TYPE, "PageBlob");
-                    request = LeaseIdOption::add_optional_header(&self, request);
-                    request = ClientRequestIdOption::add_optional_header(&self, request);
-                    request
-                },
-                None,
-            )?
-=======
         let perform_request_response = self.client().perform_request(
             &uri,
             &Method::PUT,
@@ -826,7 +802,6 @@
         )?;
 
         let (headers, _body) = perform_request_response
->>>>>>> be668ba6
             .check_status_extract_headers_and_body(StatusCode::CREATED)
             .await?;
         PutBlobResponse::from_headers(&headers)
