use crate::core::prelude::*;
use crate::data_lake::authorization_policy::AuthorizationPolicy;
use crate::data_lake::clients::FileSystemClient;
use crate::data_lake::requests::*;
use azure_core::pipeline::Pipeline;
use azure_core::prelude::*;
use azure_core::ClientOptions;
use bytes::Bytes;
use http::method::Method;
use http::request::{Builder, Request};
use std::sync::Arc;

const DEFAULT_DNS_SUFFIX: &str = "dfs.core.windows.net";

#[derive(Debug, Clone)]
pub struct DataLakeClient {
    pipeline: Pipeline,
    storage_client: Arc<StorageClient>,
    account: String,
    custom_dns_suffix: Option<String>,
    url: String, // TODO: Use CloudLocation similar to CosmosClient
}

impl DataLakeClient {
    pub(crate) fn new_with_options(
        storage_client: Arc<StorageClient>,
        account: String,
        bearer_token: String,
        custom_dns_suffix: Option<String>,
        options: ClientOptions,
    ) -> Self {
        // we precalculate the url once in the constructor
        // so we do not have to do it at every request.
        let url = format!(
            "https://{}.{}",
            account,
            match custom_dns_suffix.as_ref() {
                Some(custom_dns_suffix) => custom_dns_suffix,
                None => DEFAULT_DNS_SUFFIX,
            }
        );

        let per_call_policies = Vec::new();
<<<<<<< HEAD
        let auth_policy: Arc<dyn azure_core::Policy<DataLakeContext>> =
            Arc::new(AuthorizationPolicy::new(bearer_token.clone()));
=======
        let auth_policy: Arc<dyn azure_core::Policy> =
            Arc::new(AuthorizationPolicy::new(bearer_token));
>>>>>>> 7ac58a21

        // take care of adding the AuthorizationPolicy as **last** retry policy.
        // Policies can change the url and/or the headers and the AuthorizationPolicy
        // must be able to inspect them or the resulting token will be invalid.
        let per_retry_policies = vec![auth_policy];

        let pipeline = Pipeline::new(
            option_env!("CARGO_PKG_NAME"),
            option_env!("CARGO_PKG_VERSION"),
            options,
            per_call_policies,
            per_retry_policies,
        );

        Self {
            pipeline,
            storage_client,
            account,
            custom_dns_suffix,
            url,
        }
    }

    pub fn new(
        storage_client: Arc<StorageClient>,
        account: String,
        bearer_token: String,
        custom_dns_suffix: Option<String>,
    ) -> DataLakeClient {
        Self::new_with_options(
            storage_client,
            account,
            bearer_token,
            custom_dns_suffix,
            ClientOptions::default(),
        )
    }

    #[cfg(feature = "mock_transport_framework")]
    pub fn new_with_transaction(
        storage_client: Arc<StorageClient>,
        account: String,
        bearer_token: String,
        transaction_name: impl Into<String>,
    ) -> DataLakeClient {
        Self::new_with_options(
            storage_client,
            account,
            bearer_token,
            None,
            ClientOptions::new_with_transaction_name(transaction_name.into()),
        )
    }

    pub fn custom_dns_suffix(&self) -> Option<&str> {
        self.custom_dns_suffix.as_deref()
    }

    pub(crate) fn http_client(&self) -> &dyn HttpClient {
        self.storage_client.storage_account_client().http_client()
    }

    pub(crate) fn url(&self) -> &str {
        &self.url
    }

    pub fn list(&self) -> ListFileSystemsBuilder {
        ListFileSystemsBuilder::new(self)
    }

    pub fn into_file_system_client(self, file_system_name: String) -> FileSystemClient {
        FileSystemClient::new(self, file_system_name)
    }

    pub(crate) fn prepare_request(
        &self,
        url: &str,
        method: &Method,
        http_header_adder: &dyn Fn(Builder) -> Builder,
        request_body: Option<Bytes>,
    ) -> crate::Result<(Request<Bytes>, url::Url)> {
        self.storage_client
            .prepare_request(url, method, http_header_adder, request_body)
    }

    pub(crate) fn pipeline(&self) -> &Pipeline {
        &self.pipeline
    }
}<|MERGE_RESOLUTION|>--- conflicted
+++ resolved
@@ -41,13 +41,8 @@
         );
 
         let per_call_policies = Vec::new();
-<<<<<<< HEAD
-        let auth_policy: Arc<dyn azure_core::Policy<DataLakeContext>> =
-            Arc::new(AuthorizationPolicy::new(bearer_token.clone()));
-=======
         let auth_policy: Arc<dyn azure_core::Policy> =
             Arc::new(AuthorizationPolicy::new(bearer_token));
->>>>>>> 7ac58a21
 
         // take care of adding the AuthorizationPolicy as **last** retry policy.
         // Policies can change the url and/or the headers and the AuthorizationPolicy
