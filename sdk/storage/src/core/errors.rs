--- conflicted
+++ resolved
@@ -1,13 +1,9 @@
 #[derive(Debug, thiserror::Error)]
 pub enum AzureStorageError {
     #[error(transparent)]
-<<<<<<< HEAD
-    AzureCoreError(#[from] azure_core::errors::AzureError),
-=======
     CoreError(#[from] azure_core::errors::AzureError),
     #[error("Parse error: {}", 0)]
     ParseError(#[from] azure_core::errors::ParseError),
->>>>>>> e3950fe8
     #[error("Parsing error: {}", 0)]
     ParsingError(#[from] azure_core::errors::ParsingError),
     #[error("Permission error: {}", 0)]
