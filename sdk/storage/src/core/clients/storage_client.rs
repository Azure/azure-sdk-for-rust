use crate::authorization_policy::AuthorizationPolicy;
use crate::shared_access_signature::account_sas::{
    AccountSasPermissions, AccountSasResource, AccountSasResourceType, AccountSharedAccessSignature,
};
use crate::ConnectionString;
use crate::TimeoutPolicy;
use azure_core::prelude::Timeout;
use azure_core::Method;
use azure_core::{
    auth::TokenCredential,
    error::{Error, ErrorKind, ResultExt},
    headers::*,
    ClientOptions, Context, Pipeline, Request, Response,
};
use bytes::Bytes;
use chrono::{DateTime, Utc};
use std::sync::Arc;
use url::Url;

/// The well-known account used by Azurite and the legacy Azure Storage Emulator.
/// https://docs.microsoft.com/azure/storage/common/storage-use-azurite#well-known-storage-account-and-key
pub const EMULATOR_ACCOUNT: &str = "devstoreaccount1";

/// The well-known account key used by Azurite and the legacy Azure Storage Emulator.
/// https://docs.microsoft.com/azure/storage/common/storage-use-azurite#well-known-storage-account-and-key
pub const EMULATOR_ACCOUNT_KEY: &str =
    "Eby8vdM02xNOcqFlqUwJPLlmEtlCDXJ1OUzFT50uSRZ6IFsuFq2UVErCz4I6tq/K1SZFPTOtr/KBHBeksoGMGw==";

const AZURE_VERSION: HeaderValue = HeaderValue::from_static("2019-12-12");

#[derive(Clone)]
pub enum StorageCredentials {
    Key(String, String),
    SASToken(Vec<(String, String)>),
    BearerToken(String),
    TokenCredential(Arc<dyn TokenCredential>),
}

impl std::fmt::Debug for StorageCredentials {
    fn fmt(&self, f: &mut std::fmt::Formatter<'_>) -> std::fmt::Result {
        match &self {
            StorageCredentials::Key(_, _) => f
                .debug_struct("StorageCredentials")
                .field("credential", &"Key")
                .finish(),
            StorageCredentials::SASToken(_) => f
                .debug_struct("StorageCredentials")
                .field("credential", &"SASToken")
                .finish(),
            StorageCredentials::BearerToken(_) => f
                .debug_struct("StorageCredentials")
                .field("credential", &"BearerToken")
                .finish(),
            StorageCredentials::TokenCredential(_) => f
                .debug_struct("StorageCredentials")
                .field("credential", &"TokenCredential")
                .finish(),
        }
    }
}

#[derive(Debug, Clone, Copy)]
pub enum ServiceType {
    Blob,
    Queue,
    // File,
    Table,
}

#[derive(Clone, Debug)]
pub struct StorageClient {
    storage_credentials: StorageCredentials,
    blob_storage_url: Url,
    table_storage_url: Url,
    queue_storage_url: Url,
    queue_storage_secondary_url: Url,
    filesystem_url: Url,
    account: String,
    pipeline: Pipeline,
}

impl StorageClient {
    pub fn new_access_key<A, K>(account: A, key: K) -> Self
    where
        A: Into<String>,
        K: Into<String>,
    {
        let account = account.into();
        let key = key.into();
        let storage_credentials = StorageCredentials::Key(account.clone(), key);
        let pipeline =
            new_pipeline_from_options(StorageOptions::new(), storage_credentials.clone());

        Self {
            blob_storage_url: get_endpoint_uri(None, &account, "blob").unwrap(),
            table_storage_url: get_endpoint_uri(None, &account, "table").unwrap(),
            queue_storage_url: get_endpoint_uri(None, &account, "queue").unwrap(),
            queue_storage_secondary_url: get_endpoint_uri(
                None,
                &format!("{account}-secondary"),
                "queue",
            )
            .unwrap(),
            filesystem_url: get_endpoint_uri(None, &account, "dfs").unwrap(),
            storage_credentials,
            account,
            pipeline,
        }
    }

    /// Create a new client for customized emulator endpoints.
    pub fn new_emulator(
        blob_storage_url: &Url,
        table_storage_url: &Url,
        queue_storage_url: &Url,
        filesystem_url: &Url,
    ) -> Self {
        Self::new_emulator_with_account(
            blob_storage_url,
            table_storage_url,
            queue_storage_url,
            filesystem_url,
            EMULATOR_ACCOUNT,
            EMULATOR_ACCOUNT_KEY,
        )
    }

    /// Create a new client using the default HttpClient and the default emulator endpoints.
    pub fn new_emulator_default() -> Self {
        let blob_storage_url = Url::parse("http://127.0.0.1:10000").unwrap();
        let queue_storage_url = Url::parse("http://127.0.0.1:10001").unwrap();
        let table_storage_url = Url::parse("http://127.0.0.1:10002").unwrap();
        let filesystem_url = Url::parse("http://127.0.0.1:10004").unwrap();
        Self::new_emulator(
            &blob_storage_url,
            &table_storage_url,
            &queue_storage_url,
            &filesystem_url,
        )
    }

    pub fn new_emulator_with_account<A, K>(
        blob_storage_url: &Url,
        table_storage_url: &Url,
        queue_storage_url: &Url,
        filesystem_url: &Url,
        account: A,
        key: K,
    ) -> Self
    where
        A: Into<String>,
        K: Into<String>,
    {
        let account = account.into();
        let key = key.into();
        let storage_credentials = StorageCredentials::Key(account.clone(), key.clone());
        let pipeline = new_pipeline_from_options(StorageOptions::new(), storage_credentials);
        let blob_storage_url = Url::parse(&format!("{}{}", blob_storage_url, account)).unwrap();
        let table_storage_url = Url::parse(&format!("{}{}", table_storage_url, account)).unwrap();
        let queue_storage_url = Url::parse(&format!("{}{}", queue_storage_url, account)).unwrap();
        let filesystem_url = Url::parse(&format!("{}{}", filesystem_url, account)).unwrap();

        Self {
            blob_storage_url,
            table_storage_url,
            queue_storage_url: queue_storage_url.clone(),
            queue_storage_secondary_url: queue_storage_url,
            filesystem_url,
            storage_credentials: StorageCredentials::Key(account.clone(), key),
            account,
            pipeline,
        }
    }

    pub fn new_sas_token<A, S>(account: A, sas_token: S) -> azure_core::Result<Self>
    where
        A: Into<String>,
        S: AsRef<str>,
    {
        let account = account.into();

        let storage_credentials =
            StorageCredentials::SASToken(get_sas_token_parms(sas_token.as_ref())?);
        let pipeline =
            new_pipeline_from_options(StorageOptions::new(), storage_credentials.clone());

        Ok(Self {
            blob_storage_url: get_endpoint_uri(None, &account, "blob")?,
            table_storage_url: get_endpoint_uri(None, &account, "table")?,
            queue_storage_url: get_endpoint_uri(None, &account, "queue")?,
            queue_storage_secondary_url: get_endpoint_uri(
                None,
                &format!("{account}-secondary"),
                "queue",
            )?,
            filesystem_url: get_endpoint_uri(None, &account, "dfs")?,
            storage_credentials,
            account,
            pipeline,
        })
    }

    pub fn new_bearer_token<A, BT>(account: A, bearer_token: BT) -> Self
    where
        A: Into<String>,
        BT: Into<String>,
    {
        let account = account.into();
        let bearer_token = bearer_token.into();
        let storage_credentials = StorageCredentials::BearerToken(bearer_token);
        let pipeline =
            new_pipeline_from_options(StorageOptions::new(), storage_credentials.clone());

        Self {
            blob_storage_url: get_endpoint_uri(None, &account, "blob").unwrap(),
            table_storage_url: get_endpoint_uri(None, &account, "table").unwrap(),
            queue_storage_url: get_endpoint_uri(None, &account, "queue").unwrap(),
            queue_storage_secondary_url: get_endpoint_uri(
                None,
                &format!("{}-secondary", account),
                "queue",
            )
            .unwrap(),
            filesystem_url: get_endpoint_uri(None, &account, "dfs").unwrap(),
            storage_credentials,
            account,
            pipeline,
        }
    }

    pub fn new_token_credential<A>(account: A, token_credential: Arc<dyn TokenCredential>) -> Self
    where
        A: Into<String>,
    {
        let account = account.into();
        let storage_credentials = StorageCredentials::TokenCredential(token_credential);
        let pipeline =
            new_pipeline_from_options(StorageOptions::new(), storage_credentials.clone());

        Self {
            blob_storage_url: get_endpoint_uri(None, &account, "blob").unwrap(),
            table_storage_url: get_endpoint_uri(None, &account, "table").unwrap(),
            queue_storage_url: get_endpoint_uri(None, &account, "queue").unwrap(),
            queue_storage_secondary_url: get_endpoint_uri(
                None,
                &format!("{}-secondary", account),
                "queue",
            )
            .unwrap(),
            filesystem_url: get_endpoint_uri(None, &account, "dfs").unwrap(),
            storage_credentials,
            account,
            pipeline,
        }
    }

    pub fn new_connection_string(connection_string: &str) -> azure_core::Result<Self> {
        match ConnectionString::new(connection_string)? {
            ConnectionString {
                account_name: Some(account),
                account_key: Some(_),
                sas: Some(sas_token),
                blob_endpoint,
                table_endpoint,
                queue_endpoint,
                file_endpoint,
                ..
            } => {
                log::warn!("Both account key and SAS defined in connection string. Using only the provided SAS.");

                let storage_credentials =  StorageCredentials::SASToken(get_sas_token_parms(
                    sas_token,
                )?);
                let pipeline = new_pipeline_from_options(StorageOptions::new(), storage_credentials.clone());

                Ok(Self {
                    storage_credentials,
                    blob_storage_url: get_endpoint_uri(blob_endpoint, account, "blob")?,
                    table_storage_url: get_endpoint_uri(table_endpoint, account, "table")?,
                    queue_storage_url: get_endpoint_uri(queue_endpoint, account, "queue")?,
                    queue_storage_secondary_url: get_endpoint_uri(queue_endpoint, &format!("{}-secondary", account), "queue")?,
                    filesystem_url: get_endpoint_uri(file_endpoint, account, "dfs")?,
                    account: account.to_string(),
                    pipeline
                })
            }
            ConnectionString {
                account_name: Some(account),
                sas: Some(sas_token),
                blob_endpoint,
                table_endpoint,
                queue_endpoint,
                file_endpoint,
                ..
            } => {
                let storage_credentials = StorageCredentials::SASToken(get_sas_token_parms(sas_token)?);
                let pipeline =
                new_pipeline_from_options(StorageOptions::new(), storage_credentials.clone());
                Ok(Self {
                    storage_credentials,
                    blob_storage_url: get_endpoint_uri(blob_endpoint, account, "blob")?,
                    table_storage_url: get_endpoint_uri(table_endpoint, account, "table")?,
                    queue_storage_url: get_endpoint_uri(queue_endpoint, account, "queue")?,
                    queue_storage_secondary_url: get_endpoint_uri(queue_endpoint, &format!("{}-secondary", account), "queue")?,
                    filesystem_url: get_endpoint_uri(file_endpoint, account, "dfs")?,
                    account: account.to_string(),
                    pipeline
            })},
            ConnectionString {
                account_name: Some(account),
                account_key: Some(key),
                blob_endpoint,
                table_endpoint,
                queue_endpoint,
                file_endpoint,
                ..
            } => {

                let storage_credentials = StorageCredentials::Key(account.to_owned(), key.to_owned());
                let pipeline = new_pipeline_from_options(StorageOptions::new(), storage_credentials.clone());
                Ok(Self {
                storage_credentials,
                blob_storage_url: get_endpoint_uri(blob_endpoint, account, "blob")?,
                table_storage_url: get_endpoint_uri(table_endpoint, account, "table")?,
                queue_storage_url: get_endpoint_uri(queue_endpoint, account, "queue")?,
                queue_storage_secondary_url: get_endpoint_uri(queue_endpoint, &format!("{}-secondary", account), "queue")?,
                filesystem_url: get_endpoint_uri(file_endpoint, account, "dfs")?,
                account: account.to_string(),
                pipeline
            })
        },
           _ => {
                Err(Error::message(ErrorKind::Other,
                    "Could not create a storage client from the provided connection string. Please validate that you have specified the account name and means of authentication (key, SAS, etc.)."
                ))
            }
        }
    }

    pub fn blob_storage_url(&self) -> &Url {
        &self.blob_storage_url
    }

    pub fn table_storage_url(&self) -> &Url {
        &self.table_storage_url
    }

    pub fn queue_storage_url(&self) -> &Url {
        &self.queue_storage_url
    }

    pub fn queue_storage_secondary_url(&self) -> &Url {
        &self.queue_storage_secondary_url
    }

    pub fn filesystem_url(&self) -> &Url {
        &self.filesystem_url
    }

    pub fn account(&self) -> &str {
        &self.account
    }

    pub fn storage_credentials(&self) -> &StorageCredentials {
        &self.storage_credentials
    }

    pub fn finalize_request(
        &self,
        url: Url,
        method: Method,
        headers: Headers,
        request_body: Option<Bytes>,
    ) -> azure_core::Result<Request> {
        let dt = chrono::Utc::now();
        let time = format!("{}", dt.format("%a, %d %h %Y %T GMT"));

        let mut request = Request::new(url, method);
        for (k, v) in headers {
            request.insert_header(k, v);
        }

        // let's add content length to avoid "chunking" errors.
        match request_body {
            Some(ref b) => request.insert_header(CONTENT_LENGTH, b.len().to_string()),
            None => request.insert_header(CONTENT_LENGTH, "0"),
        };

        request.insert_header(MS_DATE, time);
        request.insert_header(VERSION, AZURE_VERSION);

        if let Some(request_body) = request_body {
            request.set_body(request_body);
        } else {
            request.set_body(azure_core::EMPTY_BODY);
        };

        Ok(request)
    }

    pub async fn send(
        &self,
        context: &mut Context,
        request: &mut Request,
        service_type: ServiceType,
    ) -> azure_core::Result<Response> {
        self.pipeline
            .send(context.insert(service_type), request)
            .await
    }

    /// Prepares' an `azure_core::Request`.
    #[cfg(feature = "account")]
    pub(crate) fn blob_storage_request(
        &self,
        http_method: azure_core::Method,
    ) -> azure_core::Result<Request> {
        self.finalize_request(
            self.blob_storage_url().clone(),
            http_method,
            Headers::new(),
            None,
        )
    }

    pub fn shared_access_signature(
        &self,
        resource: AccountSasResource,
        resource_type: AccountSasResourceType,
        expiry: DateTime<Utc>,
        permissions: AccountSasPermissions,
    ) -> azure_core::Result<AccountSharedAccessSignature> {
        match &self.storage_credentials {
            StorageCredentials::Key(account, key) => {
                Ok(AccountSharedAccessSignature::new(account.clone(), key.clone(), resource, resource_type, expiry, permissions))
            }
            _ => Err(Error::message(ErrorKind::Other, "failed shared access signature generation. SAS can be generated only from key and account clients")),
        }
    }
    pub fn blob_url_with_segments<'a, I>(&'a self, segments: I) -> azure_core::Result<url::Url>
    where
        I: IntoIterator<Item = &'a str>,
    {
        Self::url_with_segments(self.blob_storage_url().to_owned(), segments)
    }

    pub fn queue_url_with_segments<'a, I>(&'a self, segments: I) -> azure_core::Result<url::Url>
    where
        I: IntoIterator<Item = &'a str>,
    {
        Self::url_with_segments(self.queue_storage_url().to_owned(), segments)
    }

<<<<<<< HEAD
    pub fn get_account_information(&self) -> GetAccountInformationBuilder {
        GetAccountInformationBuilder::new(self.clone())
=======
    #[cfg(feature = "account")]
    pub fn get_account_information(&self) -> crate::operations::GetAccountInformationBuilder {
        crate::operations::GetAccountInformationBuilder::new(self.clone())
>>>>>>> 51fd3dd5
    }

    #[cfg(feature = "account")]
    pub fn find_blobs_by_tags(
        &self,
        expression: String,
    ) -> crate::operations::FindBlobsByTagsBuilder {
        crate::operations::FindBlobsByTagsBuilder::new(self.clone(), expression)
    }

    fn url_with_segments<'a, I>(mut url: url::Url, new_segments: I) -> azure_core::Result<url::Url>
    where
        I: IntoIterator<Item = &'a str>,
    {
        let original_url = url.clone();
        {
            let mut segments = url.path_segments_mut().map_err(|_| {
                let message = format!("failed to parse url path segments from '{original_url}'");
                Error::message(ErrorKind::DataConversion, message)
            })?;
            segments.extend(new_segments);
        }
        Ok(url)
    }
}

fn get_sas_token_parms(sas_token: &str) -> azure_core::Result<Vec<(String, String)>> {
    // Any base url will do: we just need to parse the SAS token
    // to get its query pairs.
    let base_url = Url::parse("https://blob.core.windows.net").unwrap();

    let url = Url::options().base_url(Some(&base_url));

    // this code handles the leading ?
    // we support both with or without
    let url = if sas_token.starts_with('?') {
        url.parse(sas_token)
    } else {
        url.parse(&format!("?{}", sas_token))
    }
    .with_context(ErrorKind::DataConversion, || {
        format!("failed to parse SAS token: {sas_token}")
    })?;

    Ok(url
        .query_pairs()
        .map(|p| (String::from(p.0), String::from(p.1)))
        .collect())
}

fn get_endpoint_uri(
    url: Option<&str>,
    account: &str,
    endpoint_type: &str,
) -> azure_core::Result<url::Url> {
    Ok(match url {
        Some(value) => url::Url::parse(value)?,
        None => url::Url::parse(&format!(
            "https://{}.{}.core.windows.net",
            account, endpoint_type
        ))
        .with_context(ErrorKind::DataConversion, || {
            format!("failed to parse url: https://{account}.{endpoint_type}.core.windows.net")
        })?,
    })
}

/// Create a Pipeline from CosmosOptions
fn new_pipeline_from_options(options: StorageOptions, credentials: StorageCredentials) -> Pipeline {
    let auth_policy: Arc<dyn azure_core::Policy> = Arc::new(AuthorizationPolicy::new(credentials));

    // The `AuthorizationPolicy` must be the **last** retry policy.
    // Policies can change the url and/or the headers, and the `AuthorizationPolicy`
    // must be able to inspect them or the resulting token will be invalid.
    let per_retry_policies = vec![
        Arc::new(options.timeout_policy) as Arc<dyn azure_core::Policy>,
        auth_policy,
    ];

    Pipeline::new(
        option_env!("CARGO_PKG_NAME"),
        option_env!("CARGO_PKG_VERSION"),
        options.options,
        Vec::new(),
        per_retry_policies,
    )
}

#[derive(Debug, Clone, Default)]
pub struct StorageOptions {
    options: ClientOptions,
    timeout_policy: TimeoutPolicy,
}

impl StorageOptions {
    fn new() -> StorageOptions {
        Self::default()
    }

    pub fn set_timeout(&mut self, default_timeout: Timeout) {
        self.timeout_policy = TimeoutPolicy::new(Some(default_timeout))
    }
}<|MERGE_RESOLUTION|>--- conflicted
+++ resolved
@@ -1,4 +1,5 @@
 use crate::authorization_policy::AuthorizationPolicy;
+use crate::operations::*;
 use crate::shared_access_signature::account_sas::{
     AccountSasPermissions, AccountSasResource, AccountSasResourceType, AccountSharedAccessSignature,
 };
@@ -410,7 +411,6 @@
     }
 
     /// Prepares' an `azure_core::Request`.
-    #[cfg(feature = "account")]
     pub(crate) fn blob_storage_request(
         &self,
         http_method: azure_core::Method,
@@ -451,22 +451,12 @@
         Self::url_with_segments(self.queue_storage_url().to_owned(), segments)
     }
 
-<<<<<<< HEAD
     pub fn get_account_information(&self) -> GetAccountInformationBuilder {
         GetAccountInformationBuilder::new(self.clone())
-=======
-    #[cfg(feature = "account")]
-    pub fn get_account_information(&self) -> crate::operations::GetAccountInformationBuilder {
-        crate::operations::GetAccountInformationBuilder::new(self.clone())
->>>>>>> 51fd3dd5
-    }
-
-    #[cfg(feature = "account")]
-    pub fn find_blobs_by_tags(
-        &self,
-        expression: String,
-    ) -> crate::operations::FindBlobsByTagsBuilder {
-        crate::operations::FindBlobsByTagsBuilder::new(self.clone(), expression)
+    }
+
+    pub fn find_blobs_by_tags(&self, expression: String) -> FindBlobsByTagsBuilder {
+        FindBlobsByTagsBuilder::new(self.clone(), expression)
     }
 
     fn url_with_segments<'a, I>(mut url: url::Url, new_segments: I) -> azure_core::Result<url::Url>
