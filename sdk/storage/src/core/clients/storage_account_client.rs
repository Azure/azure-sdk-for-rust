--- conflicted
+++ resolved
@@ -114,7 +114,7 @@
     }
 
     pub fn new_emulator_with_account<A, K>(
-        http_client: Arc<Box<dyn HttpClient>>,
+        http_client: Arc<dyn HttpClient>,
         blob_storage_url: &Url,
         table_storage_url: &Url,
         queue_storage_url: &Url,
@@ -128,7 +128,6 @@
     {
         let account = account.into();
         let blob_storage_url =
-<<<<<<< HEAD
             Url::parse(&format!("{}{}", blob_storage_url.as_str(), account)).unwrap();
         let table_storage_url =
             Url::parse(&format!("{}{}", table_storage_url.as_str(), account)).unwrap();
@@ -136,15 +135,6 @@
             Url::parse(&format!("{}{}", queue_storage_url.as_str(), account)).unwrap();
         let filesystem_url =
             Url::parse(&format!("{}{}", filesystem_url.as_str(), account)).unwrap();
-=======
-            Url::parse(&format!("{}devstoreaccount1/", blob_storage_url.as_str())).unwrap();
-        let table_storage_url =
-            Url::parse(&format!("{}devstoreaccount1/", table_storage_url.as_str())).unwrap();
-        let queue_storage_url =
-            Url::parse(&format!("{}devstoreaccount1/", table_storage_url.as_str())).unwrap();
-        let filesystem_url =
-            Url::parse(&format!("{}devstoreaccount1/", blob_storage_url.as_str())).unwrap();
->>>>>>> 3f992670
 
         Arc::new(Self {
             blob_storage_url,
