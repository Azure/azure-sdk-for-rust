--- conflicted
+++ resolved
@@ -336,27 +336,12 @@
         &self.filesystem_url
     }
 
-<<<<<<< HEAD
     pub fn account(&self) -> &str {
         &self.account
     }
 
     pub fn storage_credentials(&self) -> &StorageCredentials {
         &self.storage_credentials
-=======
-    pub fn shared_access_signature(
-        &self,
-    ) -> Result<SharedAccessSignatureBuilder<No, No, No, No>, crate::Error> {
-        match self.storage_credentials {
-            StorageCredentials::Key(ref account, ref key) => {
-                Ok(SharedAccessSignatureBuilder::new(account, key))
-            }
-            _ => Err(crate::Error::OperationNotSupported(
-                "Shared access signature generation".to_owned(),
-                "SAS can be generated only from key and account clients".to_owned(),
-            )),
-        }
->>>>>>> 3ff12f46
     }
 
     pub(crate) fn prepare_request(
