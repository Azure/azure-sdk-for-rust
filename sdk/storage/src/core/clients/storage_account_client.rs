use crate::authorization_policy::AuthorizationPolicy;
use crate::ConnectionString;
use crate::{
    core::No,
    hmac::sign,
    shared_access_signature::account_sas::{
        AccountSharedAccessSignatureBuilder, ClientAccountSharedAccessSignature,
    },
};
<<<<<<< HEAD
use azure_core::{
    auth::TokenCredential,
    error::{Error, ErrorKind, ResultExt},
    headers::*,
    ClientOptions, Context, HttpClient, Pipeline, Request, Response,
};
=======
use azure_core::auth::TokenCredential;
use azure_core::error::{Error, ErrorKind, ResultExt};
use azure_core::{headers, Request};
use azure_core::{headers::*, Pipeline};
use azure_core::{ClientOptions, HttpClient};
>>>>>>> a4a9480e
use bytes::Bytes;
use http::method::Method;
use std::sync::Arc;
use url::Url;

/// The well-known account used by Azurite and the legacy Azure Storage Emulator.
/// https://docs.microsoft.com/azure/storage/common/storage-use-azurite#well-known-storage-account-and-key
pub const EMULATOR_ACCOUNT: &str = "devstoreaccount1";

/// The well-known account key used by Azurite and the legacy Azure Storage Emulator.
/// https://docs.microsoft.com/azure/storage/common/storage-use-azurite#well-known-storage-account-and-key
pub const EMULATOR_ACCOUNT_KEY: &str =
    "Eby8vdM02xNOcqFlqUwJPLlmEtlCDXJ1OUzFT50uSRZ6IFsuFq2UVErCz4I6tq/K1SZFPTOtr/KBHBeksoGMGw==";

pub const STORAGE_TOKEN_SCOPE: &str = "https://storage.azure.com/";

const AZURE_VERSION: HeaderValue = HeaderValue::from_static("2019-12-12");

#[derive(Clone)]
pub enum StorageCredentials {
    Key(String, String),
    SASToken(Vec<(String, String)>),
    BearerToken(String),
    TokenCredential(Arc<dyn TokenCredential>),
}

impl std::fmt::Debug for StorageCredentials {
    fn fmt(&self, f: &mut std::fmt::Formatter<'_>) -> std::fmt::Result {
        match &self {
            StorageCredentials::TokenCredential(_) => f
                .debug_struct("StorageCredentials")
                .field("credential", &"TokenCredential")
                .finish(),
            _ => self.fmt(f),
        }
    }
}

#[derive(Debug, Clone, Copy)]
pub enum ServiceType {
    Blob,
    // Queue,
    // File,
    Table,
}

#[derive(Debug)]
pub struct StorageAccountClient {
    storage_credentials: StorageCredentials,
    http_client: Arc<dyn HttpClient>,
    blob_storage_url: Url,
    table_storage_url: Url,
    queue_storage_url: Url,
    queue_storage_secondary_url: Url,
    filesystem_url: Url,
    account: String,
    pipeline: Pipeline,
}

fn get_sas_token_parms(sas_token: &str) -> azure_core::Result<Vec<(String, String)>> {
    // Any base url will do: we just need to parse the SAS token
    // to get its query pairs.
    let base_url = Url::parse("https://blob.core.windows.net").unwrap();

    let url = Url::options().base_url(Some(&base_url));

    // this code handles the leading ?
    // we support both with or without
    let url = if sas_token.starts_with('?') {
        url.parse(sas_token)
    } else {
        url.parse(&format!("?{}", sas_token))
    }
    .with_context(ErrorKind::DataConversion, || {
        format!("failed to parse SAS token: {sas_token}")
    })?;

    Ok(url
        .query_pairs()
        .map(|p| (String::from(p.0), String::from(p.1)))
        .collect())
}

impl StorageAccountClient {
    pub fn new_access_key<A, K>(http_client: Arc<dyn HttpClient>, account: A, key: K) -> Arc<Self>
    where
        A: Into<String>,
        K: Into<String>,
    {
        let account = account.into();
        let key = key.into();
        let storage_credentials = StorageCredentials::Key(account.clone(), key);
        let pipeline =
            new_pipeline_from_options(StorageOptions::new(), storage_credentials.clone());

        Arc::new(Self {
            blob_storage_url: get_endpoint_uri(None, &account, "blob").unwrap(),
            table_storage_url: get_endpoint_uri(None, &account, "table").unwrap(),
            queue_storage_url: get_endpoint_uri(None, &account, "queue").unwrap(),
            queue_storage_secondary_url: get_endpoint_uri(
                None,
                &format!("{account}-secondary"),
                "queue",
            )
            .unwrap(),
            filesystem_url: get_endpoint_uri(None, &account, "dfs").unwrap(),
            storage_credentials,
            http_client,
            account,
            pipeline,
        })
    }

    /// Create a new client for customized emulator endpoints.
    pub fn new_emulator(
        http_client: Arc<dyn HttpClient>,
        blob_storage_url: &Url,
        table_storage_url: &Url,
        queue_storage_url: &Url,
        filesystem_url: &Url,
    ) -> Arc<Self> {
        Self::new_emulator_with_account(
            http_client,
            blob_storage_url,
            table_storage_url,
            queue_storage_url,
            filesystem_url,
            EMULATOR_ACCOUNT,
            EMULATOR_ACCOUNT_KEY,
        )
    }

    /// Create a new client using the default HttpClient and the default emulator endpoints.
    pub fn new_emulator_default() -> Arc<Self> {
        let http_client = azure_core::new_http_client();
        let blob_storage_url = Url::parse("http://127.0.0.1:10000").unwrap();
        let queue_storage_url = Url::parse("http://127.0.0.1:10001").unwrap();
        let table_storage_url = Url::parse("http://127.0.0.1:10002").unwrap();
        let filesystem_url = Url::parse("http://127.0.0.1:10004").unwrap();
        Self::new_emulator(
            http_client,
            &blob_storage_url,
            &table_storage_url,
            &queue_storage_url,
            &filesystem_url,
        )
    }

    pub fn new_emulator_with_account<A, K>(
        http_client: Arc<dyn HttpClient>,
        blob_storage_url: &Url,
        table_storage_url: &Url,
        queue_storage_url: &Url,
        filesystem_url: &Url,
        account: A,
        key: K,
    ) -> Arc<Self>
    where
        A: Into<String>,
        K: Into<String>,
    {
        let account = account.into();
        let key = key.into();
        let storage_credentials = StorageCredentials::Key(account.clone(), key.clone());
        let pipeline = new_pipeline_from_options(StorageOptions::new(), storage_credentials);
        let blob_storage_url =
            Url::parse(&format!("{}{}", blob_storage_url.as_str(), account)).unwrap();
        let table_storage_url =
            Url::parse(&format!("{}{}", table_storage_url.as_str(), account)).unwrap();
        let queue_storage_url =
            Url::parse(&format!("{}{}", queue_storage_url.as_str(), account)).unwrap();
        let filesystem_url =
            Url::parse(&format!("{}{}", filesystem_url.as_str(), account)).unwrap();

        Arc::new(Self {
            blob_storage_url,
            table_storage_url,
            queue_storage_url: queue_storage_url.clone(),
            queue_storage_secondary_url: queue_storage_url,
            filesystem_url,
            storage_credentials: StorageCredentials::Key(account.clone(), key),
            http_client,
            account,
            pipeline,
        })
    }

    pub fn new_sas_token<A, S>(
        http_client: Arc<dyn HttpClient>,
        account: A,
        sas_token: S,
    ) -> azure_core::Result<Arc<Self>>
    where
        A: Into<String>,
        S: AsRef<str>,
    {
        let account = account.into();

        let storage_credentials =
            StorageCredentials::SASToken(get_sas_token_parms(sas_token.as_ref())?);
        let pipeline =
            new_pipeline_from_options(StorageOptions::new(), storage_credentials.clone());

        Ok(Arc::new(Self {
            blob_storage_url: get_endpoint_uri(None, &account, "blob")?,
            table_storage_url: get_endpoint_uri(None, &account, "table")?,
            queue_storage_url: get_endpoint_uri(None, &account, "queue")?,
            queue_storage_secondary_url: get_endpoint_uri(
                None,
                &format!("{account}-secondary"),
                "queue",
            )?,
            filesystem_url: get_endpoint_uri(None, &account, "dfs")?,
            storage_credentials,
            http_client,
            account,
            pipeline,
        }))
    }

    pub fn new_bearer_token<A, BT>(
        http_client: Arc<dyn HttpClient>,
        account: A,
        bearer_token: BT,
    ) -> Arc<Self>
    where
        A: Into<String>,
        BT: Into<String>,
    {
        let account = account.into();
        let bearer_token = bearer_token.into();
        let storage_credentials = StorageCredentials::BearerToken(bearer_token);
        let pipeline =
            new_pipeline_from_options(StorageOptions::new(), storage_credentials.clone());

        Arc::new(Self {
            blob_storage_url: get_endpoint_uri(None, &account, "blob").unwrap(),
            table_storage_url: get_endpoint_uri(None, &account, "table").unwrap(),
            queue_storage_url: get_endpoint_uri(None, &account, "queue").unwrap(),
            queue_storage_secondary_url: get_endpoint_uri(
                None,
                &format!("{}-secondary", account),
                "queue",
            )
            .unwrap(),
            filesystem_url: get_endpoint_uri(None, &account, "dfs").unwrap(),
            storage_credentials,
            http_client,
            account,
            pipeline,
        })
    }

    pub fn new_token_credential<A>(
        http_client: Arc<dyn HttpClient>,
        account: A,
        token_credential: Arc<dyn TokenCredential>,
    ) -> Arc<Self>
    where
        A: Into<String>,
    {
        let account = account.into();
        let storage_credentials = StorageCredentials::TokenCredential(token_credential);
        let pipeline =
            new_pipeline_from_options(StorageOptions::new(), storage_credentials.clone());

        Arc::new(Self {
            blob_storage_url: get_endpoint_uri(None, &account, "blob").unwrap(),
            table_storage_url: get_endpoint_uri(None, &account, "table").unwrap(),
            queue_storage_url: get_endpoint_uri(None, &account, "queue").unwrap(),
            queue_storage_secondary_url: get_endpoint_uri(
                None,
                &format!("{}-secondary", account),
                "queue",
            )
            .unwrap(),
            filesystem_url: get_endpoint_uri(None, &account, "dfs").unwrap(),
            storage_credentials,
            http_client,
            account,
            pipeline,
        })
    }

    pub fn new_connection_string(
        http_client: Arc<dyn HttpClient>,
        connection_string: &str,
    ) -> azure_core::Result<Arc<Self>> {
        match ConnectionString::new(connection_string)? {
            ConnectionString {
                account_name: Some(account),
                account_key: Some(_),
                sas: Some(sas_token),
                blob_endpoint,
                table_endpoint,
                queue_endpoint,
                file_endpoint,
                ..
            } => {
                log::warn!("Both account key and SAS defined in connection string. Using only the provided SAS.");

                let storage_credentials =  StorageCredentials::SASToken(get_sas_token_parms(
                    sas_token,
                )?);
                let pipeline = new_pipeline_from_options(StorageOptions::new(), storage_credentials.clone());

                Ok(Arc::new(Self {
                    storage_credentials,
                    blob_storage_url: get_endpoint_uri(blob_endpoint, account, "blob")?,
                    table_storage_url: get_endpoint_uri(table_endpoint, account, "table")?,
                    queue_storage_url: get_endpoint_uri(queue_endpoint, account, "queue")?,
                    queue_storage_secondary_url: get_endpoint_uri(queue_endpoint, &format!("{}-secondary", account), "queue")?,
                    filesystem_url: get_endpoint_uri(file_endpoint, account, "dfs")?,
                    http_client,
                    account: account.to_string(),
                    pipeline
                }))
            }
            ConnectionString {
                account_name: Some(account),
                sas: Some(sas_token),
                blob_endpoint,
                table_endpoint,
                queue_endpoint,
                file_endpoint,
                ..
            } => {
                let storage_credentials = StorageCredentials::SASToken(get_sas_token_parms(sas_token)?);
                let pipeline =
                new_pipeline_from_options(StorageOptions::new(), storage_credentials.clone());
                Ok(Arc::new(Self {
                    storage_credentials,
                    blob_storage_url: get_endpoint_uri(blob_endpoint, account, "blob")?,
                    table_storage_url: get_endpoint_uri(table_endpoint, account, "table")?,
                    queue_storage_url: get_endpoint_uri(queue_endpoint, account, "queue")?,
                    queue_storage_secondary_url: get_endpoint_uri(queue_endpoint, &format!("{}-secondary", account), "queue")?,
                    filesystem_url: get_endpoint_uri(file_endpoint, account, "dfs")?,
                    http_client,
                    account: account.to_string(),
                    pipeline
            }))},
            ConnectionString {
                account_name: Some(account),
                account_key: Some(key),
                blob_endpoint,
                table_endpoint,
                queue_endpoint,
                file_endpoint,
                ..
            } => {

                let storage_credentials = StorageCredentials::Key(account.to_owned(), key.to_owned());
                let pipeline = new_pipeline_from_options(StorageOptions::new(), storage_credentials.clone());
                Ok(Arc::new(Self {
                storage_credentials,
                blob_storage_url: get_endpoint_uri(blob_endpoint, account, "blob")?,
                table_storage_url: get_endpoint_uri(table_endpoint, account, "table")?,
                queue_storage_url: get_endpoint_uri(queue_endpoint, account, "queue")?,
                queue_storage_secondary_url: get_endpoint_uri(queue_endpoint, &format!("{}-secondary", account), "queue")?,
                filesystem_url: get_endpoint_uri(file_endpoint, account, "dfs")?,
                http_client,
                account: account.to_string(),
                pipeline
            }))
        },
           _ => {
                Err(Error::message(ErrorKind::Other,
                    "Could not create a storage client from the provided connection string. Please validate that you have specified the account name and means of authentication (key, SAS, etc.)."
                ))
            }
        }
    }

    pub fn http_client(&self) -> &dyn HttpClient {
        self.http_client.as_ref()
    }

    pub fn blob_storage_url(&self) -> &Url {
        &self.blob_storage_url
    }

    pub fn table_storage_url(&self) -> &Url {
        &self.table_storage_url
    }

    pub fn queue_storage_url(&self) -> &Url {
        &self.queue_storage_url
    }

    pub fn queue_storage_secondary_url(&self) -> &Url {
        &self.queue_storage_secondary_url
    }

    pub fn filesystem_url(&self) -> &Url {
        &self.filesystem_url
    }

    pub fn account(&self) -> &str {
        &self.account
    }

    pub fn storage_credentials(&self) -> &StorageCredentials {
        &self.storage_credentials
    }

    pub fn prepare_request(
        &self,
        url: &str,
        method: Method,
        service_type: ServiceType,
        request_body: Option<Bytes>,
    ) -> azure_core::Result<Request> {
        let dt = chrono::Utc::now();
        let time = format!("{}", dt.format("%a, %d %h %Y %T GMT"));

        let mut url = url::Url::parse(url).with_context(ErrorKind::DataConversion, || {
            format!("failed to parse request url: {url}")
        })?;

        // if we have a SAS token (in form of query pairs), let's add it to the url here
        if let StorageCredentials::SASToken(query_pairs) = &self.storage_credentials {
            for (k, v) in query_pairs {
                url.query_pairs_mut().append_pair(k, v);
            }
        }

        let mut request = Request::new(url, method);

        // let's add content length to avoid "chunking" errors.
        match request_body {
            Some(ref b) => request.insert_header(CONTENT_LENGTH, b.len().to_string()),
            None => request.insert_header(CONTENT_LENGTH, "0"),
        };

        request.insert_header(headers::MS_DATE, time);
        request.insert_header(headers::VERSION, AZURE_VERSION);

        // We sign the request only if it is not already signed (with the signature of an
        // SAS token for example)
        match &self.storage_credentials {
            StorageCredentials::Key(account, key) => {
                if !request.url().query_pairs().any(|(k, _)| k == "sig") {
                    let auth = generate_authorization(
                        request.headers(),
                        request.url(),
                        request.method(),
                        account,
                        key,
                        service_type,
                    );
                    request.insert_header(AUTHORIZATION, auth);
                }
            }
            StorageCredentials::SASToken(_query_pairs) => {
                // no headers to add here, the authentication is in the URL
            }
            StorageCredentials::BearerToken(token) => {
                request.insert_header(AUTHORIZATION, format!("Bearer {}", token))
            }
            StorageCredentials::TokenCredential(token_credential) => {
                let bearer_token_future = token_credential.get_token(STORAGE_TOKEN_SCOPE);
                let bearer_token = futures::executor::block_on(bearer_token_future)
                    .context(ErrorKind::Credential, "failed to get bearer token")?;

                request.insert_header(
                    AUTHORIZATION,
                    format!("Bearer {}", bearer_token.token.secret()),
                )
            }
        };

        if let Some(request_body) = request_body {
            request.set_body(request_body);
        } else {
            request.set_body(azure_core::EMPTY_BODY);
        };

        Ok(request)
    }

    pub(crate) fn pipeline(&self) -> &Pipeline {
        &self.pipeline
    }

    pub async fn send(
        &self,
        context: &mut Context,
        request: &mut Request,
        service_type: ServiceType,
    ) -> azure_core::Result<Response> {
        self.pipeline
            .send(context.insert(service_type), request)
            .await
    }

    /// Prepares' an `azure_core::Request`.
    pub(crate) fn blob_storage_request(&self, http_method: http::Method) -> Request {
        Request::new(self.blob_storage_url().clone(), http_method)
    }
}

impl ClientAccountSharedAccessSignature for StorageAccountClient {
    fn shared_access_signature(
        &self,
    ) -> azure_core::Result<AccountSharedAccessSignatureBuilder<No, No, No, No>> {
        match self.storage_credentials {
            StorageCredentials::Key(ref account, ref key) => {
                Ok(AccountSharedAccessSignatureBuilder::new(account, key))
            }
            _ => Err(Error::message(ErrorKind::Other, "failed shared access signature generation. SAS can be generated only from key and account clients")),
        }
    }
}

fn generate_authorization(
    headers: &Headers,
    url: &url::Url,
    method: &Method,
    account: &str,
    key: &str,
    service_type: ServiceType,
) -> String {
    let str_to_sign = string_to_sign(headers, url, method, account, service_type);
    let auth = sign(&str_to_sign, key).unwrap();
    format!("SharedKey {}:{}", account, auth)
}

fn add_if_exists<'a>(headers: &'a Headers, key: &HeaderName) -> &'a str {
    match headers.get(key) {
        Some(value) => value.as_str(),
        None => "",
    }
}

#[allow(unknown_lints)]
fn string_to_sign(
    headers: &Headers,
    url: &url::Url,
    method: &Method,
    account: &str,
    service_type: ServiceType,
) -> String {
    match service_type {
        ServiceType::Table => {
            format!(
                "{}\n{}\n{}\n{}\n{}",
                method.as_str(),
                add_if_exists(headers, &CONTENT_MD5),
                add_if_exists(headers, &CONTENT_TYPE),
                add_if_exists(headers, &MS_DATE),
                canonicalized_resource_table(account, url)
            )
        }
        _ => {
            // content length must only be specified if != 0
            // this is valid from 2015-02-21
            let cl = headers
                .get(&CONTENT_LENGTH)
                .map(|s| {
                    if s == &HeaderValue::from_static("0") {
                        ""
                    } else {
                        s.as_str()
                    }
                })
                .unwrap_or("");
            format!(
                "{}\n{}\n{}\n{}\n{}\n{}\n{}\n{}\n{}\n{}\n{}\n{}\n{}{}",
                method.as_str(),
                add_if_exists(headers, &CONTENT_ENCODING),
                add_if_exists(headers, &CONTENT_LANGUAGE),
                cl,
                add_if_exists(headers, &CONTENT_MD5),
                add_if_exists(headers, &CONTENT_TYPE),
                add_if_exists(headers, &DATE),
                add_if_exists(headers, &IF_MODIFIED_SINCE),
                add_if_exists(headers, &IF_MATCH),
                add_if_exists(headers, &IF_NONE_MATCH),
                add_if_exists(headers, &IF_UNMODIFIED_SINCE),
                add_if_exists(headers, &RANGE),
                canonicalize_header(headers),
                canonicalized_resource(account, url)
            )
        }
    }

    // expected
    // GET\n /*HTTP Verb*/
    // \n    /*Content-Encoding*/
    // \n    /*Content-Language*/
    // \n    /*Content-Length (include value when zero)*/
    // \n    /*Content-MD5*/
    // \n    /*Content-Type*/
    // \n    /*Date*/
    // \n    /*If-Modified-Since */
    // \n    /*If-Match*/
    // \n    /*If-None-Match*/
    // \n    /*If-Unmodified-Since*/
    // \n    /*Range*/
    // x-ms-date:Sun, 11 Oct 2009 21:49:13 GMT\nx-ms-version:2009-09-19\n
    //                                  /*CanonicalizedHeaders*/
    // /myaccount /mycontainer\ncomp:metadata\nrestype:container\ntimeout:20
    //                                  /*CanonicalizedResource*/
    //
    //
}

fn canonicalize_header(headers: &Headers) -> String {
    let mut v_headers = headers
        .iter()
        .filter(|(name, _value)| name.as_str().starts_with("x-ms"))
        .collect::<Vec<_>>();
    v_headers.sort_unstable_by_key(|(name, _value)| name.as_str());

    let mut can = String::new();

    for (name, value) in v_headers {
        can = can + name.as_str() + ":" + value.as_str() + "\n";
    }
    can
}

// For table
fn canonicalized_resource_table(account: &str, u: &url::Url) -> String {
    format!("/{}{}", account, u.path())
}

fn canonicalized_resource(account: &str, u: &url::Url) -> String {
    let mut can_res: String = String::new();
    can_res += "/";
    can_res += account;

    let paths = u.path_segments().unwrap();

    for p in paths {
        can_res.push('/');
        can_res.push_str(p);
    }
    can_res += "\n";

    // query parameters
    let query_pairs = u.query_pairs(); //.into_owned();
    {
        let mut qps = Vec::new();
        {
            for (q, _p) in query_pairs {
                trace!("adding to qps {:?}", q);

                // add only once
                if !(qps.iter().any(|x: &String| x == q.as_ref())) {
                    qps.push(q.into_owned());
                }
            }
        }

        qps.sort();

        for qparam in qps {
            // find correct parameter
            let ret = lexy_sort(&query_pairs, &qparam);

            // debug!("adding to can_res {:?}", ret);

            can_res = can_res + &qparam.to_lowercase() + ":";

            for (i, item) in ret.iter().enumerate() {
                if i > 0 {
                    can_res += ","
                }
                can_res += item;
            }

            can_res += "\n";
        }
    };

    can_res[0..can_res.len() - 1].to_owned()
}

fn lexy_sort<'a>(
    vec: &'a url::form_urlencoded::Parse,
    query_param: &str,
) -> Vec<std::borrow::Cow<'a, str>> {
    let mut v_values = Vec::new();

    for item in vec.filter(|x| x.0 == *query_param) {
        v_values.push(item.1)
    }
    v_values.sort();

    v_values
}

fn get_endpoint_uri(
    url: Option<&str>,
    account: &str,
    endpoint_type: &str,
) -> azure_core::Result<url::Url> {
    Ok(match url {
        Some(value) => url::Url::parse(value)?,
        None => url::Url::parse(&format!(
            "https://{}.{}.core.windows.net",
            account, endpoint_type
        ))
        .with_context(ErrorKind::DataConversion, || {
            format!("failed to parse url: https://{account}.{endpoint_type}.core.windows.net")
        })?,
    })
}

/// Create a Pipeline from CosmosOptions
fn new_pipeline_from_options(options: StorageOptions, credentials: StorageCredentials) -> Pipeline {
    let auth_policy: Arc<dyn azure_core::Policy> = Arc::new(AuthorizationPolicy::new(credentials));

    // The `AuthorizationPolicy` must be the **last** retry policy.
    // Policies can change the url and/or the headers, and the `AuthorizationPolicy`
    // must be able to inspect them or the resulting token will be invalid.
    let per_retry_policies = vec![auth_policy];

    Pipeline::new(
        option_env!("CARGO_PKG_NAME"),
        option_env!("CARGO_PKG_VERSION"),
        options.options,
        Vec::new(),
        per_retry_policies,
    )
}

#[derive(Debug, Clone, Default)]
pub struct StorageOptions {
    options: ClientOptions,
}
impl StorageOptions {
    fn new() -> StorageOptions {
        Self::default()
    }
}<|MERGE_RESOLUTION|>--- conflicted
+++ resolved
@@ -7,20 +7,12 @@
         AccountSharedAccessSignatureBuilder, ClientAccountSharedAccessSignature,
     },
 };
-<<<<<<< HEAD
 use azure_core::{
     auth::TokenCredential,
     error::{Error, ErrorKind, ResultExt},
     headers::*,
     ClientOptions, Context, HttpClient, Pipeline, Request, Response,
 };
-=======
-use azure_core::auth::TokenCredential;
-use azure_core::error::{Error, ErrorKind, ResultExt};
-use azure_core::{headers, Request};
-use azure_core::{headers::*, Pipeline};
-use azure_core::{ClientOptions, HttpClient};
->>>>>>> a4a9480e
 use bytes::Bytes;
 use http::method::Method;
 use std::sync::Arc;
@@ -455,8 +447,8 @@
             None => request.insert_header(CONTENT_LENGTH, "0"),
         };
 
-        request.insert_header(headers::MS_DATE, time);
-        request.insert_header(headers::VERSION, AZURE_VERSION);
+        request.insert_header(MS_DATE, time);
+        request.insert_header(VERSION, AZURE_VERSION);
 
         // We sign the request only if it is not already signed (with the signature of an
         // SAS token for example)
