--- conflicted
+++ resolved
@@ -1,7 +1,7 @@
 use azure_core::prelude::*;
 use azure_storage::blob::prelude::*;
 use azure_storage::core::prelude::*;
-use chrono::{Utc, Duration};
+use chrono::{Duration, Utc};
 use std::error::Error;
 
 fn main() {
@@ -47,8 +47,7 @@
         .with_resource_type(AccountSasResourceType::Object)
         .with_start(now)
         .with_expiry(later)
-<<<<<<< HEAD
-        .with_permissions(AccountSasPermissions::Read)
+        .with_permissions(AccountSasPermissions{read: true, .. Default::default()})
         .with_protocol(SasProtocol::Https)
         .finalize();
 
@@ -79,13 +78,7 @@
             write: true,
             ..Default::default()
         })
-=======
-        .with_permissions(SasPermissions {
-            read: true,
-            ..Default::default()
-        })
         .with_protocol(SasProtocol::HttpHttps)
->>>>>>> b28392e2
         .finalize();
 
     println!("container sas token: {}", sas.token());
