use azure_core::prelude::*;
use azure_storage::blob::prelude::*;
use azure_storage::core::prelude::*;
use std::error::Error;
use url::Url;

#[tokio::main]
async fn main() -> Result<(), Box<dyn Error + Send + Sync>> {
    env_logger::init();

    // this is how you use the emulator.
    let blob_storage_url = Url::parse("http://127.0.0.1:10000")?;
    let queue_storage_url = Url::parse("http://127.0.0.1:10001")?;
    let table_storage_url = Url::parse("http://127.0.0.1:10002")?;
    let filesystem_url = Url::parse("http://127.0.0.1:10004")?;

<<<<<<< HEAD
    let http_client: Arc<Box<dyn HttpClient>> = Arc::new(Box::new(reqwest::Client::new()));
    let storage_account = StorageAccountClient::new_emulator(
        http_client,
        &blob_storage_url,
        &table_storage_url,
        &queue_storage_url,
        &filesystem_url,
    )
    .as_storage_client();
=======
    let http_client = new_http_client();
    let storage_account =
        StorageAccountClient::new_emulator(http_client, &blob_storage_url, &table_storage_url)
            .as_storage_client();
>>>>>>> 3f992670
    let container = storage_account.as_container_client("emulcont");

    // create container
    let res = container
        .create()
        .public_access(PublicAccess::None)
        .execute()
        .await?;
    println!("{:?}", res);

    let res = container
        .list_blobs()
        .include_metadata(true)
        .execute()
        .await?;
    println!("{:?}", res);

    Ok(())
}<|MERGE_RESOLUTION|>--- conflicted
+++ resolved
@@ -14,8 +14,7 @@
     let table_storage_url = Url::parse("http://127.0.0.1:10002")?;
     let filesystem_url = Url::parse("http://127.0.0.1:10004")?;
 
-<<<<<<< HEAD
-    let http_client: Arc<Box<dyn HttpClient>> = Arc::new(Box::new(reqwest::Client::new()));
+    let http_client = new_http_client();
     let storage_account = StorageAccountClient::new_emulator(
         http_client,
         &blob_storage_url,
@@ -24,12 +23,6 @@
         &filesystem_url,
     )
     .as_storage_client();
-=======
-    let http_client = new_http_client();
-    let storage_account =
-        StorageAccountClient::new_emulator(http_client, &blob_storage_url, &table_storage_url)
-            .as_storage_client();
->>>>>>> 3f992670
     let container = storage_account.as_container_client("emulcont");
 
     // create container
