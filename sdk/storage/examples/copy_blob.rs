--- conflicted
+++ resolved
@@ -61,14 +61,10 @@
             .with_resource_type(AccountSasResourceType::Object)
             .with_start(now)
             .with_expiry(later)
-<<<<<<< HEAD
-            .with_permissions(AccountSasPermissions::Read)
-=======
-            .with_permissions(SasPermissions {
+            .with_permissions(AccountSasPermissions {
                 read: true,
                 ..Default::default()
             })
->>>>>>> b28392e2
             .with_protocol(SasProtocol::HttpHttps)
             .finalize();
         println!("token: '{}'", sas.token());
