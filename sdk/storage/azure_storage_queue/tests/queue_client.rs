--- conflicted
+++ resolved
@@ -1,27 +1,17 @@
-<<<<<<< HEAD
-use azure_core::http::{ClientOptions, RequestContent};
-use azure_core::Result;
-use azure_core_test::{recorded, Recording, TestContext};
-use azure_storage_queue::clients::{
-    AzureQueueStorageClientOptions, AzureQueueStorageMessagesOperationsClientDequeueOptions,
-    QueueClient, QueueMessage,
-};
-use azure_storage_queue::AzureQueueStorageMessageIdOperationsClientUpdateOptions;
-use azure_storage_queue::ListOfEnqueuedMessage;
-=======
-use azure_core::{
-    http::{ClientOptions, Response},
-    Result,
-};
+use azure_core::
+    http::{{ClientOptions, Response},
+    RequestContent};
+use azure_core::Result,
+;
 use azure_core_test::{recorded, Recording, TestContext};
 use azure_storage_queue::{
     clients::{
         AzureQueueStorageClientOptions, AzureQueueStorageMessagesOperationsClientDequeueOptions,
-        QueueClient,
+        QueueClient, QueueMessage,
     },
     ListOfEnqueuedMessage,
 };
->>>>>>> cb4458d4
+use azure_storage_queue::AzureQueueStorageMessageIdOperationsClientUpdateOptions;
 use once_cell::sync::Lazy;
 use quick_xml::de::from_str;
 use std::option::Option;
@@ -303,8 +293,7 @@
         let delete_response = queue_client
             .delete_message(queue_name.as_str(), message_id, pop_receipt, None)
             .await?;
-        assert_successful_response(&delete_response);
-
+         assert_successful_response(&delete_response);
         Ok::<(), azure_core::Error>(())
     }
     .await;
