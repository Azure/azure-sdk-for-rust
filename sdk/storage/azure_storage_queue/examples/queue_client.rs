use std::collections::HashMap;

<<<<<<< HEAD
use azure_core::http::{RequestContent, Response, StatusCode};
use azure_identity::DefaultAzureCredential;
use azure_storage_queue::AzureQueueStorageMessageIdOperationsClientUpdateOptions;
use azure_storage_queue::{ListOfEnqueuedMessage, QueueClient, QueueMessage};

use quick_xml::de::from_str;

#[tokio::main]
async fn main() -> Result<(), Box<dyn std::error::Error>> {
    let credential = DefaultAzureCredential::new()?;

    // Retrieve the storage account endpoint from environment variable.
    let endpoint = std::env::var("AZURE_QUEUE_STORAGE_ACCOUNT")?;
=======
use azure_core::{error::Error, http::StatusCode};
use azure_identity::DefaultAzureCredential;
use azure_storage_queue::{AzureQueueStorageMessagesOperationsClientDequeueOptions, QueueClient};

/// Custom error type for queue operations
#[derive(Debug)]
enum QueueError {
    NotFound(&'static str),
    Forbidden(&'static str),
    Other(Error),
}
>>>>>>> cb4458d4

impl std::fmt::Display for QueueError {
    fn fmt(&self, f: &mut std::fmt::Formatter<'_>) -> std::fmt::Result {
        match self {
            QueueError::NotFound(msg) => write!(f, "Not found: {}", msg),
            QueueError::Forbidden(msg) => write!(f, "Forbidden: {}", msg),
            QueueError::Other(e) => write!(f, "Error: {}", e),
        }
    }
}

impl std::error::Error for QueueError {
    fn source(&self) -> Option<&(dyn std::error::Error + 'static)> {
        match self {
            QueueError::Other(e) => Some(e),
            _ => None,
        }
    }
}

impl From<Error> for QueueError {
    fn from(err: Error) -> Self {
        match err.http_status() {
            Some(StatusCode::NotFound) => QueueError::NotFound("Resource not found"),
            Some(StatusCode::Forbidden) => {
                QueueError::Forbidden("Access forbidden - check credentials")
            }
            _ => QueueError::Other(err),
        }
    }
}

/// Helper function to log operation results
fn log_operation_result<T>(result: &Result<T, Error>, operation: &str)
where
    T: std::fmt::Debug,
{
    match result {
        Ok(response) => println!("Successfully {}: {:?}", operation, response),
        Err(e) => match e.http_status() {
            Some(StatusCode::NotFound) => println!("Unable to {}, resource not found", operation),
            Some(StatusCode::Forbidden) => println!(
                "Unable to {}, access forbidden - check credentials",
                operation
            ),
            _ => eprintln!("Error during {}: {}", operation, e),
        },
    }
}

async fn send_and_delete_message(
    queue_client: &QueueClient,
    queue_name: &str,
    message: &str,
) -> Result<(), Box<dyn std::error::Error>> {
    let result = queue_client.send_message(queue_name, message, None).await;

    if let Ok(response) = result {
        let messages = response.into_body().await?;

        if let Some(message) = messages.value.and_then(|msgs| msgs.first().cloned()) {
            if let (Some(message_id), Some(pop_receipt)) = (message.message_id, message.pop_receipt)
            {
                println!(
                    "Message ready for deletion - ID: {}, Receipt: {}",
                    message_id, pop_receipt
                );
                let delete_result = queue_client
                    .delete_message(queue_name, &message_id, &pop_receipt, None)
                    .await;
                log_operation_result(&delete_result, "delete_message");
            }
        }
    }

    Ok(())
}

async fn receive_and_process_messages(
    queue_client: &QueueClient,
    queue_name: &str,
) -> Result<(), Box<dyn std::error::Error>> {
    _ = queue_client
        .send_message(queue_name, "Message 1 from Rust Queue SDK", None)
        .await;
    _ = queue_client
        .send_message(queue_name, "Message 2 from Rust Queue SDK", None)
        .await;

    let options = AzureQueueStorageMessagesOperationsClientDequeueOptions {
        number_of_messages: Some(5),
        ..Default::default()
    };

    let result = queue_client
        .receive_messages(queue_name, Some(options))
        .await;
    log_operation_result(&result, "receive_messages");

    if let Ok(response) = result {
        let messages = response.into_body().await?;
        if let Some(messages) = messages.value {
            for msg in messages {
                if let Some(text) = msg.message_text {
                    println!("Received message: {}", text);
                }
            }
        }
    }

<<<<<<< HEAD
    // Send a message to the queue and then delete it
    let send_message_response = queue_client
        .send_message(
            queue_name.as_str(),
            "Example message created from Rust, ready for deletion",
            None,
        )
        .await;
    match send_message_response {
        Ok(response) => {
            let (message_id, pop_receipt) = get_enqueued_message_properties(response).await?;

            println!(
                "Successfully sent message with pop receipt: {:?} and message ID: {:?}",
                pop_receipt, message_id
            );
            let delete_response = queue_client
                .delete_message(
                    queue_name.as_str(),
                    message_id.as_str(),
                    pop_receipt.as_str(),
                    None,
                )
                .await;
            match delete_response {
                Ok(response) => println!("Successfully deleted message: {:?}", response),
                Err(e) => {
                    if e.http_status() == Some(StatusCode::NotFound) {
                        println!("Unable to delete message, it may not exist or has already been deleted.");
                    } else if e.http_status() == Some(StatusCode::Forbidden) {
                        println!("Unable to delete message, you do not have permission to delete this message from this queue. Please check your credentials.");
                    } else {
                        eprintln!("Error deleting message: {}", e);
                    }
                }
            }
        }
        Err(e) => {
            if e.http_status() == Some(StatusCode::NotFound) {
                println!("Unable to delete message, queue not found");
            } else if e.http_status() == Some(StatusCode::Forbidden) {
                println!("Unable to delete message, you do not have permission to delete messages from this queue. Please check your credentials.");
            } else {
                eprintln!("Error deleting message: {}", e);
            }
        }
    }

    // Send a message to the queue and then update it
    let send_update_message_response = queue_client
        .send_message(
            queue_name.as_str(),
            "Example message created from Rust, ready for updating",
            None,
        )
        .await;
    match send_update_message_response {
        Ok(response) => {
            let (message_id, pop_receipt) = get_enqueued_message_properties(response).await?;

            println!(
                "Successfully sent message with pop receipt: {:?} and message ID: {:?}",
                pop_receipt, message_id
            );

            // Update the message in the queue
            let option = Some(AzureQueueStorageMessageIdOperationsClientUpdateOptions {
                queue_message: Some(RequestContent::from(
                    quick_xml::se::to_string(&QueueMessage {
                        message_text: Some("Updated message text from Rust".to_string()),
                    })?
                    .into_bytes(),
                )),
                request_id: Some(message_id.clone()),
                ..Default::default()
            });
            let update_response = queue_client
                .update_message(
                    queue_name.as_str(),
                    message_id.as_str(),
                    pop_receipt.as_str(),
                    10,
                    option,
                )
                .await;

            match update_response {
                Ok(response) => println!("Successfully updated message: {:?}", response),
                Err(e) => {
                    if e.http_status() == Some(StatusCode::NotFound) {
                        println!("Unable to update message, it may not exist or has already been deleted.");
                    } else if e.http_status() == Some(StatusCode::Forbidden) {
                        println!("Unable to update message, you do not have permission to update this message from this queue. Please check your credentials.");
                    } else {
                        eprintln!("Error updating message: {}", e);
                    }
                }
            }
        }
        Err(e) => {
            if e.http_status() == Some(StatusCode::NotFound) {
                println!("Unable to update message, queue not found");
            } else if e.http_status() == Some(StatusCode::Forbidden) {
                println!("Unable to update message, you do not have permission to update messages from this queue. Please check your credentials.");
            } else {
                eprintln!("Error updating message: {}", e);
            }
        }
    }

    // Receive messages from the queue
    let receive_message_response = queue_client
        .receive_messages(queue_name.as_str(), None)
=======
    Ok(())
}

#[tokio::main]
async fn main() -> Result<(), Box<dyn std::error::Error>> {
    let credential = DefaultAzureCredential::new()?;

    // Retrieve the storage account endpoint from environment variable.
    let endpoint = std::env::var("AZURE_QUEUE_STORAGE_ACCOUNT")?;

    // Validate endpoint format
    if !endpoint.ends_with("/") || !endpoint.starts_with("https://") {
        eprintln!("Endpoint must start with 'https://' and end with '/'");
        std::process::exit(1);
    }

    let queue_client = QueueClient::new(&endpoint, credential, None)?;
    let queue_name = get_random_queue_name();

    // Get queue service properties
    let result = queue_client.get_properties().await;
    log_operation_result(&result, "get_properties");

    // Create and manage queue
    let result = queue_client.create(&queue_name, None).await;
    log_operation_result(&result, "create");

    let result = queue_client.exists(&queue_name).await;
    log_operation_result(&result, "check_exists");

    let result = queue_client.exists("non-existent-queue").await;
    log_operation_result(&result, "check_non_existent");

    let result = queue_client.create_if_not_exists(&queue_name, None).await;
    log_operation_result(&result, "create_if_not_exists");

    // Set queue metadata
    let metadata = HashMap::from([("key1", "value1"), ("key2", "value2")]);
    let result = queue_client.set_metadata(&queue_name, Some(metadata)).await;
    log_operation_result(&result, "set_metadata");

    let result = queue_client
        .send_message(&queue_name, "Example Message", None)
>>>>>>> cb4458d4
        .await;
    log_operation_result(&result, "send_message");

    // Delete messages
    let result = queue_client.delete_messages(&queue_name).await;
    log_operation_result(&result, "delete_messages");

    // Send and process messages
    send_and_delete_message(
        &queue_client,
        &queue_name,
        "Example message created from Rust, ready for deletion",
    )
    .await?;

    // Receive messages
    receive_and_process_messages(&queue_client, &queue_name).await?;

    // Cleanup
    let result = queue_client.delete(&queue_name, None).await;
    log_operation_result(&result, "delete");

    let result = queue_client
        .delete_if_exists("non-existent-queue", None)
        .await;
    log_operation_result(&result, "delete_if_exists");

    Ok(())
}

/// Generates a random queue name with a suffix to ensure uniqueness.
fn get_random_queue_name() -> String {
    use rand::Rng;
    let mut rng = rand::thread_rng();
    let random_suffix: u32 = rng.gen_range(1000..9999);
    format!("sdk-test-queue-{}", random_suffix)
}

async fn get_enqueued_message_properties(
    response: Response<ListOfEnqueuedMessage, azure_core::http::XmlFormat>,
) -> Result<(String, String), Box<dyn std::error::Error>> {
    let (_status_code, _headers, properties) = response.deconstruct();
    let xml = properties.collect_string().await?;
    let queue_messages_list: ListOfEnqueuedMessage = from_str(&xml)?;

    // Get the first message from the vector
    let enqueued_message = queue_messages_list
        .value
        .as_ref()
        .and_then(|msgs| msgs.first())
        .ok_or("No messages found in response")?;

    let pop_receipt = enqueued_message
        .pop_receipt
        .as_ref()
        .ok_or("PopReceipt not found")?;
    let message_id = enqueued_message
        .message_id
        .as_ref()
        .ok_or("MessageId not found")?;

    Ok((message_id.clone(), pop_receipt.clone()))
}<|MERGE_RESOLUTION|>--- conflicted
+++ resolved
@@ -1,21 +1,9 @@
 use std::collections::HashMap;
 
-<<<<<<< HEAD
-use azure_core::http::{RequestContent, Response, StatusCode};
-use azure_identity::DefaultAzureCredential;
-use azure_storage_queue::AzureQueueStorageMessageIdOperationsClientUpdateOptions;
-use azure_storage_queue::{ListOfEnqueuedMessage, QueueClient, QueueMessage};
-
-use quick_xml::de::from_str;
-
-#[tokio::main]
-async fn main() -> Result<(), Box<dyn std::error::Error>> {
-    let credential = DefaultAzureCredential::new()?;
-
-    // Retrieve the storage account endpoint from environment variable.
-    let endpoint = std::env::var("AZURE_QUEUE_STORAGE_ACCOUNT")?;
-=======
-use azure_core::{error::Error, http::StatusCode};
+use azure_core::{
+    error::Error,
+    http::{RequestContent, Response, StatusCode},
+};
 use azure_identity::DefaultAzureCredential;
 use azure_storage_queue::{AzureQueueStorageMessagesOperationsClientDequeueOptions, QueueClient};
 
@@ -26,7 +14,6 @@
     Forbidden(&'static str),
     Other(Error),
 }
->>>>>>> cb4458d4
 
 impl std::fmt::Display for QueueError {
     fn fmt(&self, f: &mut std::fmt::Formatter<'_>) -> std::fmt::Result {
@@ -137,121 +124,6 @@
         }
     }
 
-<<<<<<< HEAD
-    // Send a message to the queue and then delete it
-    let send_message_response = queue_client
-        .send_message(
-            queue_name.as_str(),
-            "Example message created from Rust, ready for deletion",
-            None,
-        )
-        .await;
-    match send_message_response {
-        Ok(response) => {
-            let (message_id, pop_receipt) = get_enqueued_message_properties(response).await?;
-
-            println!(
-                "Successfully sent message with pop receipt: {:?} and message ID: {:?}",
-                pop_receipt, message_id
-            );
-            let delete_response = queue_client
-                .delete_message(
-                    queue_name.as_str(),
-                    message_id.as_str(),
-                    pop_receipt.as_str(),
-                    None,
-                )
-                .await;
-            match delete_response {
-                Ok(response) => println!("Successfully deleted message: {:?}", response),
-                Err(e) => {
-                    if e.http_status() == Some(StatusCode::NotFound) {
-                        println!("Unable to delete message, it may not exist or has already been deleted.");
-                    } else if e.http_status() == Some(StatusCode::Forbidden) {
-                        println!("Unable to delete message, you do not have permission to delete this message from this queue. Please check your credentials.");
-                    } else {
-                        eprintln!("Error deleting message: {}", e);
-                    }
-                }
-            }
-        }
-        Err(e) => {
-            if e.http_status() == Some(StatusCode::NotFound) {
-                println!("Unable to delete message, queue not found");
-            } else if e.http_status() == Some(StatusCode::Forbidden) {
-                println!("Unable to delete message, you do not have permission to delete messages from this queue. Please check your credentials.");
-            } else {
-                eprintln!("Error deleting message: {}", e);
-            }
-        }
-    }
-
-    // Send a message to the queue and then update it
-    let send_update_message_response = queue_client
-        .send_message(
-            queue_name.as_str(),
-            "Example message created from Rust, ready for updating",
-            None,
-        )
-        .await;
-    match send_update_message_response {
-        Ok(response) => {
-            let (message_id, pop_receipt) = get_enqueued_message_properties(response).await?;
-
-            println!(
-                "Successfully sent message with pop receipt: {:?} and message ID: {:?}",
-                pop_receipt, message_id
-            );
-
-            // Update the message in the queue
-            let option = Some(AzureQueueStorageMessageIdOperationsClientUpdateOptions {
-                queue_message: Some(RequestContent::from(
-                    quick_xml::se::to_string(&QueueMessage {
-                        message_text: Some("Updated message text from Rust".to_string()),
-                    })?
-                    .into_bytes(),
-                )),
-                request_id: Some(message_id.clone()),
-                ..Default::default()
-            });
-            let update_response = queue_client
-                .update_message(
-                    queue_name.as_str(),
-                    message_id.as_str(),
-                    pop_receipt.as_str(),
-                    10,
-                    option,
-                )
-                .await;
-
-            match update_response {
-                Ok(response) => println!("Successfully updated message: {:?}", response),
-                Err(e) => {
-                    if e.http_status() == Some(StatusCode::NotFound) {
-                        println!("Unable to update message, it may not exist or has already been deleted.");
-                    } else if e.http_status() == Some(StatusCode::Forbidden) {
-                        println!("Unable to update message, you do not have permission to update this message from this queue. Please check your credentials.");
-                    } else {
-                        eprintln!("Error updating message: {}", e);
-                    }
-                }
-            }
-        }
-        Err(e) => {
-            if e.http_status() == Some(StatusCode::NotFound) {
-                println!("Unable to update message, queue not found");
-            } else if e.http_status() == Some(StatusCode::Forbidden) {
-                println!("Unable to update message, you do not have permission to update messages from this queue. Please check your credentials.");
-            } else {
-                eprintln!("Error updating message: {}", e);
-            }
-        }
-    }
-
-    // Receive messages from the queue
-    let receive_message_response = queue_client
-        .receive_messages(queue_name.as_str(), None)
-=======
     Ok(())
 }
 
@@ -295,7 +167,6 @@
 
     let result = queue_client
         .send_message(&queue_name, "Example Message", None)
->>>>>>> cb4458d4
         .await;
     log_operation_result(&result, "send_message");
 
