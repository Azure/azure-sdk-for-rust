use std::collections::HashMap;

use azure_core::http::StatusCode;
use azure_identity::DefaultAzureCredential;
use azure_storage_queue::QueueClient;
use azure_storage_queue::QueueMessageList;
use quick_xml::de::from_str;

#[tokio::main]
async fn main() -> Result<(), Box<dyn std::error::Error>> {
    let credential = DefaultAzureCredential::new()?;

    // Retrieve the storage account endpoint from environment variable.
    let endpoint = std::env::var("AZURE_QUEUE_STORAGE_ACCOUNT")?;

    // Create a QueueClient using the endpoint and credential.
    // Note: Ensure that the endpoint is in the format "https://<account_name>.queue.core.windows.net/"
    if !endpoint.ends_with("/") {
        eprintln!("Endpoint must end with a '/' character.");
        std::process::exit(1);
    }
    if !endpoint.starts_with("https://") {
        eprintln!("Endpoint must start with 'https://'.");
        std::process::exit(1);
    }

    let queue_client = QueueClient::new(&endpoint, credential, None)?;

    // Get the properties of the queue service
    let properties_response = queue_client.get_properties().await;
    match properties_response {
        Ok(response) => {
            let (_status_code, _headers, properties) = response.deconstruct();
            println!(
                "Successfully retrieved properties: {:?}",
                properties.collect_string().await?
            );
        }
        Err(e) => eprintln!("Error retrieving queue properties: {}", e),
    }

    let queue_name = get_random_queue_name();

    // Create a new queue
    let create_response = queue_client.create(queue_name.as_str(), None).await;
    match create_response {
        Ok(response) => println!("Successfully created queue: {:?}", response),
        Err(e) => eprintln!("Error creating queue: {}", e),
    }

    // Check if the queue exists
    let exists_response = queue_client.exists(queue_name.as_str()).await;
    match exists_response {
        Ok(response) => println!("Queue exists: {:?}", response),
        Err(e) => eprintln!("Error checking if queue exists: {}", e),
    }

    // Check a non-existent queue exists
    let non_existent_queue = "non-existent-queue";
    let non_existent_exists_response = queue_client.exists(non_existent_queue).await;
    match non_existent_exists_response {
        Ok(response) => println!("Non-existent queue exists: {:?}", response),
        Err(e) => eprintln!("Error checking non-existent queue: {}", e),
    }

    // Create the queue again with the not exists option
    let create_if_not_exists_response = queue_client
        .create_if_not_exists(queue_name.as_str(), None)
        .await;
    match create_if_not_exists_response {
        Ok(response) => println!(
            "Did not error when creating a queue that already existed: {:?}",
            response
        ),
        Err(e) => eprintln!("Error when creating a queue that already existed: {}", e),
    }

    // Set metadata for the queue
    let metadata = HashMap::from([("key1", "value1"), ("key2", "value2")]);
    let set_metadata_response = queue_client
        .set_metadata(queue_name.as_str(), Some(metadata))
        .await;
    match set_metadata_response {
        Ok(response) => println!("Successfully set metadata: {:?}", response),
        Err(e) => eprintln!("Error setting metadata: {}", e),
    }

    // Delete messages from the queue
    let delete_messages_response = queue_client.delete_messages(queue_name.as_str()).await;
    match delete_messages_response {
        Ok(response) => println!("Successfully deleted messages: {:?}", response),
        Err(e) => {
            if e.http_status() == Some(StatusCode::NotFound) {
                // Handle the case where the queue does not exist
                // This is a common case when trying to delete messages from a queue that has already been deleted.
                println!("Unable to delete messages, queue not found");
            } else if e.http_status() == Some(StatusCode::Forbidden) {
                // Handle the case where the user does not have permission to delete messages
                // This can happen if the credentials used do not have the necessary permissions.
                println!("Unable to delete messages, you do not have permission to delete messages from this queue. Please check your credentials.");
            } else {
                eprintln!("Error deleting messages: {}", e);
            }
        }
    }

    // Send a message to the queue
    let send_message_response = queue_client
        .send_message(
            queue_name.as_str(),
            "Example message created from Rust.",
            None,
        )
        .await;
    match send_message_response {
        Ok(response) => {
            println!("Successfully sent messages: {:?}", response);
        }
        Err(e) => {
            if e.http_status() == Some(StatusCode::NotFound) {
                // Handle the case where the queue does not exist
                // This is a common case when trying to send messages to a queue that has already been deleted.
                println!("Unable to send messages, queue not found");
            } else if e.http_status() == Some(StatusCode::Forbidden) {
                // Handle the case where the user does not have permission to send messages
                // This can happen if the credentials used do not have the necessary permissions.
                println!("Unable to send messages, you do not have permission to send messages to this queue. Please check your credentials.");
            } else {
                eprintln!("Error sending messages: {}", e);
            }
        }
    }

<<<<<<< HEAD
    // Send a message to the queue and then delete it
    let send_message_response = queue_client
        .send_message(
            queue_name.as_str(),
            "Example message created from Rust, ready for deletion",
            None,
        )
        .await;
    match send_message_response {
        Ok(response) => {
            let (_status_code, _headers, properties) = response.deconstruct();
            let xml = properties.collect_string().await?;
            let queue_messages_list: QueueMessageList = from_str(&xml)?;
            println!("xml response: {:#?}", xml);
            println!("queue_messages_list: {:#?}", queue_messages_list.value);

            // Get the first message from the vector
            let enqueued_message = &(queue_messages_list
                .value
                .ok_or("No messages found in the queue")?[0]);
            let pop_receipt = enqueued_message
                .pop_receipt
                .as_ref()
                .ok_or("PopReceipt not found")?;
            let message_id = enqueued_message
                .message_id
                .as_ref()
                .ok_or("MessageId not found")?;

            println!(
                "Successfully sent message with pop receipt: {:?} and message ID: {:?}",
                pop_receipt, message_id
            );
            let delete_response = queue_client
                .delete_message(queue_name.as_str(), message_id, pop_receipt)
                .await;
            match delete_response {
                Ok(response) => println!("Successfully deleted message: {:?}", response),
                Err(e) => {
                    if e.http_status() == Some(StatusCode::NotFound) {
                        println!("Unable to delete message, it may not exist or has already been deleted.");
                    } else if e.http_status() == Some(StatusCode::Forbidden) {
                        println!("Unable to delete message, you do not have permission to delete this message from this queue. Please check your credentials.");
                    } else {
                        eprintln!("Error deleting message: {}", e);
                    }
                }
=======
    // Receive messages from the queue
    let receive_message_response = queue_client
        .receive_messages(queue_name.as_str(), None)
        .await;
    match receive_message_response {
        Ok(response) => {
            println!("Successfully received messages: {:?}", response);
            let messages = response.into_body().await?;
            for msg in messages.value.unwrap() {
                println!("Received message: {:?}", msg.message_text.unwrap());
>>>>>>> 5f48e6b2
            }
        }
        Err(e) => {
            if e.http_status() == Some(StatusCode::NotFound) {
<<<<<<< HEAD
                println!("Unable to delete message, queue not found");
            } else if e.http_status() == Some(StatusCode::Forbidden) {
                println!("Unable to delete message, you do not have permission to delete messages from this queue. Please check your credentials.");
            } else {
                eprintln!("Error deleting message: {}", e);
=======
                // Handle the case where the queue does not exist
                // This is a common case when trying to receive messages from a queue that has already been deleted.
                println!("Unable to receive messages, queue not found");
            } else if e.http_status() == Some(StatusCode::Forbidden) {
                // Handle the case where the user does not have permission to receive messages
                // This can happen if the credentials used do not have the necessary permissions.
                println!("Unable to receive messages, you do not have permission to receive messages from this queue. Please check your credentials.");
            } else {
                eprintln!("Error receiving messages: {}", e);
>>>>>>> 5f48e6b2
            }
        }
    }

    // Delete the queue after use
    let delete_response = queue_client.delete(queue_name.as_str(), None).await;
    match delete_response {
        Ok(response) => println!("Successfully deleted queue: {:?}", response),
        Err(e) => eprintln!("Error deleting queue: {}", e),
    }

    // Delete a non-existent queue
    let delete_non_existent_response = queue_client
        .delete_if_exists("non-existent-queue", None)
        .await;
    match delete_non_existent_response {
        Ok(response) => println!(
            "Did not error when deleting non-existent queue: {:?}",
            response
        ),
        Err(e) => eprintln!("Error deleting non-existent queue: {}", e),
    }

    Ok(())
}

/// Generates a random queue name with a suffix to ensure uniqueness.
fn get_random_queue_name() -> String {
    use rand::Rng;
    let mut rng = rand::thread_rng();
    let random_suffix: u32 = rng.gen_range(1000..9999);
    format!("sdk-test-queue-{}", random_suffix)
}<|MERGE_RESOLUTION|>--- conflicted
+++ resolved
@@ -131,7 +131,6 @@
         }
     }
 
-<<<<<<< HEAD
     // Send a message to the queue and then delete it
     let send_message_response = queue_client
         .send_message(
@@ -179,7 +178,19 @@
                         eprintln!("Error deleting message: {}", e);
                     }
                 }
-=======
+            }
+        }
+        Err(e) => {
+            if e.http_status() == Some(StatusCode::NotFound) {
+                println!("Unable to delete message, queue not found");
+            } else if e.http_status() == Some(StatusCode::Forbidden) {
+                println!("Unable to delete message, you do not have permission to delete messages from this queue. Please check your credentials.");
+            } else {
+                eprintln!("Error deleting message: {}", e);
+            }
+        }
+    }
+
     // Receive messages from the queue
     let receive_message_response = queue_client
         .receive_messages(queue_name.as_str(), None)
@@ -190,18 +201,10 @@
             let messages = response.into_body().await?;
             for msg in messages.value.unwrap() {
                 println!("Received message: {:?}", msg.message_text.unwrap());
->>>>>>> 5f48e6b2
-            }
-        }
-        Err(e) => {
-            if e.http_status() == Some(StatusCode::NotFound) {
-<<<<<<< HEAD
-                println!("Unable to delete message, queue not found");
-            } else if e.http_status() == Some(StatusCode::Forbidden) {
-                println!("Unable to delete message, you do not have permission to delete messages from this queue. Please check your credentials.");
-            } else {
-                eprintln!("Error deleting message: {}", e);
-=======
+            }
+        }
+        Err(e) => {
+            if e.http_status() == Some(StatusCode::NotFound) {
                 // Handle the case where the queue does not exist
                 // This is a common case when trying to receive messages from a queue that has already been deleted.
                 println!("Unable to receive messages, queue not found");
@@ -211,7 +214,6 @@
                 println!("Unable to receive messages, you do not have permission to receive messages from this queue. Please check your credentials.");
             } else {
                 eprintln!("Error receiving messages: {}", e);
->>>>>>> 5f48e6b2
             }
         }
     }
