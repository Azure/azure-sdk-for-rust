--- conflicted
+++ resolved
@@ -1,10 +1,6 @@
 {
   "AssetsRepo": "Azure/azure-sdk-assets",
   "AssetsRepoPrefixPath": "rust",
-<<<<<<< HEAD
-  "Tag": "rust/azure_storage_blob_e59ab40a70",
-=======
   "Tag": "rust/azure_storage_blob_ceab74b7c5",
->>>>>>> e1896c73
   "TagPrefix": "rust/azure_storage_blob"
 }