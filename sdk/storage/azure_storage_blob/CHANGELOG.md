# Release History

## 0.8.0 (Unreleased)

### Features Added

<<<<<<< HEAD
- Added support for `set_access_policy` to `BlobContainerClient`.
- Added support for `get_access_policy` to `BlobContainerClient`.

### Breaking Changes

- Changed conversion implementation from `BlobTags` to `HashMap<String, String>` from `TryFrom` to `From`.
=======
- Added support for `set_legal_hold` to `BlobClient`.
>>>>>>> e1896c73
- Added `continuation_token` to `PagerOptions` for methods that return a `Pager`.

### Breaking Changes

- Removed `Pager::with_continuation_token()` for methods that return a `Pager`.

### Bugs Fixed

### Other Changes

## 0.7.0 (2025-11-11)

### Features Added

- Added support for client construction directly from URLs:
  - `AppendBlobClient::from_url()`
  - `BlobClient::from_url()`
  - `BlobContainerClient::from_url()`
  - `BlockBlobClient::from_url()`
  - `PageBlobClient::from_url()`
- Added support for SAS (shared access signature) URLs via the new `from_url()` methods.

### Breaking Changes

- Changed the following options structs' `method_options` from `ClientMethodOptions` to `PagerOptions`:
  - `BlobContainerClientListBlobFlatSegmentOptions`
  - `BlobContainerClientListBlobHierarchySegmentOptions`
  - `BlobServiceClientListContainersSegmentOptions`

- Removed the `container_name()` and `blob_name()` accessors on relevant clients.
- Removed the `endpoint` struct field on all clients, as this value is now returned directly from the underlying generated client.
- Changed the `container_name` and `blob_name` parameters from owned `String` to `&str` reference on relevant client constructor methods (`new()`).
- The `credential` parameter is now `Optional` on `new()` client constructors, allowing for construction of public access clients.
- Renamed `Response<T, F>::into_body(self) -> Result<Response<T>>` to `into_model(self) -> Result<Response<T>>`. `into_body(self)` now returns a `ResponseBody`.

## 0.6.0 (2025-10-06)

### Features Added

- Added support for `exists` to `BlobClient` and `BlobContainerClient`.

### Breaking Changes

- Changed `BlobClient::download()` to return an `AsyncResponse` instead of a `Response`. This allows for streaming large payloads outside the internal HTTP pipeline.
- Client methods that return a `Response<T>>` asynchronously buffer the entire model within the internal pipeline, so `into_body()` and other methods on the response are no longer async.

## 0.5.0 (2025-09-15)

### Features Added

- Added support for `set_properties` to `BlobServiceClient`.
- Added support for `filter_blobs` to `BlobContainerClient` and `BlobServiceClient`.
- Added support for `set_tags` and `get_tags` to `BlobClient`.
- Added support for `get_account_info` to `BlobClient`, `BlobContainerClient`, and `BlobServiceClient`.
- Added support for `upload_blob_from_url` to `BlockBlobClient`.
- Added support for `get_page_ranges`, `update_sequence_number`, and `upload_pages_from_url` to `PageBlobClient`.
- Added support for `find_blobs_by_tags` to `BlobContainerClient` and `BlobServiceClient`.

### Breaking Changes

- Made `metadata` a required parameter for `set_metadata` for `BlobContainerClient` and `BlobClient`.

## 0.4.0 (2025-08-05)

### Bugs Fixed

- Fixed an issue where the `Etag` field in `BlobPropertiesInternal` was not deserialized properly.
- Re-exported previously inaccessible models referenced in options bags and response models for currently implemented features.

### Breaking Changes

- Changed `RequestContent<Bytes>` request methods to `RequestContent<T, NoFormat>` to provide parity with `Response<T, NoFormat>`.
- Changed `RequestContent<T>` XML models in client methods to `RequestContent<T, XmlFormat>` to provide parity with `Response<T, XmlFormat>`.

## 0.3.0 (2025-07-15)

### Features Added

- Added lease support (`acquire_lease`, `break_lease`, `change_lease`, `release_lease`, and `renew_lease`) to `BlobContainerClient` and `BlobClient`.
- Added two new blob client types, `AppendBlobClient` and `PageBlobClient`.
- Added support for `list_containers` to `BlobServiceClient`.

## 0.2.0 (2025-06-10)

### Features Added

- Added a new blob client type, `BlockBlobClient`.
- Added navigation methods to access sub-clients from existing clients:
  - `BlobServiceClient::blob_container_client()`
  - `BlobContainerClient::blob_client()`
  - `BlobClient::block_blob_client()`

- Added support for `list_blobs`, `set_metadata` to `BlobContainerClient`.
- Added support for `set_metadata`, `set_properties`, and `set_tier` to `BlobClient`.

### Breaking Changes

- Moved `commit_block_list`, `get_block_list`, and `stage_block` from `BlobClient` to `BlockBlobClient`.

### Bugs Fixed

- Fixed an issue where the blob type string would appear as a query parameter in the request URL for certain APIs extraneously.

## 0.1.0 (2025-04-08)

### Features Added

- Initial supported release.<|MERGE_RESOLUTION|>--- conflicted
+++ resolved
@@ -4,16 +4,13 @@
 
 ### Features Added
 
-<<<<<<< HEAD
 - Added support for `set_access_policy` to `BlobContainerClient`.
 - Added support for `get_access_policy` to `BlobContainerClient`.
+- Added support for `set_legal_hold` to `BlobClient`.
 
 ### Breaking Changes
 
 - Changed conversion implementation from `BlobTags` to `HashMap<String, String>` from `TryFrom` to `From`.
-=======
-- Added support for `set_legal_hold` to `BlobClient`.
->>>>>>> e1896c73
 - Added `continuation_token` to `PagerOptions` for methods that return a `Pager`.
 
 ### Breaking Changes
