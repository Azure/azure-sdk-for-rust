# Release History

## 0.8.0 (Unreleased)

### Features Added

<<<<<<< HEAD
- Added support for `set_legal_hold` to `BlobClient`.
=======
- Added `continuation_token` to `PagerOptions` for methods that return a `Pager`.
>>>>>>> 360e300e

### Breaking Changes

- Removed `Pager::with_continuation_token()` for methods that return a `Pager`.

### Bugs Fixed

### Other Changes

## 0.7.0 (2025-11-11)

### Features Added

- Added support for client construction directly from URLs:
  - `AppendBlobClient::from_url()`
  - `BlobClient::from_url()`
  - `BlobContainerClient::from_url()`
  - `BlockBlobClient::from_url()`
  - `PageBlobClient::from_url()`
- Added support for SAS (shared access signature) URLs via the new `from_url()` methods.

### Breaking Changes

- Changed the following options structs' `method_options` from `ClientMethodOptions` to `PagerOptions`:
  - `BlobContainerClientListBlobFlatSegmentOptions`
  - `BlobContainerClientListBlobHierarchySegmentOptions`
  - `BlobServiceClientListContainersSegmentOptions`

- Removed the `container_name()` and `blob_name()` accessors on relevant clients.
- Removed the `endpoint` struct field on all clients, as this value is now returned directly from the underlying generated client.
- Changed the `container_name` and `blob_name` parameters from owned `String` to `&str` reference on relevant client constructor methods (`new()`).
- The `credential` parameter is now `Optional` on `new()` client constructors, allowing for construction of public access clients.
- Renamed `Response<T, F>::into_body(self) -> Result<Response<T>>` to `into_model(self) -> Result<Response<T>>`. `into_body(self)` now returns a `ResponseBody`.

## 0.6.0 (2025-10-06)

### Features Added

- Added support for `exists` to `BlobClient` and `BlobContainerClient`.

### Breaking Changes

- Changed `BlobClient::download()` to return an `AsyncResponse` instead of a `Response`. This allows for streaming large payloads outside the internal HTTP pipeline.
- Client methods that return a `Response<T>>` asynchronously buffer the entire model within the internal pipeline, so `into_body()` and other methods on the response are no longer async.

## 0.5.0 (2025-09-15)

### Features Added

- Added support for `set_properties` to `BlobServiceClient`.
- Added support for `filter_blobs` to `BlobContainerClient` and `BlobServiceClient`.
- Added support for `set_tags` and `get_tags` to `BlobClient`.
- Added support for `get_account_info` to `BlobClient`, `BlobContainerClient`, and `BlobServiceClient`.
- Added support for `upload_blob_from_url` to `BlockBlobClient`.
- Added support for `get_page_ranges`, `update_sequence_number`, and `upload_pages_from_url` to `PageBlobClient`.
- Added support for `find_blobs_by_tags` to `BlobContainerClient` and `BlobServiceClient`.

### Breaking Changes

- Made `metadata` a required parameter for `set_metadata` for `BlobContainerClient` and `BlobClient`.

## 0.4.0 (2025-08-05)

### Bugs Fixed

- Fixed an issue where the `Etag` field in `BlobPropertiesInternal` was not deserialized properly.
- Re-exported previously inaccessible models referenced in options bags and response models for currently implemented features.

### Breaking Changes

- Changed `RequestContent<Bytes>` request methods to `RequestContent<T, NoFormat>` to provide parity with `Response<T, NoFormat>`.
- Changed `RequestContent<T>` XML models in client methods to `RequestContent<T, XmlFormat>` to provide parity with `Response<T, XmlFormat>`.

## 0.3.0 (2025-07-15)

### Features Added

- Added lease support (`acquire_lease`, `break_lease`, `change_lease`, `release_lease`, and `renew_lease`) to `BlobContainerClient` and `BlobClient`.
- Added two new blob client types, `AppendBlobClient` and `PageBlobClient`.
- Added support for `list_containers` to `BlobServiceClient`.

## 0.2.0 (2025-06-10)

### Features Added

- Added a new blob client type, `BlockBlobClient`.
- Added navigation methods to access sub-clients from existing clients:
  - `BlobServiceClient::blob_container_client()`
  - `BlobContainerClient::blob_client()`
  - `BlobClient::block_blob_client()`

- Added support for `list_blobs`, `set_metadata` to `BlobContainerClient`.
- Added support for `set_metadata`, `set_properties`, and `set_tier` to `BlobClient`.

### Breaking Changes

- Moved `commit_block_list`, `get_block_list`, and `stage_block` from `BlobClient` to `BlockBlobClient`.

### Bugs Fixed

- Fixed an issue where the blob type string would appear as a query parameter in the request URL for certain APIs extraneously.

## 0.1.0 (2025-04-08)

### Features Added

- Initial supported release.<|MERGE_RESOLUTION|>--- conflicted
+++ resolved
@@ -4,11 +4,8 @@
 
 ### Features Added
 
-<<<<<<< HEAD
 - Added support for `set_legal_hold` to `BlobClient`.
-=======
 - Added `continuation_token` to `PagerOptions` for methods that return a `Pager`.
->>>>>>> 360e300e
 
 ### Breaking Changes
 
