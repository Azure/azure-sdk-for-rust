// Copyright (c) Microsoft Corporation. All rights reserved.
// Licensed under the MIT License.

use crate::{
    generated::clients::BlobClient as GeneratedBlobClient,
    generated::models::{
        BlobClientAcquireLeaseResult, BlobClientBreakLeaseResult, BlobClientChangeLeaseResult,
        BlobClientDownloadResult, BlobClientGetPropertiesResult, BlobClientReleaseLeaseResult,
        BlobClientRenewLeaseResult, BlockBlobClientCommitBlockListResult,
        BlockBlobClientStageBlockResult, BlockBlobClientUploadResult,
    },
    models::{
<<<<<<< HEAD
        AccessTier, BlobClientDeleteOptions, BlobClientDownloadOptions,
        BlobClientGetPropertiesOptions, BlobClientSetMetadataOptions,
        BlobClientSetPropertiesOptions, BlobClientSetTierOptions,
=======
        AccessTier, BlobClientAcquireLeaseOptions, BlobClientBreakLeaseOptions,
        BlobClientChangeLeaseOptions, BlobClientDeleteOptions, BlobClientDownloadOptions,
        BlobClientGetPropertiesOptions, BlobClientReleaseLeaseOptions, BlobClientRenewLeaseOptions,
        BlobClientSetMetadataOptions, BlobClientSetPropertiesOptions, BlobClientSetTierOptions,
>>>>>>> 2ba36cdb
        BlockBlobClientCommitBlockListOptions, BlockBlobClientUploadOptions, BlockList,
        BlockListType, BlockLookupList,
    },
    pipeline::StorageHeadersPolicy,
    AppendBlobClient, BlobClientOptions, BlockBlobClient, PageBlobClient,
};
use azure_core::{
    credentials::TokenCredential,
    http::{
        policies::{BearerTokenCredentialPolicy, Policy},
        NoFormat, RequestContent, Response, Url, XmlFormat,
    },
    Bytes, Result,
};
use std::sync::Arc;

/// A client to interact with a specific Azure storage blob, although that blob may not yet exist.
pub struct BlobClient {
    pub(super) endpoint: Url,
    pub(super) client: GeneratedBlobClient,
}

impl BlobClient {
    /// Creates a new BlobClient, using Entra ID authentication.
    ///
    /// # Arguments
    ///
    /// * `endpoint` - The full URL of the Azure storage account, for example `https://myaccount.blob.core.windows.net/`
    /// * `container_name` - The name of the container containing this blob.
    /// * `blob_name` - The name of the blob to interact with.
    /// * `credential` - An implementation of [`TokenCredential`] that can provide an Entra ID token to use when authenticating.
    /// * `options` - Optional configuration for the client.
    pub fn new(
        endpoint: &str,
        container_name: String,
        blob_name: String,
        credential: Arc<dyn TokenCredential>,
        options: Option<BlobClientOptions>,
    ) -> Result<Self> {
        let mut options = options.unwrap_or_default();

        let storage_headers_policy = Arc::new(StorageHeadersPolicy);
        options
            .client_options
            .per_call_policies
            .push(storage_headers_policy);

        let client = GeneratedBlobClient::new(
            endpoint,
            credential.clone(),
            container_name.clone(),
            blob_name.clone(),
            Some(options),
        )?;
        Ok(Self {
            endpoint: endpoint.parse()?,
            client,
        })
    }

    /// Returns a new instance of AppendBlobClient.
    ///
    /// # Arguments
    ///
    pub fn append_blob_client(&self) -> AppendBlobClient {
        AppendBlobClient {
            endpoint: self.client.endpoint.clone(),
            client: self.client.get_append_blob_client(),
        }
    }

    /// Returns a new instance of BlockBlobClient.
    ///
    /// # Arguments
    ///
    pub fn block_blob_client(&self) -> BlockBlobClient {
        BlockBlobClient {
            endpoint: self.client.endpoint.clone(),
            client: self.client.get_block_blob_client(),
        }
    }

    /// Returns a new instance of PageBlobClient.
    ///
    /// # Arguments
    ///
    pub fn page_blob_client(&self) -> PageBlobClient {
        PageBlobClient {
            endpoint: self.client.endpoint.clone(),
            client: self.client.get_page_blob_client(),
        }
    }

    /// Gets the endpoint of the Storage account this client is connected to.
    pub fn endpoint(&self) -> &Url {
        &self.endpoint
    }

    /// Gets the container name of the Storage account this client is connected to.
    pub fn container_name(&self) -> &str {
        &self.client.container_name
    }

    /// Gets the blob name of the Storage account this client is connected to.
    pub fn blob_name(&self) -> &str {
        &self.client.blob_name
    }

    /// Returns all user-defined metadata, standard HTTP properties, and system properties for the blob.
    /// The data returned does not include the content of the blob.
    ///
    /// # Arguments
    ///
    /// * `options` - Optional configuration for the request.
    pub async fn get_properties(
        &self,
        options: Option<BlobClientGetPropertiesOptions<'_>>,
    ) -> Result<Response<BlobClientGetPropertiesResult, NoFormat>> {
        self.client.get_properties(options).await
    }

    /// Sets system properties on the blob.
    ///
    /// # Arguments
    ///
    /// * `options` - Optional configuration for the request.
    pub async fn set_properties(
        &self,
        options: Option<BlobClientSetPropertiesOptions<'_>>,
    ) -> Result<Response<(), NoFormat>> {
        self.client.set_properties(options).await
    }

    /// Downloads a blob from the service, including its metadata and properties.
    ///
    /// * `options` - Optional configuration for the request.
    pub async fn download(
        &self,
        options: Option<BlobClientDownloadOptions<'_>>,
    ) -> Result<Response<BlobClientDownloadResult, NoFormat>> {
        self.client.download(options).await
    }

    /// Creates a new blob from a data source.
    ///
    /// # Arguments
    ///
    /// * `data` - The blob data to upload.
    /// * `overwrite` - Whether the blob to be uploaded should overwrite the current data. If True, `upload_blob` will overwrite the existing data.
    ///   If False, the operation will fail with ResourceExistsError.
    /// * `content_length` - Total length of the blob data to be uploaded.
    /// * `options` - Optional configuration for the request.
    pub async fn upload(
        &self,
        data: RequestContent<Bytes, NoFormat>,
        overwrite: bool,
        content_length: u64,
        options: Option<BlockBlobClientUploadOptions<'_>>,
    ) -> Result<Response<BlockBlobClientUploadResult, NoFormat>> {
        let mut options = options.unwrap_or_default();

        if !overwrite {
            options.if_none_match = Some(String::from("*"));
        }

        let block_blob_client = self.client.get_block_blob_client();

        block_blob_client
            .upload(data, content_length, Some(options))
            .await
    }

    /// Sets user-defined metadata for the specified blob as one or more name-value pairs. Each call to this operation
    /// replaces all existing metadata attached to the blob. To remove all metadata from the blob, call this operation with
    /// no metadata headers.
    ///
    /// # Arguments
    ///
    /// * `options` - Optional configuration for the request.
    pub async fn set_metadata(
        &self,
        options: Option<BlobClientSetMetadataOptions<'_>>,
    ) -> Result<Response<(), NoFormat>> {
        self.client.set_metadata(options).await
    }

    /// Deletes the blob.
    ///
    /// # Arguments
    ///
    /// * `options` - Optional configuration for the request.
    pub async fn delete(
        &self,
        options: Option<BlobClientDeleteOptions<'_>>,
    ) -> Result<Response<(), NoFormat>> {
        self.client.delete(options).await
    }

    /// Sets the tier on a blob. Standard tiers are only applicable for Block blobs, while Premium tiers are only applicable
    /// for Page blobs.
    ///
    /// # Arguments
    ///
    /// * `tier` - The tier to be set on the blob.
    /// * `options` - Optional configuration for the request.
    pub async fn set_tier(
        &self,
        tier: AccessTier,
        options: Option<BlobClientSetTierOptions<'_>>,
    ) -> Result<Response<(), NoFormat>> {
        self.client.set_tier(tier, options).await
    }

    /// Requests a new lease on a blob. The lease lock duration can be 15 to 60 seconds, or can be infinite.
    ///
    /// # Arguments
    ///
    /// * `duration` - Specifies the duration of the lease, in seconds, or negative one (-1) for a lease that never expires. A
    ///   non-infinite lease can be between 15 and 60 seconds.
    /// * `options` - Optional configuration for the request.
    pub async fn acquire_lease(
        &self,
        duration: i32,
        options: Option<BlobClientAcquireLeaseOptions<'_>>,
    ) -> Result<Response<BlobClientAcquireLeaseResult, NoFormat>> {
        self.client.acquire_lease(duration, options).await
    }

    /// Ends a lease and ensures that another client can't acquire a new lease until the current lease
    /// period has expired.
    ///
    /// # Arguments
    ///
    /// * `options` - Optional configuration for the request.
    pub async fn break_lease(
        &self,
        options: Option<BlobClientBreakLeaseOptions<'_>>,
    ) -> Result<Response<BlobClientBreakLeaseResult, NoFormat>> {
        self.client.break_lease(options).await
    }

    /// Changes the ID of an existing lease to the proposed lease ID.
    ///
    /// # Arguments
    ///
    /// * `lease_id` - A lease ID for the source path. The source path must have an active lease and the
    ///   lease ID must match.
    /// * `proposed_lease_id` - The proposed lease ID for the blob.
    /// * `options` - Optional configuration for the request.
    pub async fn change_lease(
        &self,
        lease_id: String,
        proposed_lease_id: String,
        options: Option<BlobClientChangeLeaseOptions<'_>>,
    ) -> Result<Response<BlobClientChangeLeaseResult, NoFormat>> {
        self.client
            .change_lease(lease_id, proposed_lease_id, options)
            .await
    }

    /// Frees the lease so that another client can immediately acquire a lease
    /// against the blob as soon as the release is complete.
    ///
    /// # Arguments
    ///
    /// * `lease_id` - A lease ID for the source path. The source path must have an active lease and the
    ///   lease ID must match.
    /// * `options` - Optional configuration for the request.
    pub async fn release_lease(
        &self,
        lease_id: String,
        options: Option<BlobClientReleaseLeaseOptions<'_>>,
    ) -> Result<Response<BlobClientReleaseLeaseResult, NoFormat>> {
        self.client.release_lease(lease_id, options).await
    }

    /// Renews the lease on a blob.
    ///
    /// # Arguments
    ///
    /// * `lease_id` - A lease ID for the source path. The source path must have an active lease and the
    ///   lease ID must match.
    /// * `options` - Optional configuration for the request.
    pub async fn renew_lease(
        &self,
        lease_id: String,
        options: Option<BlobClientRenewLeaseOptions<'_>>,
    ) -> Result<Response<BlobClientRenewLeaseResult, NoFormat>> {
        self.client.renew_lease(lease_id, options).await
    }
}<|MERGE_RESOLUTION|>--- conflicted
+++ resolved
@@ -10,16 +10,10 @@
         BlockBlobClientStageBlockResult, BlockBlobClientUploadResult,
     },
     models::{
-<<<<<<< HEAD
-        AccessTier, BlobClientDeleteOptions, BlobClientDownloadOptions,
-        BlobClientGetPropertiesOptions, BlobClientSetMetadataOptions,
-        BlobClientSetPropertiesOptions, BlobClientSetTierOptions,
-=======
         AccessTier, BlobClientAcquireLeaseOptions, BlobClientBreakLeaseOptions,
         BlobClientChangeLeaseOptions, BlobClientDeleteOptions, BlobClientDownloadOptions,
         BlobClientGetPropertiesOptions, BlobClientReleaseLeaseOptions, BlobClientRenewLeaseOptions,
         BlobClientSetMetadataOptions, BlobClientSetPropertiesOptions, BlobClientSetTierOptions,
->>>>>>> 2ba36cdb
         BlockBlobClientCommitBlockListOptions, BlockBlobClientUploadOptions, BlockList,
         BlockListType, BlockLookupList,
     },
