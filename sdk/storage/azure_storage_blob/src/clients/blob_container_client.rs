// Copyright (c) Microsoft Corporation. All rights reserved.
// Licensed under the MIT License.

use crate::{
    generated::clients::BlobContainerClient as GeneratedBlobContainerClient,
    generated::models::BlobContainerClientGetPropertiesResult, pipeline::StorageHeadersPolicy,
    BlobClient, BlobClientOptions, BlobContainerClientCreateOptions,
    BlobContainerClientDeleteOptions, BlobContainerClientGetPropertiesOptions,
    BlobContainerClientOptions, BlobContainerClientSetMetadataOptions,
};
use azure_core::{
    credentials::TokenCredential,
    http::{
        policies::{BearerTokenCredentialPolicy, Policy},
        Response, Url,
    },
    Result,
};
use std::sync::Arc;

/// A client to interact with a specified Azure storage container.
pub struct BlobContainerClient {
    pub(super) endpoint: Url,
<<<<<<< HEAD
    pub(super) container_name: String,
=======
>>>>>>> 476da313
    pub(super) client: GeneratedBlobContainerClient,
}

impl BlobContainerClient {
    /// Creates a new BlobContainerClient, using Entra ID authentication.
    ///
    /// # Arguments
    ///
    /// * `endpoint` - The full URL of the Azure storage account, for example `https://myaccount.blob.core.windows.net/`
    /// * `container_name` - The name of the container.
    /// * `credential` - An implementation of [`TokenCredential`] that can provide an Entra ID token to use when authenticating.
    /// * `options` - Optional configuration for the client.
    pub fn new(
        endpoint: &str,
        container_name: String,
        credential: Arc<dyn TokenCredential>,
        options: Option<BlobContainerClientOptions>,
    ) -> Result<Self> {
        let mut options = options.unwrap_or_default();

        let storage_headers_policy = Arc::new(StorageHeadersPolicy);
        options
            .client_options
            .per_call_policies
            .push(storage_headers_policy);

        let oauth_token_policy = BearerTokenCredentialPolicy::new(
            credential.clone(),
            ["https://storage.azure.com/.default"],
        );
        options
            .client_options
            .per_try_policies
            .push(Arc::new(oauth_token_policy) as Arc<dyn Policy>);

        let client = GeneratedBlobContainerClient::new(
            endpoint,
            credential.clone(),
            container_name.clone(),
            Some(options),
        )?;

        Ok(Self {
            endpoint: endpoint.parse()?,
<<<<<<< HEAD
            container_name,
=======
>>>>>>> 476da313
            client,
        })
    }

    /// Returns a new instance of BlobClient.
    ///
    /// # Arguments
    ///
    /// * `blob_name` - The name of the blob.
    /// * `options` - Optional configuration for the client.
    pub fn blob_client(&self, blob_name: String) -> BlobClient {
        BlobClient {
            endpoint: self.client.endpoint.clone(),
            client: self.client.get_blob_client(blob_name),
        }
    }

    /// Gets the endpoint of the Storage account this client is connected to.
    pub fn endpoint(&self) -> &Url {
        &self.endpoint
    }

    /// Gets the container name of the Storage account this client is connected to.
    pub fn container_name(&self) -> &str {
        &self.client.container_name
    }

    /// Creates a new container under the specified account. If the container with the same name already exists, the operation fails.
    ///
    /// # Arguments
    ///
    /// * `options` - Optional configuration for the request.
    pub async fn create_container(
        &self,
        options: Option<BlobContainerClientCreateOptions<'_>>,
    ) -> Result<Response<()>> {
        self.client.create(options).await
    }

    /// Sets user-defined metadata for the specified container as one or more name-value pairs. Each call to this operation
    /// replaces all existing metadata attached to the container. To remove all metadata from the container, call this operation with
    /// no metadata headers.
    ///
    /// # Arguments
    ///
    /// * `options` - Optional configuration for the request.
    pub async fn set_metadata(
        &self,
        options: Option<BlobContainerClientSetMetadataOptions<'_>>,
    ) -> Result<Response<()>> {
        self.client.set_metadata(options).await
    }

    /// Marks the specified container for deletion. The container and any blobs contained within are later deleted during garbage collection.
    ///
    /// # Arguments
    ///
    /// * `options` - Optional configuration for the request.
    pub async fn delete_container(
        &self,
        options: Option<BlobContainerClientDeleteOptions<'_>>,
    ) -> Result<Response<()>> {
        self.client.delete(options).await
    }

    /// Returns all user-defined metadata and system properties for the specified container.
    /// The data returned does not include the container's list of blobs.
    ///
    /// # Arguments
    ///
    /// * `options` - Optional configuration for the request.
    pub async fn get_properties(
        &self,
        options: Option<BlobContainerClientGetPropertiesOptions<'_>>,
    ) -> Result<Response<BlobContainerClientGetPropertiesResult>> {
        self.client.get_properties(options).await
    }
}<|MERGE_RESOLUTION|>--- conflicted
+++ resolved
@@ -21,10 +21,6 @@
 /// A client to interact with a specified Azure storage container.
 pub struct BlobContainerClient {
     pub(super) endpoint: Url,
-<<<<<<< HEAD
-    pub(super) container_name: String,
-=======
->>>>>>> 476da313
     pub(super) client: GeneratedBlobContainerClient,
 }
 
@@ -69,10 +65,6 @@
 
         Ok(Self {
             endpoint: endpoint.parse()?,
-<<<<<<< HEAD
-            container_name,
-=======
->>>>>>> 476da313
             client,
         })
     }
