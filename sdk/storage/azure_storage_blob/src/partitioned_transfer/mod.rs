<<<<<<< HEAD
mod download;

=======
mod upload;
>>>>>>> 18eb7464
use std::{cmp::max, future::Future, num::NonZero, pin::Pin};

use futures::{
    future::{self},
    Stream, TryStreamExt,
};

type AzureResult<T> = azure_core::Result<T>;

/// Executes async operations from a queue with a concurrency limit.
///
/// This function consumes a stream (`ops_queue`) of async operation factories (closures returning futures),
/// and runs up to `parallel` operations concurrently. As operations complete, new ones are started from the queue,
/// maintaining the concurrency limit. If any operation or queue item returns an error, the function returns early
/// with that error. When all operations and queue items are complete, returns `Ok(())`.
///
/// # Parameters
/// - `ops_queue`: A stream yielding `Result<FnOnce() -> TFut, TErr>`. Each item is either a closure producing a future,
///   or an error. The stream must be `Unpin`.
/// - `parallel`: The maximum number of operations to run concurrently. Must be non-zero.
///
/// # Behavior
/// - Operations are scheduled as soon as possible, up to the concurrency limit.
/// - If an error is encountered in the queue or in any operation, the function returns that error immediately.
/// - When the queue is exhausted, waits for all running operations to complete before returning.
///
/// # Errors
/// Returns the first error encountered from the queue or any operation.
///
/// # Type Parameters
/// - `TFut`: Future type returned by each operation.
/// - `TErr`: Error type for queue or operation failures.
async fn run_all_with_concurrency_limit<Fut, Err>(
    mut ops_queue: impl Stream<Item = Result<impl FnOnce() -> Fut, Err>> + Unpin,
    parallel: NonZero<usize>,
) -> Result<(), Err>
where
    Fut: Future<Output = Result<(), Err>>,
{
    let parallel = parallel.get();

    // if no real parallelism, take the simple option of executing ops sequentially.
    // The "true" implementation can't handle parallel < 2.
    if parallel == 1 {
        while let Some(op) = ops_queue.try_next().await? {
            op().await?;
        }
        return Ok(());
    }

    let first_op = match ops_queue.try_next().await? {
        Some(item) => item,
        None => return Ok(()),
    };

    let mut get_next_completed_op_future = future::select_all(vec![Box::pin(first_op())]);
    let mut get_next_queue_op_future = ops_queue.try_next();
    loop {
        // while max parallel running ops, focus on just running ops
        get_next_completed_op_future = run_down(get_next_completed_op_future, parallel - 1).await?;

        match future::select(get_next_queue_op_future, get_next_completed_op_future).await {
            future::Either::Left((Err(e), _)) => return Err(e),
            future::Either::Right(((Err(e), _, _), _)) => return Err(e),

            // Next op in the queue arrived first. Add it to existing running ops.
            future::Either::Left((Ok(next_op_in_queue), running_ops_fut)) => {
                get_next_queue_op_future = ops_queue.try_next();
                get_next_completed_op_future = running_ops_fut;

                match next_op_in_queue {
                    Some(op) => {
                        get_next_completed_op_future =
                            combine_select_all(get_next_completed_op_future, Box::pin(op()));
                    }
                    // queue was finished, race is over
                    None => break,
                }
            }
            // A running op completed first. Start another select_all with remaining running ops.
            future::Either::Right(((Ok(_), _, remaining_running_ops), next_op_fut)) => {
                // remaining_running_ops could be empty now.
                // select panics on empty iter, so we can't race in this case.
                // forcibly wait for next op in queue and handle it before continuing.
                if remaining_running_ops.is_empty() {
                    let next_op = match next_op_fut.await? {
                        Some(item) => item,
                        None => return Ok(()),
                    };
                    get_next_queue_op_future = ops_queue.try_next();
                    get_next_completed_op_future = future::select_all(vec![Box::pin(next_op())]);
                } else {
                    get_next_queue_op_future = next_op_fut;
                    get_next_completed_op_future = future::select_all(remaining_running_ops);
                }
            }
        }
    }

    let _ = future::try_join_all(get_next_completed_op_future.into_inner()).await?;
    Ok(())
}

/// Loops `future::select_all()` with the existing `SelectAll`` until the target remaining
/// inner futures is reached. Will always leave at least one inner future remaining, for
/// type simplicity (select_all panics on len == 0);
async fn run_down<Fut, Err>(
    select_fut: future::SelectAll<Pin<Box<Fut>>>,
    target_remaining: usize,
) -> Result<future::SelectAll<Pin<Box<Fut>>>, Err>
where
    Fut: Future<Output = Result<(), Err>>,
{
    let target_remaining = max(target_remaining, 1);
    let mut select_vec = select_fut.into_inner();
    while select_vec.len() > target_remaining {
        let result;
        (result, _, select_vec) = future::select_all(select_vec).await;
        result?;
    }
    Ok(future::select_all(select_vec))
}

/// Adds a pin-boxed future to an existing SelectAll of pin-boxed futures.
fn combine_select_all<Fut>(
    select_fut: future::SelectAll<Pin<Box<Fut>>>,
    new_fut: Pin<Box<Fut>>,
) -> future::SelectAll<Pin<Box<Fut>>>
where
    Fut: Future,
{
    let mut futures = select_fut.into_inner();
    futures.push(new_fut);
    future::select_all(futures)
}

#[cfg(test)]
mod tests {
    use futures::{ready, FutureExt};

    use super::*;
    use std::{pin::Pin, sync::mpsc::channel, task::Poll, time::Duration};

    #[tokio::test]
    async fn enforce_concurrency_limit() -> AzureResult<()> {
        let parallel = 4usize;
        let num_ops = parallel + 1;
        let wait_time_millis = 10u64;
        let op_time_millis = wait_time_millis + 50;

        let (sender, receiver) = channel();

        // setup a series of operations that send a unique number to a channel
        // we can then assert the expected numbers made it to the channel at expected times
        let ops = (0..num_ops).map(|i| {
            let s = sender.clone();
            Ok(async move || {
                s.send(i).unwrap();
                tokio::time::sleep(Duration::from_millis(op_time_millis)).await;
                AzureResult::<()>::Ok(())
            })
        });

        let race = future::select(
            Box::pin(run_all_with_concurrency_limit(
                futures::stream::iter(ops),
                NonZero::new(parallel).unwrap(),
            )),
            Box::pin(tokio::time::sleep(Duration::from_millis(wait_time_millis))),
        )
        .await;
        match race {
            future::Either::Left(_) => panic!("Wrong future won the race."),
            future::Either::Right((_, run_all_fut)) => {
                let mut items: Vec<_> = receiver.try_iter().collect();
                items.sort();
                assert_eq!(items, (0..parallel).collect::<Vec<_>>());

                run_all_fut.await?;
                assert_eq!(receiver.try_iter().collect::<Vec<_>>().len(), 1);
            }
        }

        Ok(())
    }

    #[tokio::test]
    async fn handles_slow_stream() -> AzureResult<()> {
        let parallel = 10;
        let num_ops = 5;
        let op_time_millis = 10;
        let stream_time_millis = op_time_millis + 10;
        // setup a series of operations that send a unique number to a channel
        // we can then assert the expected numbers made it to the channel at expected times
        let ops = (0..num_ops).map(|_| {
            Ok(async move || {
                tokio::time::sleep(Duration::from_millis(op_time_millis)).await;
                AzureResult::<()>::Ok(())
            })
        });

        run_all_with_concurrency_limit(
            SlowStream::new(ops, Duration::from_millis(stream_time_millis)),
            NonZero::new(parallel).unwrap(),
        )
        .await
    }

    #[tokio::test]
    async fn success_when_no_ops() -> AzureResult<()> {
        let parallel = 4usize;

        // not possible to manually type what we need
        // make a vec with a concrete element and then remove it to get the desired typing
        let op = || future::ready::<Result<(), azure_core::Error>>(Ok(()));
        let mut ops = vec![Ok(op)];
        ops.pop();

        run_all_with_concurrency_limit(futures::stream::iter(ops), NonZero::new(parallel).unwrap())
            .await
    }

    struct SlowStream<Iter> {
        sleep: Pin<Box<tokio::time::Sleep>>,
        interval: Duration,
        iter: Iter,
    }
    impl<Iter> SlowStream<Iter> {
        fn new(iter: Iter, interval: Duration) -> Self {
            Self {
                sleep: Box::pin(tokio::time::sleep(interval)),
                interval,
                iter,
            }
        }
    }
    impl<Iter: Iterator + Unpin> Stream for SlowStream<Iter> {
        type Item = Iter::Item;

        fn poll_next(
            self: std::pin::Pin<&mut Self>,
            cx: &mut std::task::Context<'_>,
        ) -> std::task::Poll<Option<Self::Item>> {
            let this = self.get_mut();
            ready!(this.sleep.poll_unpin(cx));
            this.sleep = Box::pin(tokio::time::sleep(this.interval));
            Poll::Ready(this.iter.next())
        }
    }
}<|MERGE_RESOLUTION|>--- conflicted
+++ resolved
@@ -1,9 +1,6 @@
-<<<<<<< HEAD
 mod download;
-
-=======
 mod upload;
->>>>>>> 18eb7464
+
 use std::{cmp::max, future::Future, num::NonZero, pin::Pin};
 
 use futures::{
