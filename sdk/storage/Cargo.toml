[package]
name = "azure_storage"
version = "0.1.0"
description = "Rust wrappers around Microsoft Azure Storage REST APIs"
readme = "README.md"
authors = ["Microsoft Corp."]
license = "MIT"
repository = "https://github.com/azure/azure-sdk-for-rust"
homepage = "https://github.com/azure/azure-sdk-for-rust"
documentation = "https://docs.rs/azure_storage"
keywords = ["sdk", "azure", "rest", "iot", "cloud"]
categories = ["api-bindings"]
edition = "2018"

[dependencies]
azure_core = { path = "../core", version = "0.1.0" }
ring = "0.16"
base64 = "0.13"
chrono = "0.4"
http = "0.2"
futures = "0.3"
hyper = "0.14"
log = "0.4"
mime = "0.3"
quick-error = "1.2"
serde = "1.0"
serde_derive = "1.0"
serde_json = "1.0"
serde-xml-rs = "0.4"
time = "0.2"
url = "2.2"
uuid = { version = "0.8", features = ["v4"] }
smallvec = { version = "1.6", features = ["serde"] }
bytes = "1.0"
hyper-rustls = "0.22"
md5 = "0.7"
RustyXML = "0.3"
percent-encoding = "2.1"
failure = "0.1"

[dev-dependencies]
tokio = { version = "1.0", features = ["macros"] }
env_logger = "0.8"
azure_identity = { path = "../identity" }
<<<<<<< HEAD
url = "2.1"
reqwest = "*"
=======
url = "2.2"
>>>>>>> d559cf01

[features]
default = ["account", "blob", "queue", "table"]
test_e2e = ["adls_gen2", "account", "blob", "queue", "table"]
account = []
azurite_workaround = []
blob = []
queue = []
table = []
adls_gen2 = []<|MERGE_RESOLUTION|>--- conflicted
+++ resolved
@@ -42,12 +42,8 @@
 tokio = { version = "1.0", features = ["macros"] }
 env_logger = "0.8"
 azure_identity = { path = "../identity" }
-<<<<<<< HEAD
-url = "2.1"
-reqwest = "*"
-=======
 url = "2.2"
->>>>>>> d559cf01
+reqwest = "0.11"
 
 [features]
 default = ["account", "blob", "queue", "table"]
