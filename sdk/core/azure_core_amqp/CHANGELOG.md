# Release History

## 0.4.0 (Unreleased)

### Features Added

### Breaking Changes

- `AmqpClaimsBasedSecurity` now takes ownership of the associated session rather than simply referencing the associated session. This means that all CBS authentication operations should be performed on dedicated AmqpSession objects.

- `AmqpOrderedMap::iter` now iterates over references to key and value, not clones of the key and value, thus eliminating unnecessary clones.

### Bugs Fixed

### Other Changes

<<<<<<< HEAD
=======
- Use the `SafeDebug` macro to hide potential PII from trace logs. The SafeDebug macro currently applies to the `AmqpApplicationProperties` and `AmqpMessageBody` types.

>>>>>>> 65d5c832
## 0.3.1 (2025-05-08)

### Other Changes

- Added `From<&AmqpValue>` converters for fundamental types.

## 0.3.0 (2025-05-02)

### Other Changes

- Updated dependencies.
- Converted AMQP traits to use `async_trait` rather than attempting to implement the `async_trait` functionality manually.
- Restructured and refactored AMQP errors to make them easier to interpret.

## 0.2.0 (2025-04-08)

### Features Added

- Added the ability to compare an `AmqpAnnotationKey` with a string and string slice.

### Breaking Changes

- APIs which used to return `Option<String>`, and `Option<Vec<T>>` now return `Option<&str>`, and `Option<&[T]>`.
- APIs which take ownership of string parameters now take a `String` parameter instead of a `&str` parameter.

## 0.1.0 (2025-02-18)

### Features Added

- Initial supported release.<|MERGE_RESOLUTION|>--- conflicted
+++ resolved
@@ -14,11 +14,8 @@
 
 ### Other Changes
 
-<<<<<<< HEAD
-=======
 - Use the `SafeDebug` macro to hide potential PII from trace logs. The SafeDebug macro currently applies to the `AmqpApplicationProperties` and `AmqpMessageBody` types.
 
->>>>>>> 65d5c832
 ## 0.3.1 (2025-05-08)
 
 ### Other Changes
