# Release History

## 0.7.0 (Unreleased)

### Features Added

### Breaking Changes

<<<<<<< HEAD
### Bugs Fixed

### Other Changes
=======
- Distinguish remote disconnect and remote closed errors by origin

### Bugs Fixed
>>>>>>> b05cba97

## 0.6.0 (2025-08-01)

### Other Changes

- Updated dependencies.

## 0.5.0 (2025-07-10)

### Breaking Changes

- Minimum supported Rust version (MSRV) is now 1.85.
- Converted all `time::Duration` references to be `azure_core::time::Duration`.

## 0.4.0 (2025-06-06)

### Breaking Changes

- `AmqpClaimsBasedSecurity` now takes ownership of the associated session rather than simply referencing the associated session. This means that all CBS authentication operations should be performed on dedicated AmqpSession objects.

- `AmqpOrderedMap::iter` now iterates over references to key and value, not clones of the key and value, thus eliminating unnecessary clones.

### Other Changes

- Use the `SafeDebug` macro to hide potential PII from trace logs. The SafeDebug macro currently applies to the `AmqpApplicationProperties` and `AmqpMessageBody` types.

## 0.3.1 (2025-05-08)

### Other Changes

- Added `From<&AmqpValue>` converters for fundamental types.

## 0.3.0 (2025-05-02)

### Other Changes

- Updated dependencies.
- Converted AMQP traits to use `async_trait` rather than attempting to implement the `async_trait` functionality manually.
- Restructured and refactored AMQP errors to make them easier to interpret.

## 0.2.0 (2025-04-08)

### Features Added

- Added the ability to compare an `AmqpAnnotationKey` with a string and string slice.

### Breaking Changes

- APIs which used to return `Option<String>`, and `Option<Vec<T>>` now return `Option<&str>`, and `Option<&[T]>`.
- APIs which take ownership of string parameters now take a `String` parameter instead of a `&str` parameter.

## 0.1.0 (2025-02-18)

### Features Added

- Initial supported release.<|MERGE_RESOLUTION|>--- conflicted
+++ resolved
@@ -6,15 +6,11 @@
 
 ### Breaking Changes
 
-<<<<<<< HEAD
+- Distinguish remote disconnect and remote closed errors by origin
+
 ### Bugs Fixed
 
 ### Other Changes
-=======
-- Distinguish remote disconnect and remote closed errors by origin
-
-### Bugs Fixed
->>>>>>> b05cba97
 
 ## 0.6.0 (2025-08-01)
 
