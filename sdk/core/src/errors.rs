--- conflicted
+++ resolved
@@ -146,162 +146,6 @@
     Not512ByteAlignedError(#[from] Not512ByteAlignedError),
 }
 
-<<<<<<< HEAD
-quick_error! {
-    #[derive(Debug)]
-    pub enum AzureError {
-        PageNot512ByteAlignedError(start: u64, end: u64) {
-            display("{}-{} is not 512 byte aligned", start, end)
-        }
-        Not512ByteAlignedError(size: u64) {
-            display("{} is not 512 byte aligned", size)
-        }
-        OperationNotSupported(operation: String, reason: String){
-            display("Operation not supported. Operation == {}, reason == {}", operation, reason)
-        }
-        Base64DecodeError(err: base64::DecodeError) {
-            from()
-            display("base64 decode error: {}", err)
-            cause(err)
-        }
-        DigestNot16BytesLong(len : u64) {
-            display("digest length {} bytes instead of 16", len)
-        }
-        CRC64Not8BytesLong(len : u64) {
-            display("CRC64 length {} bytes instead of 8", len)
-        }
-        ParseBoolError(err: ParseBoolError) {
-            from()
-            display("parse bool error: {}", err)
-            cause(err)
-        }
-        ToStrError(err: ToStrError) {
-            from()
-            display("to str error: {}", err)
-            cause(err)
-        }
-        JSONError(err: serde_json::Error) {
-            from()
-            display("json error: {}", err)
-            cause(err)
-        }
-        HyperError(err: Box<dyn std::error::Error + Sync + Send>) {
-            from()
-            display("Hyper error: {}", err)
-            cause(&**err)
-        }
-        PermissionError(err: PermissionError) {
-            from()
-            display("Permission error: {}", err)
-            cause(err)
-        }
-        IOError(err: IOError) {
-            from()
-            display("IO error: {}", err)
-            cause(err)
-        }
-        UnexpectedXMLError(err: String) {
-            display("UnexpectedXMLError: {}", err)
-        }
-        AzurePathParseError(err: AzurePathParseError) {
-            from()
-            display("Azure Path parse error: {}", err)
-            cause(err)
-        }
-        UnexpectedHTTPResult(err: UnexpectedHTTPResult) {
-            from()
-            display("UnexpectedHTTPResult error: {}", err)
-        }
-        UnexpectedValue(err: UnexpectedValue) {
-            from()
-            display("UnexpectedValue error: {:?}", err)
-        }
-        HeaderNotFound(msg: String) {
-            display("Header not found: {}", msg)
-        }
-        HeadersNotFound(headers: Vec<String>) {
-            display("At least one of these headers must be present: {:?}", headers)
-        }
-        UrlQueryParameterNotFound(expected_parameter: String, url: url::Url) {
-            display("The expected query parameter {} was not found in the provided Url: {:?}", expected_parameter, url)
-        }
-        ResponseParsingError(err: TraversingError){
-            from()
-            display("Traversing error: {}", err)
-            cause(err)
-        }
-        ParseIntError(err: num::ParseIntError){
-            from()
-            display("Parse int error: {}", err)
-            cause(err)
-        }
-        ParseFloatError(err: std::num::ParseFloatError) {
-            from()
-            display("Parse float error: {}", err)
-            cause(err)
-        }
-        ParseError(err: ParseError){
-            from()
-            display("Parse error")
-        }
-        GenericError
-        GenericErrorWithText(err: String) {
-            display("Generic error: {}", err)
-        }
-        ParsingError(err: ParsingError){
-            from()
-            display("Parsing error")
-        }
-        InputParametersError(msg: String) {
-            display("Input parameters error: {}", msg)
-        }
-        URLParseError(err: URLParseError){
-            from()
-            display("URL parse error: {}", err)
-            cause(err)
-        }
-        HttpPrepareError(err: http::Error) {
-            from()
-            display("Error preparing HTTP request: {}", err) // todo: revisit usages / message here
-            cause(err)
-        }
-        ParseUuidError(err: uuid::Error) {
-            from()
-            display("uuid error: {}", err)
-            cause(err)
-        }
-        ChronoParserError(err: chrono::ParseError) {
-            from()
-            display("Chrono parser error: {}", err)
-            cause(err)
-        }
-        UTF8Error(err: str::Utf8Error) {
-            from()
-            display("UTF8 conversion error: {}", err)
-            cause(err)
-        }
-        FromUtf8Error(err: string::FromUtf8Error) {
-            from()
-            display("FromUTF8 error: {}", err)
-            cause(err)
-        }
-        MissingHeaderError(header: String) {
-            display("A required header is missing: {}", header)
-        }
-        MissingValueError(value: String, expected_type: String) {
-            display("An expected JSON node is missing: {} of expected type {}", value, expected_type)
-        }
-        InvalidStatusCode(err: http::status::InvalidStatusCode) {
-            from()
-            display("Invalid status code: {:?}", err)
-            cause(err)
-        }
-        TransactionResponseParseError(err: String) {
-            from()
-            display("Error parsing the transaction response: {:?}", err)
-        }
-    }
-=======
 #[derive(Debug, thiserror::Error)]
 pub enum AzureError {
     #[error("{}-{} is not 512 byte aligned", start, end)]
@@ -328,8 +172,6 @@
     PermissionError(#[from] PermissionError),
     #[error("IO error: {}", 0)]
     IOError(#[from] IOError),
-    #[error("XML error: {}", 0)]
-    XMLError(#[from] XMLError),
     #[error("UnexpectedXMLError: {}", 0)]
     UnexpectedXMLError(String),
     #[error("Azure Path parse error: {}", 0)]
@@ -379,8 +221,6 @@
     UTF8Error(#[from] str::Utf8Error),
     #[error("FromUTF8 error: {}", 0)]
     FromUtf8Error(#[from] string::FromUtf8Error),
-    #[error("XML deserialization error: {}", 0)]
-    SerdeXMLDeserializationError(#[from] serde_xml_rs::Error),
     #[error("A required header is missing: {}", 0)]
     MissingHeaderError(String),
     #[error(
@@ -396,7 +236,6 @@
     InvalidStatusCode(#[from] http::status::InvalidStatusCode),
     #[error("Error parsing the transaction response: {:?}", 0)]
     TransactionResponseParseError(String),
->>>>>>> da531a74
 }
 
 #[derive(Debug, thiserror::Error)]
