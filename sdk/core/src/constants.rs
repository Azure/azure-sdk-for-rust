/// Endpoints for Azure Resource Manager in different Azure clouds
pub mod resource_manager_endpoint {
    /// Azure Resource Manager China cloud endpoint
    pub const AZURE_CHINA_CLOUD: &str = "https://management.chinacloudapi.cn";

    /// Azure Resource Manager Germany cloud endpoint
    pub const AZURE_GERMANY_CLOUD: &str = "https://management.microsoftazure.de";

    /// Azure Resource Manager public cloud endpoint
    pub const AZURE_PUBLIC_CLOUD: &str = "https://management.azure.com";

    /// Azure Resource Manager US government cloud endpoint
    pub const AZURE_US_GOVERNMENT_CLOUD: &str = "https://management.usgovcloudapi.net";
}

/// Constants related to the Content-Type header
///
/// <https://developer.mozilla.org/docs/Web/HTTP/Headers/Content-Type>
pub mod content_type {
<<<<<<< HEAD
    use crate::headers::HeaderValue;

=======
>>>>>>> 2ac449c9
    // Form content types
    // https://www.w3.org/TR/html401/interact/forms.html#h-17.13.4

    pub const MULTIPART_FORM_DATA: HeaderValue = HeaderValue::from_static("multipart/form-data");
    pub const APPLICATION_X_WWW_FORM_URLENCODED: HeaderValue =
        HeaderValue::from_static("application/x-www-form-urlencoded");

    pub const APPLICATION_XML: HeaderValue = HeaderValue::from_static("application/xml");
    pub const APPLICATION_JSON: HeaderValue = HeaderValue::from_static("application/json");
    pub const APPLICATION_OCTET_STREAM: HeaderValue =
        HeaderValue::from_static("application/octet-stream");
    pub const TEXT_PLAIN: HeaderValue = HeaderValue::from_static("text/plain");
}

/// Constants related to the Content-Type header
///
/// <https://developer.mozilla.org/docs/Web/HTTP/Headers/Content-Type>
pub mod query_param {
    pub const API_VERSION: &str = "api-version";
}<|MERGE_RESOLUTION|>--- conflicted
+++ resolved
@@ -17,11 +17,8 @@
 ///
 /// <https://developer.mozilla.org/docs/Web/HTTP/Headers/Content-Type>
 pub mod content_type {
-<<<<<<< HEAD
     use crate::headers::HeaderValue;
 
-=======
->>>>>>> 2ac449c9
     // Form content types
     // https://www.w3.org/TR/html401/interact/forms.html#h-17.13.4
 
