--- conflicted
+++ resolved
@@ -40,17 +40,10 @@
     }
 
     pub fn from_xml(xml: &str) -> Result<StoredAccessPolicyList, AzureError> {
-<<<<<<< HEAD
-        let mut sal = StoredAccessPolicyList::default();
-        let sis: SignedIdentifiers = serde_xml_rs::de::from_reader(xml.as_bytes())?;
-=======
         debug!("{}", xml);
 
-        let mut sal = StoredAccessPolicyList {
-            stored_access: Vec::new(),
-        };
+        let mut sal = StoredAccessPolicyList::default();
         let sis: SignedIdentifiers = serde_xml_rs::de::from_str(xml)?;
->>>>>>> 6ad6dd50
 
         if let Some(sis) = sis.signed_identifiers {
             for si in sis {
