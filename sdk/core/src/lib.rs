--- conflicted
+++ resolved
@@ -17,13 +17,6 @@
 pub mod headers;
 pub mod incompletevector;
 pub mod lease;
-<<<<<<< HEAD
-pub mod util;
-use std::fmt::Debug;
-pub mod ba512_range;
-use base64::encode;
-=======
->>>>>>> 97800d63
 pub mod modify_conditions;
 pub mod prelude;
 pub mod range;
@@ -49,17 +42,6 @@
 use hyper::{Body, Client, Request};
 use oauth2::AccessToken;
 use uuid::Uuid;
-<<<<<<< HEAD
-pub type RequestId = Uuid;
-pub type SessionToken = String;
-use crate::lease::LeaseId;
-use http::request::Builder;
-use std::collections::HashMap;
-mod stored_access_policy;
-pub use self::stored_access_policy::{StoredAccessPolicy, StoredAccessPolicyList};
-pub mod prelude;
-use chrono::{DateTime, Utc};
-=======
 
 use std::collections::HashMap;
 use std::convert::TryFrom;
@@ -90,7 +72,6 @@
     /// Gets a `TokenResponse` for the specified resource
     async fn get_token(&self, resource: &str) -> Result<TokenResponse, AzureError>;
 }
->>>>>>> 97800d63
 
 #[macro_export]
 macro_rules! response_from_headers {
