--- conflicted
+++ resolved
@@ -111,26 +111,6 @@
 #[cfg(feature = "enable_reqwest")]
 #[cfg_attr(target_arch = "wasm32", async_trait(?Send))]
 #[cfg_attr(not(target_arch = "wasm32"), async_trait)]
-<<<<<<< HEAD
-impl HttpClient for hyper::Client<HttpsConnector<hyper::client::HttpConnector>> {
-    async fn execute_request(&self, request: Request<Bytes>) -> Result<Response<Bytes>, HttpError> {
-        let mut hyper_request = hyper::Request::builder()
-            .uri(request.uri())
-            .method(request.method());
-
-        for header in request.headers() {
-            hyper_request = hyper_request.header(header.0, header.1);
-        }
-
-        let hyper_request = hyper_request
-            .body(hyper::Body::from(request.into_body()))
-            .map_err(HttpError::BuildRequestError)?;
-
-        let hyper_response = self
-            .request(hyper_request)
-            .await
-            .map_err(HttpError::ExecuteRequestError)?;
-=======
 impl HttpClient for reqwest::Client {
     async fn execute_request(
         &self,
@@ -147,7 +127,6 @@
         let reqwest_request = reqwest_request.body(request.into_body()).build()?;
 
         let reqwest_response = self.execute(reqwest_request).await?;
->>>>>>> 5bd06be7
 
         let mut response = Response::builder().status(reqwest_response.status());
 
@@ -155,30 +134,11 @@
             response = response.header(key, value);
         }
 
-<<<<<<< HEAD
-        let response = response
-            .body(
-                hyper::body::to_bytes(hyper_response.into_body())
-                    .await
-                    .map_err(HttpError::ReadBytesError)?,
-            )
-            .map_err(HttpError::BuildResponseError)?;
-=======
         let response = response.body(reqwest_response.bytes().await?)?;
->>>>>>> 5bd06be7
 
         Ok(response)
     }
 
-<<<<<<< HEAD
-#[cfg(feature = "enable_reqwest")]
-#[cfg_attr(target_arch = "wasm32", async_trait(?Send))]
-#[cfg_attr(not(target_arch = "wasm32"), async_trait)]
-impl HttpClient for reqwest::Client {
-    async fn execute_request(&self, request: Request<Bytes>) -> Result<Response<Bytes>, HttpError> {
-        let mut reqwest_request =
-            self.request(request.method().clone(), &request.uri().to_string());
-=======
     #[cfg(not(target_arch = "wasm32"))]
     async fn execute_request2(
         &self,
@@ -188,22 +148,10 @@
             request.method().clone(),
             url::Url::parse(&request.uri().to_string()).unwrap(),
         );
->>>>>>> 5bd06be7
         for header in request.headers() {
             reqwest_request = reqwest_request.header(header.0, header.1);
         }
 
-<<<<<<< HEAD
-        let reqwest_request = reqwest_request
-            .body(request.into_body())
-            .build()
-            .map_err(HttpError::BuildClientRequestError)?;
-
-        let reqwest_response = self
-            .execute(reqwest_request)
-            .await
-            .map_err(HttpError::ExecuteRequestError)?;
-=======
         // We clone the body since we need to give ownership of it to
         // Reqwest.
         let body = request.clone_body();
@@ -212,7 +160,6 @@
             Body::Bytes(bytes) => reqwest_request.body(bytes).build()?,
             Body::SeekableStream(mut seekable_stream) => {
                 seekable_stream.reset().await?;
->>>>>>> 5bd06be7
 
                 reqwest_request
                     .body(reqwest::Body::wrap_stream(seekable_stream))
@@ -227,20 +174,9 @@
             response.with_header(key, value.clone());
         }
 
-<<<<<<< HEAD
-        let response = response
-            .body(
-                reqwest_response
-                    .bytes()
-                    .await
-                    .map_err(HttpError::ReadBytesError)?,
-            )
-            .map_err(HttpError::BuildResponseError)?;
-=======
         let response = response.with_pinned_stream(Box::pin(
             reqwest_response.bytes_stream().map_err(|err| err.into()),
         ));
->>>>>>> 5bd06be7
 
         Ok(response)
     }
