--- conflicted
+++ resolved
@@ -1,34 +1,7 @@
 use crate::{headers, Header};
 
-<<<<<<< HEAD
-#[derive(Debug, Clone, PartialEq, Eq)]
-pub enum Continuation {
-    String(String),
-    Paired(String, Option<String>),
-    Range(StdRange<u64>),
-}
-
-impl From<NextMarker> for Continuation {
-    fn from(next_marker: NextMarker) -> Self {
-        Continuation::String(next_marker.as_str().to_string())
-    }
-}
-
-impl From<&str> for Continuation {
-    fn from(value: &str) -> Self {
-        Continuation::String(value.to_string())
-    }
-}
-=======
 #[derive(Clone, Debug)]
 pub struct Continuation(std::borrow::Cow<'static, str>);
->>>>>>> 4a8841f9
-
-impl From<(String, Option<String>)> for Continuation {
-    fn from(value: (String, Option<String>)) -> Self {
-        Continuation::Paired(value.0, value.1)
-    }
-}
 
 impl From<String> for Continuation {
     fn from(s: String) -> Self {
@@ -36,20 +9,9 @@
     }
 }
 
-<<<<<<< HEAD
-impl Continuation {
-    pub fn as_string(&self) -> String {
-        match self {
-            Self::String(c) => c.clone(),
-            _ => {
-                panic!("unsupported coontinuation type")
-            }
-        }
-=======
 impl From<&'static str> for Continuation {
     fn from(s: &'static str) -> Self {
         Self(s.into())
->>>>>>> 4a8841f9
     }
 }
 
