--- conflicted
+++ resolved
@@ -33,11 +33,7 @@
 
 impl Header for ContentLanguage {
     fn name(&self) -> headers::HeaderName {
-<<<<<<< HEAD
         headers::CONTENT_LANGUAGE
-=======
-        http::header::CONTENT_TYPE.into()
->>>>>>> 2ac449c9
     }
 
     fn value(&self) -> headers::HeaderValue {
