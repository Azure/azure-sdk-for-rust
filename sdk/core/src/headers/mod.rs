--- conflicted
+++ resolved
@@ -3,9 +3,8 @@
 use http::request::Builder;
 pub use utilities::*;
 
-<<<<<<< HEAD
 pub const MS_DATE: &str = "x-ms-date"; //=> [String] }
-=======
+
 #[must_use]
 pub fn add_optional_header<T: crate::AddAsHeader>(
     item: &Option<T>,
@@ -21,7 +20,6 @@
 pub fn add_mandatory_header<T: crate::AddAsHeader>(item: &T, builder: Builder) -> Builder {
     item.add_as_header(builder)
 }
->>>>>>> 17168e13
 
 pub const SERVER: &str = "server"; // -> [String]
 pub const SOURCE_IF_MODIFIED_SINCE: &str = "x-ms-source-if-modified-since";
