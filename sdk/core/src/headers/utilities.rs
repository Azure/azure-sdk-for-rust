--- conflicted
+++ resolved
@@ -135,15 +135,7 @@
 }
 
 pub fn item_count_from_headers(headers: &HeaderMap) -> Result<u32, Error> {
-<<<<<<< HEAD
-    get_from_headers(headers, MAX_ITEM_COUNT)
-=======
-    Ok(headers
-        .get(crate::headers::ITEM_COUNT)
-        .ok_or_else(|| Error::HeaderNotFound(crate::ITEM_COUNT.to_owned()))?
-        .to_str()?
-        .parse()?)
->>>>>>> e1fc0eae
+    get_from_headers(headers, ITEM_COUNT)
 }
 
 #[cfg(feature = "enable_hyper")]
