# Release History

## 0.26.0 (Unreleased)

### Features Added

- Added `get_async_runtime()` and `set_async_runtime()` to allow customers to replace
the asynchronous runtime used by the Azure SDK.

### Breaking Changes

<<<<<<< HEAD
- Renamed `azure_core::date` to `azure_core::time` and added `azure_core::time::Duration` as the standard "duration" type for the SDK.
=======
- Moved `process::Executor` to `azure_identity`.
>>>>>>> 2a9453b8

### Bugs Fixed

### Other Changes

## 0.25.0 (2025-06-06)

### Features Added

- Added `#[safe]` attribute helper for `SafeDebug` derive macro to show or hide types and members as appropriate.
- Added `Page` trait to facilitate the `ItemIterator`.
- Added `PageIterator` to asynchronously iterate all pages.

### Breaking Changes

- A `Pager` now asynchronously iterates over items across all pages. Call `Pager::into_pages()` to get a `PageIterator` to asynchronously iterate over all pages.
- Removed `AccessToken::is_expired()`.
- Renamed `PagerResult::Continue` to `More` and its `continuation` field to `next`.
- Renamed `PagerResult::Complete` to `Done`.
- Renamed `PageStream` to `ItemIterator`.

### Bugs Fixed

- `BearerTokenCredentialPolicy` returns an error when a proactive token refresh attempt fails

## 0.24.0 (2025-05-02)

### Features Added

- Added `TaskSpawner` abstraction to spawn asynchronous tasks for different async runtimes. Defaults to optional `tokio` runtime.

### Breaking Changes

- `PagerResult` always returns items of type `T` instead of `Response<T>`.

### Other Changes

- Deriving `SafeDebug` formats non-exhaustive types by default. Enable `debug` feature to format normal `Debug` output.
- Updated dependencies.

## 0.23.0 (2025-04-08)

### Features Added

- Added `azure_core::process::Executor` to run commands asynchronously.
  The `tokio` feature is disabled by default so `std::process::Command` is used; otherwise, if enabled, `tokio::process::Command` is used.
- Added `http` module containing all functions, modules, and types from `typespec_client_core::http`.
- Added `azure_core::http::policies::ClientRequestIdPolicy` to every pipeline. Client libraries can add with custom header name instead.
- Moved `Pager` from `typespec_client_core::http` to `azure_core::http` module since it is Azure-specific.
- Re-exported `Body`, `Request`, and `RequestContent` from `http::request` module.
- Re-exported `create_enum`, `create_extensible_enum` macros from `typespec_client_core`.
- Re-exported `Model` and `Response` from `http::response` module.

### Breaking Changes

- Removed `azure_core::credentials::TokenCredential::clear_cache()`
- Consolidated all the `tokio` features into a single feature named `tokio`. Traits remain separate but `tokio` support is enabled with a single feature.
- Moved `AppendToUrlQuery` type under `http` module.
- Moved `ByteStream` and `SeekableStream` types under `stream` module.
- Moved `ClientMethodOptions` type under `http` module.
- Moved `ClientOptions` type under `http` module.
- Moved `Context` type under `http` module.
- Moved `Etag` type under `http` module.
- Moved `ExponentialRetryOptions` type under `http` module.
- Moved `FixedRetryOptions` type under `http` module.
- Moved `headers` module under `http` module.
- Moved `HttpClient` type under `http` module.
- Moved `LeaseAction` type under `http` module.
- Moved `LeaseDuration` type under `http` module.
- Moved `LeaseState` type under `http` module.
- Moved `LeaseStatus` type under `http` module.
- Moved `Method` type under `http` module.
- Moved `new_http_client` function under `http` module.
- Moved `Pipeline` type under `http` module.
- Moved `policies` module under `http` module.
- Moved `request` module under `http` module.
- Moved `response` module under `http` module.
- Moved `RetryOptions` type under `http` module.
- Moved `StatusCode` type under `http` module.
- Moved `TelemetryOptions` type under `http` module.
- Moved `TransportOptions` type under `http` module.
- Moved `Url` type under `http` module.
- Removed `content_type` module.
- Removed `EMPTY_BODY` constant from root.
- Removed `future!()` macro.
- Removed `Header` re-export from `http` module. It is still defined in the `http::headers` module.
- Removed `parsing` module.
- Removed `query_param` module.
- Removed `RequestId` type alias from root.
- Removed `SessionToken` type alias from root.
- Renamed `lro` module to `http::poller` module.
- Renamed `lro` module types with prefix "Lro" to prefix "Poller".
- Renamed `tokio` module to `fs` since it contained only the `typespec_client_core::fs` module members.

## 0.22.0 (2025-02-18)

### Features Added

- Initial supported release.<|MERGE_RESOLUTION|>--- conflicted
+++ resolved
@@ -9,11 +9,8 @@
 
 ### Breaking Changes
 
-<<<<<<< HEAD
+- Moved `process::Executor` to `azure_identity`.
 - Renamed `azure_core::date` to `azure_core::time` and added `azure_core::time::Duration` as the standard "duration" type for the SDK.
-=======
-- Moved `process::Executor` to `azure_identity`.
->>>>>>> 2a9453b8
 
 ### Bugs Fixed
 
