# Release History

## 0.28.0 (Unreleased)

<<<<<<< HEAD
### Features Added

### Breaking Changes

### Bugs Fixed

### Other Changes
=======
### Breaking Changes

- Removed the `fs` module including the `FileStream` and `FileStreamBuilder` types. Moved to `examples/` for `typespec_client_core` to copy if needed.
>>>>>>> b05cba97

## 0.27.0 (2025-08-01)

### Features Added

- Added support for distributed tracing macros in Azure service clients, including convenience macros `#[tracing::new]`, `#[tracing::client]` and `#[tracing::function]` to reduce implementation details. See [distributed tracing in rust](https://github.com/Azure/azure-sdk-for-rust/blob/main/doc/distributed-tracing-for-rust-service-clients.md) for more information on distributed tracing.

### Breaking Changes

- `Pager::from_callback` and `PageIterator::from_callback` define a parameter of type `PagerState<C>` instead of `Option<C>`, where `None` => `Initial` and `Some(C)` => `More(C)`.
- `Poller::from_callback` defines a parameter of type `PollerState<N>` instead of `Option<N>`, where `None` => `Initial` and `Some(N)` => `More(N)`.

## 0.26.0 (2025-07-10)

### Features Added

- Added `get_async_runtime()` and `set_async_runtime()` to allow customers to replace the asynchronous runtime used by the Azure SDK.
- Added `PageIterator::continuation_token()` and `PageIterator::with_continuation_token()` to support reconstructing a `PageIterator` in another process or on another machine to continue paging.
- Added `Poller<T>` for long-running operations (LROs).
- Added `Request::set_method()` to allow changing the HTTP method of a request.
- Added `StatusMonitor` for long-running operations.

### Breaking Changes

- Added `http::PollerOptions` parameter to `http::poller::get_retry_after`.
- Implemented `FromStr` where `FromStr::Err = Infallible` for `PollerStatus` instead of `From<&str>`.
- Minimum supported Rust version (MSRV) is now 1.85.
- `azure_core::http::Pipeline::new` now takes an `azure_core::http::ClientOptions` which is defined in `azure_core`, but convertible to `typespec_client_core::http::ClientOptions`.
- Moved `process::Executor` to `azure_identity`.
- Removed `Pipeline::replace_policy`.
- Removed unused `location` and `body` modules from `http::poller`.
- Renamed `azure_core::date` to `azure_core::time` and added `azure_core::time::Duration` as the standard "duration" type for the SDK.
- Renamed `http::poller::body_content` to `http::poller::body`.
- Renamed `PagerResult::More { next }` to `continuation`.
- Renamed `PollerStatus::Other` to `PollerStatus::UnknownValue` following [guidelines](https://azure.github.io/azure-sdk/rust_introduction.html#rust-enum-extensible).
- Renamed `TelemetryOptions` to `UserAgentOptions`.
- Renamed `TelemetryPolicy` to `UserAgentPolicy`.

### Other Changes

- The `CustomHeadersPolicy` is executed after the retry policy in the `Pipeline`.

## 0.25.0 (2025-06-06)

### Features Added

- Added `#[safe]` attribute helper for `SafeDebug` derive macro to show or hide types and members as appropriate.
- Added `Page` trait to facilitate the `ItemIterator`.
- Added `PageIterator` to asynchronously iterate all pages.

### Breaking Changes

- A `Pager` now asynchronously iterates over items across all pages. Call `Pager::into_pages()` to get a `PageIterator` to asynchronously iterate over all pages.
- Removed `AccessToken::is_expired()`.
- Renamed `PagerResult::Continue` to `More` and its `continuation` field to `next`.
- Renamed `PagerResult::Complete` to `Done`.
- Renamed `PageStream` to `ItemIterator`.

### Bugs Fixed

- `BearerTokenCredentialPolicy` returns an error when a proactive token refresh attempt fails

## 0.24.0 (2025-05-02)

### Features Added

- Added `TaskSpawner` abstraction to spawn asynchronous tasks for different async runtimes. Defaults to optional `tokio` runtime.

### Breaking Changes

- `PagerResult` always returns items of type `T` instead of `Response<T>`.

### Other Changes

- Deriving `SafeDebug` formats non-exhaustive types by default. Enable `debug` feature to format normal `Debug` output.
- Updated dependencies.

## 0.23.0 (2025-04-08)

### Features Added

- Added `azure_core::process::Executor` to run commands asynchronously.
  The `tokio` feature is disabled by default so `std::process::Command` is used; otherwise, if enabled, `tokio::process::Command` is used.
- Added `http` module containing all functions, modules, and types from `typespec_client_core::http`.
- Added `azure_core::http::policies::ClientRequestIdPolicy` to every pipeline. Client libraries can add with custom header name instead.
- Moved `Pager` from `typespec_client_core::http` to `azure_core::http` module since it is Azure-specific.
- Re-exported `Body`, `Request`, and `RequestContent` from `http::request` module.
- Re-exported `create_enum`, `create_extensible_enum` macros from `typespec_client_core`.
- Re-exported `Model` and `Response` from `http::response` module.

### Breaking Changes

- Removed `azure_core::credentials::TokenCredential::clear_cache()`
- Consolidated all the `tokio` features into a single feature named `tokio`. Traits remain separate but `tokio` support is enabled with a single feature.
- Moved `AppendToUrlQuery` type under `http` module.
- Moved `ByteStream` and `SeekableStream` types under `stream` module.
- Moved `ClientMethodOptions` type under `http` module.
- Moved `ClientOptions` type under `http` module.
- Moved `Context` type under `http` module.
- Moved `Etag` type under `http` module.
- Moved `ExponentialRetryOptions` type under `http` module.
- Moved `FixedRetryOptions` type under `http` module.
- Moved `headers` module under `http` module.
- Moved `HttpClient` type under `http` module.
- Moved `LeaseAction` type under `http` module.
- Moved `LeaseDuration` type under `http` module.
- Moved `LeaseState` type under `http` module.
- Moved `LeaseStatus` type under `http` module.
- Moved `Method` type under `http` module.
- Moved `new_http_client` function under `http` module.
- Moved `Pipeline` type under `http` module.
- Moved `policies` module under `http` module.
- Moved `request` module under `http` module.
- Moved `response` module under `http` module.
- Moved `RetryOptions` type under `http` module.
- Moved `StatusCode` type under `http` module.
- Moved `TelemetryOptions` type under `http` module.
- Moved `TransportOptions` type under `http` module.
- Moved `Url` type under `http` module.
- Removed `content_type` module.
- Removed `EMPTY_BODY` constant from root.
- Removed `future!()` macro.
- Removed `Header` re-export from `http` module. It is still defined in the `http::headers` module.
- Removed `parsing` module.
- Removed `query_param` module.
- Removed `RequestId` type alias from root.
- Removed `SessionToken` type alias from root.
- Renamed `lro` module to `http::poller` module.
- Renamed `lro` module types with prefix "Lro" to prefix "Poller".
- Renamed `tokio` module to `fs` since it contained only the `typespec_client_core::fs` module members.

## 0.22.0 (2025-02-18)

### Features Added

- Initial supported release.<|MERGE_RESOLUTION|>--- conflicted
+++ resolved
@@ -2,19 +2,15 @@
 
 ## 0.28.0 (Unreleased)
 
-<<<<<<< HEAD
 ### Features Added
 
 ### Breaking Changes
 
+- Removed the `fs` module including the `FileStream` and `FileStreamBuilder` types. Moved to `examples/` for `typespec_client_core` to copy if needed.
+
 ### Bugs Fixed
 
 ### Other Changes
-=======
-### Breaking Changes
-
-- Removed the `fs` module including the `FileStream` and `FileStreamBuilder` types. Moved to `examples/` for `typespec_client_core` to copy if needed.
->>>>>>> b05cba97
 
 ## 0.27.0 (2025-08-01)
 
