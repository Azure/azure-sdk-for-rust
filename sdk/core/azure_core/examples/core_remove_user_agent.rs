--- conflicted
+++ resolved
@@ -88,11 +88,7 @@
     let client = MockHttpClient::new(|request| {
         async move {
             assert!(request.url().path().starts_with("/secrets/my-secret"));
-<<<<<<< HEAD
-            assert_eq!(request.method(), &Method::Get);
-=======
             assert_eq!(request.method(), Method::Get);
->>>>>>> 131a0227
             assert!(
                 !request
                     .headers()
