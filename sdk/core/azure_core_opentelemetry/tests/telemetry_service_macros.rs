--- conflicted
+++ resolved
@@ -707,13 +707,7 @@
 
     #[recorded::test()]
     async fn test_function_tracing_tests(ctx: TestContext) -> Result<()> {
-<<<<<<< HEAD
         let package_name = env!("CARGO_PKG_NAME").to_string();
-=======
-        let recording = ctx.recording();
-        let package_name = recording.var("CARGO_PKG_NAME", None);
-        // Compare current version since recorded version may be older.
->>>>>>> 3fde05c6
         let package_version = env!("CARGO_PKG_VERSION").to_string();
         azure_core_test::tracing::assert_instrumentation_information(
             |tracer_provider| Ok(create_service_client(&ctx, tracer_provider)),
@@ -742,13 +736,7 @@
     }
     #[recorded::test()]
     async fn test_function_tracing_tests_error(ctx: TestContext) -> Result<()> {
-<<<<<<< HEAD
         let package_name = env!("CARGO_PKG_NAME").to_string();
-=======
-        let recording = ctx.recording();
-        let package_name = recording.var("CARGO_PKG_NAME", None);
-        // Compare current version since recorded version may be older.
->>>>>>> 3fde05c6
         let package_version = env!("CARGO_PKG_VERSION").to_string();
         azure_core_test::tracing::assert_instrumentation_information(
             |tracer_provider| Ok(create_service_client(&ctx, tracer_provider)),
