--- conflicted
+++ resolved
@@ -31,13 +31,8 @@
 hyper-rustls = { version = "0.22", optional = true }
 failure = "0.1"
 async-trait = "0.1"
-<<<<<<< HEAD
-oauth2 = "=4.0.0-alpha.3"
-reqwest = { version  = "0.11", features = ["stream"] }
-=======
+reqwest = { version  = "0.11", optional = true, features = ["stream"] }
 oauth2 = "=4.0.0-beta.1"
-reqwest = { version = "0.11", optional = true }
->>>>>>> 8530b148
 paste = "1.0"
 md5 = "0.7"
 rand = "0.8"
