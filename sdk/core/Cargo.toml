[package]
name = "azure_core"
version = "0.2.2"
description = "Rust wrappers around Microsoft Azure REST APIs - Core crate"
readme = "README.md"
authors = ["Microsoft Corp."]
license = "MIT"
repository = "https://github.com/azure/azure-sdk-for-rust"
homepage = "https://github.com/azure/azure-sdk-for-rust"
documentation = "https://docs.rs/azure_core"
keywords = ["sdk", "azure", "rest", "iot", "cloud"]
categories = ["api-bindings"]
edition = "2021"

[dependencies]
async-trait = "0.1"
base64 = "0.13"
bytes = "1.0"
chrono = "0.4"
dyn-clone = "1.0"
futures = "0.3"
http = "0.2"
<<<<<<< HEAD
hyper-rustls = { version = "0.23", optional = true }
=======
>>>>>>> 174cae8e
log = "0.4"
oauth2 = { version = "4.0", default-features = false }
rand = "0.8"
reqwest = { version = "0.11", features = [
  "stream",
], default-features = false, optional = true }
serde = "1.0"
serde_derive = "1.0"
serde_json = "1.0"
thiserror = "1.0"
url = "2.2"
uuid = { version = "1.0" }
pin-project = "1.0.10"

# Add dependency to getrandom to enable WASM support
[target.'cfg(target_arch = "wasm32")'.dependencies]
getrandom = { version = "0.2", features = ["js"] }

[build-dependencies]
rustc_version = "0.4"

[dev-dependencies]
env_logger = "0.9"
tokio = { version = "1", features = ["default"] }

[features]
default = ["enable_reqwest"]
enable_reqwest = ["reqwest/default-tls", "oauth2/native-tls"]
enable_reqwest_gzip = ["reqwest/gzip"]
enable_reqwest_rustls = ["reqwest/rustls-tls", "oauth2/rustls-tls"]
test_e2e = []
azurite_workaround = []
mock_transport_framework = []<|MERGE_RESOLUTION|>--- conflicted
+++ resolved
@@ -20,10 +20,6 @@
 dyn-clone = "1.0"
 futures = "0.3"
 http = "0.2"
-<<<<<<< HEAD
-hyper-rustls = { version = "0.23", optional = true }
-=======
->>>>>>> 174cae8e
 log = "0.4"
 oauth2 = { version = "4.0", default-features = false }
 rand = "0.8"
