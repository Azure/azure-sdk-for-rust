--- conflicted
+++ resolved
@@ -29,14 +29,9 @@
 hyper-rustls = { version = "0.22", optional = true }
 async-trait = "0.1"
 oauth2 = "4.0.0"
-<<<<<<< HEAD
 reqwest = { version = "0.11", features = ["stream"], optional = true }
-md5 = "0.7"
 rand = "0.7"
 dyn-clone = "1.0"
-=======
-reqwest = { version = "0.11", optional = true }
->>>>>>> b7c0a9cb
 
 [dev-dependencies]
 env_logger = "0.8"
