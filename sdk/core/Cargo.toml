--- conflicted
+++ resolved
@@ -27,11 +27,7 @@
 ], default-features = false, optional = true }
 serde = { version = "1.0", features = ["derive"] }
 serde_json = "1.0"
-<<<<<<< HEAD
-serde-xml-rs = { version = "0.5", optional = true }
-=======
 serde-xml-rs = { version = "0.6", optional = true }
->>>>>>> 0f96ff42
 url = "2.2"
 uuid = { version = "1.0" }
 pin-project = "1.0"
