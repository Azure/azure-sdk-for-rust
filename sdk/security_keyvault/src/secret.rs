use crate::client::API_VERSION_PARAM;
use crate::Error;
use crate::KeyClient;

use azure_core::TokenCredential;
use chrono::serde::{ts_seconds, ts_seconds_option};
use chrono::{DateTime, Utc};
use const_format::formatcp;
use getset::Getters;
use reqwest::Url;
use serde::Deserialize;
use serde_json::{Map, Value};

const DEFAULT_MAX_RESULTS: usize = 25;

const API_VERSION_MAX_RESULTS_PARAM: &str =
    formatcp!("{}&maxresults={}", API_VERSION_PARAM, DEFAULT_MAX_RESULTS);

#[derive(Deserialize, Debug)]
pub(crate) struct KeyVaultSecretBaseIdentifierAttributedRaw {
    enabled: bool,
    #[serde(with = "ts_seconds")]
    created: DateTime<Utc>,
    #[serde(with = "ts_seconds")]
    updated: DateTime<Utc>,
}

#[derive(Deserialize, Debug)]
pub(crate) struct KeyVaultSecretBaseIdentifierRaw {
    id: String,
    attributes: KeyVaultSecretBaseIdentifierAttributedRaw,
}

#[derive(Deserialize, Debug)]
pub(crate) struct KeyVaultGetSecretsResponse {
    value: Vec<KeyVaultSecretBaseIdentifierRaw>,
    #[serde(rename = "nextLink")]
    next_link: Option<String>,
}

#[derive(Deserialize, Debug)]
pub(crate) struct KeyVaultGetSecretResponse {
    value: String,
    id: String,
    attributes: KeyVaultGetSecretResponseAttributes,
}

#[derive(Deserialize, Debug)]
pub(crate) struct KeyVaultGetSecretResponseAttributes {
    enabled: bool,
    #[serde(default)]
    #[serde(with = "ts_seconds_option")]
    exp: Option<DateTime<Utc>>,
    #[serde(with = "ts_seconds")]
    created: DateTime<Utc>,
    #[serde(with = "ts_seconds")]
    updated: DateTime<Utc>,
    #[serde(rename = "recoveryLevel")]
    recovery_level: String,
}

#[derive(Deserialize, Debug)]
pub(crate) struct KeyVaultSecretBackupResponseRaw {
    value: String,
}

#[derive(Debug, Getters)]
#[getset(get = "pub")]
pub struct KeyVaultSecretBackupBlob {
    value: String,
}

#[derive(Debug, Getters)]
#[getset(get = "pub")]
pub struct KeyVaultSecretBaseIdentifier {
    id: String,
    name: String,
    enabled: bool,
    time_created: DateTime<Utc>,
    time_updated: DateTime<Utc>,
}

#[derive(Debug, Getters)]
#[getset(get = "pub")]
pub struct KeyVaultSecret {
    id: String,
    value: String,
    enabled: bool,
    expires_on: Option<DateTime<Utc>>,
    time_created: DateTime<Utc>,
    time_updated: DateTime<Utc>,
}

impl<'a, T: TokenCredential> KeyClient<'a, T> {
    /// Gets a secret from the Key Vault.
    /// Note that the latest version is fetched. For a specific version, use `get_version_with_version`.
    ///
    /// # Example
    ///
    /// ```no_run
    /// use azure_security_keyvault::KeyClient;
    /// use azure_identity::token_credentials::DefaultCredential;
    /// use tokio::runtime::Runtime;
    ///
    /// async fn example() {
    ///     let creds = DefaultCredential::default();
    ///     let mut client = KeyClient::new(
    ///     &"KEYVAULT_URL",
    ///     &creds,
    ///     ).unwrap();
    ///     let secret = client.get_secret(&"SECRET_NAME").await.unwrap();
    ///     dbg!(&secret);
    /// }
    ///
    /// Runtime::new().unwrap().block_on(example());
    /// ```
    pub async fn get_secret(&mut self, secret_name: &str) -> Result<KeyVaultSecret, Error> {
        Ok(self.get_secret_with_version(secret_name, "").await?)
    }

    /// Gets a secret from the Key Vault with a specific version.
    /// If you need the latest version, use `get_secret`.
    ///
    /// # Example
    ///
    /// ```no_run
    /// use azure_security_keyvault::KeyClient;
    /// use azure_identity::token_credentials::DefaultCredential;
    /// use tokio::runtime::Runtime;
    ///
    /// async fn example() {
    ///     let creds = DefaultCredential::default();
    /// let mut client = KeyClient::new(
    ///     &"KEYVAULT_URL",
    ///     &creds,
    ///     ).unwrap();
    ///     let secret = client.get_secret_with_version(&"SECRET_NAME", &"SECRET_VERSION").await.unwrap();
    ///     dbg!(&secret);
    /// }
    ///
    /// Runtime::new().unwrap().block_on(example());
    /// ```
    pub async fn get_secret_with_version(
        &mut self,
        secret_name: &str,
        secret_version_name: &str,
    ) -> Result<KeyVaultSecret, Error> {
        let mut uri = self.vault_url.clone();
        uri.set_path(&format!("secrets/{}/{}", secret_name, secret_version_name));
        uri.set_query(Some(API_VERSION_PARAM));

        let response_body = self.get_authed(uri.to_string()).await?;
        let response =
            serde_json::from_str::<KeyVaultGetSecretResponse>(&response_body).map_err(|error| {
                Error::BackupSecretParseError {
                    error,
                    secret_name: secret_name.to_string(),
                    response_body,
                }
            })?;
        Ok(KeyVaultSecret {
            expires_on: response.attributes.exp,
            enabled: response.attributes.enabled,
            value: response.value,
            time_created: response.attributes.created,
            time_updated: response.attributes.updated,
            id: response.id,
        })
    }

    /// Lists all the secrets in the Key Vault.
    ///
    /// ```no_run
    /// use azure_security_keyvault::KeyClient;
    /// use azure_identity::token_credentials::DefaultCredential;
    /// use tokio::runtime::Runtime;
    ///
    /// async fn example() {
    ///     let creds = DefaultCredential::default();
    ///     let mut client = KeyClient::new(
    ///     &"KEYVAULT_URL",
    ///     &creds,
    ///     ).unwrap();
    ///     let secrets = client.list_secrets().await.unwrap();
    ///     dbg!(&secrets);
    /// }
    ///
    /// Runtime::new().unwrap().block_on(example());
    /// ```
    pub async fn list_secrets(&mut self) -> Result<Vec<KeyVaultSecretBaseIdentifier>, Error> {
        let mut secrets = Vec::<KeyVaultSecretBaseIdentifier>::new();

        let mut uri = self.vault_url.clone();
        uri.set_path("secrets");
        uri.set_query(Some(API_VERSION_MAX_RESULTS_PARAM));

        loop {
            let resp_body = self.get_authed(uri.to_string()).await?;
            let response = serde_json::from_str::<KeyVaultGetSecretsResponse>(&resp_body).unwrap();

            secrets.extend(
                response
                    .value
                    .into_iter()
                    .map(|s| KeyVaultSecretBaseIdentifier {
                        id: s.id.to_owned(),
                        name: s.id.split('/').last().unwrap().to_owned(),
                        enabled: s.attributes.enabled,
                        time_created: s.attributes.created,
                        time_updated: s.attributes.updated,
                    })
                    .collect::<Vec<KeyVaultSecretBaseIdentifier>>(),
            );

            match response.next_link {
                None => break,
                Some(u) => uri = Url::parse(&u).unwrap(),
            }
        }

        Ok(secrets)
    }

    /// Gets all the versions for a secret in the Key Vault.
    //
    /// # Example
    ///
    /// ```no_run
    /// use azure_security_keyvault::KeyClient;
    /// use azure_identity::token_credentials::DefaultCredential;
    /// use tokio::runtime::Runtime;
    ///
    /// async fn example() {
    ///     let creds = DefaultCredential::default();
    ///     let mut client = KeyClient::new(
    ///     &"KEYVAULT_URL",
    ///     &creds,
    ///     ).unwrap();
    ///     let secret_versions = client.get_secret_versions(&"SECRET_NAME").await.unwrap();
    ///     dbg!(&secret_versions);
    /// }
    ///
    /// Runtime::new().unwrap().block_on(example());
    /// ```
    pub async fn get_secret_versions(
        &mut self,
        secret_name: &str,
    ) -> Result<Vec<KeyVaultSecretBaseIdentifier>, Error> {
        let mut secret_versions = Vec::<KeyVaultSecretBaseIdentifier>::new();

        let mut uri = self.vault_url.clone();
        uri.set_path(&format!("secrets/{}/versions", secret_name));
        uri.set_query(Some(API_VERSION_MAX_RESULTS_PARAM));

        loop {
            let resp_body = self.get_authed(uri.to_string()).await?;
            let response = serde_json::from_str::<KeyVaultGetSecretsResponse>(&resp_body).unwrap();

            secret_versions.extend(
                response
                    .value
                    .into_iter()
                    .map(|s| KeyVaultSecretBaseIdentifier {
                        id: s.id.to_owned(),
                        name: s.id.split('/').last().unwrap().to_owned(),
                        enabled: s.attributes.enabled,
                        time_created: s.attributes.created,
                        time_updated: s.attributes.updated,
                    })
                    .collect::<Vec<KeyVaultSecretBaseIdentifier>>(),
            );
            match response.next_link {
                None => break,
                Some(u) => uri = Url::parse(&u).unwrap(),
            }
        }

        // Return the secret versions sorted by the time modified in descending order.
        secret_versions.sort_by(|a, b| {
            if a.time_updated > b.time_updated {
                std::cmp::Ordering::Less
            } else {
                std::cmp::Ordering::Greater
            }
        });
        Ok(secret_versions)
    }

    /// Sets the value of a secret in the Key Vault.
    ///
    /// # Example
    ///
    /// ```no_run
    /// use azure_security_keyvault::KeyClient;
    /// use azure_identity::token_credentials::DefaultCredential;
    /// use tokio::runtime::Runtime;
    ///
    /// async fn example() {
    ///     let creds = DefaultCredential::default();
    ///     let mut client = KeyClient::new(
    ///     &"KEYVAULT_URL",
    ///     &creds,
    ///     ).unwrap();
    ///     client.set_secret(&"SECRET_NAME", &"NEW_VALUE").await.unwrap();
    /// }
    ///
    /// Runtime::new().unwrap().block_on(example());
    /// ```
    pub async fn set_secret(
        &mut self,
        secret_name: &str,
        new_secret_value: &str,
    ) -> Result<(), Error> {
        let mut uri = self.vault_url.clone();
        uri.set_path(&format!("secrets/{}", secret_name));
        uri.set_query(Some(API_VERSION_PARAM));

        let mut request_body = Map::new();
        request_body.insert(
            "value".to_owned(),
            Value::String(new_secret_value.to_owned()),
        );

        self.put_authed(uri.to_string(), Value::Object(request_body).to_string())
            .await?;

        Ok(())
    }

    /// Updates whether a secret version is enabled or not.
    ///
    /// # Arguments
    ///
    /// * `secret_name` - Name of the secret
    /// * `secret_version` - Version of the secret. Use an empty string for the latest version
    /// * `enabled` - New `enabled` value of the secret
    ///
    /// # Example
    ///
    /// ```no_run
    /// use azure_security_keyvault::KeyClient;
    /// use azure_identity::token_credentials::DefaultCredential;
    /// use tokio::runtime::Runtime;
    ///
    /// async fn example() {
    ///     let creds = DefaultCredential::default();
    ///     let mut client = KeyClient::new(
    ///     &"KEYVAULT_URL",
    ///     &creds,
    ///     ).unwrap();
    ///     client.update_secret_enabled(&"SECRET_NAME", &"", true).await.unwrap();
    /// }
    ///
    /// Runtime::new().unwrap().block_on(example());
    /// ```
    pub async fn update_secret_enabled(
        &mut self,
        secret_name: &str,
        secret_version: &str,
        enabled: bool,
    ) -> Result<(), Error> {
        let mut attributes = Map::new();
        attributes.insert("enabled".to_owned(), Value::Bool(enabled));

        self.update_secret(secret_name, secret_version, attributes)
            .await?;

        Ok(())
    }

    /// Updates the [`RecoveryLevel`](RecoveryLevel) of a secret version.
    ///
    /// # Arguments
    ///
    /// * `secret_name` - Name of the secret
    /// * `secret_version` - Version of the secret. Use an empty string for the latest version
    /// * `recovery_level` - New `RecoveryLevel`(RecoveryLevel) value of the secret
    ///
    /// # Example
    ///
    /// ```no_run
<<<<<<< HEAD
    /// use azure_security_keyvault::{KeyClient, RecoveryLevel};
    /// use azure_identity::token_credentials::DefaultCredential;
=======
    /// use azure_security_keyvault::KeyClient;
    /// use azure_identity::token_credentials::DefaultAzureCredential;
>>>>>>> 7ac58a21
    /// use tokio::runtime::Runtime;
    ///
    /// async fn example() {
    ///     let creds = DefaultCredential::default();
    ///     let mut client = KeyClient::new(
    ///     &"KEYVAULT_URL",
    ///     &creds,
    ///     ).unwrap();
    ///     client.update_secret_recovery_level(&"SECRET_NAME", &"", "Purgeable".into()).await.unwrap();
    /// }
    ///
    /// Runtime::new().unwrap().block_on(example());
    /// ```
    pub async fn update_secret_recovery_level(
        &mut self,
        secret_name: &str,
        secret_version: &str,
        recovery_level: String,
    ) -> Result<(), Error> {
        let mut attributes = Map::new();
        attributes.insert("enabled".to_owned(), Value::String(recovery_level));

        self.update_secret(secret_name, secret_version, attributes)
            .await?;

        Ok(())
    }

    /// Updates the expiration time of a secret version.
    ///
    /// # Arguments
    ///
    /// * `secret_name` - Name of the secret
    /// * `secret_version` - Version of the secret. Use an empty string for the latest version
    /// * `expiration_time - New expiration time of the secret
    ///
    /// # Example
    ///
    /// ```no_run
<<<<<<< HEAD
    /// use azure_security_keyvault::{KeyClient, RecoveryLevel};
    /// use azure_identity::token_credentials::DefaultCredential;
=======
    /// use azure_security_keyvault::KeyClient;
    /// use azure_identity::token_credentials::DefaultAzureCredential;
>>>>>>> 7ac58a21
    /// use tokio::runtime::Runtime;
    /// use chrono::{Utc, Duration};
    ///
    /// async fn example() {
    ///     let creds = DefaultCredential::default();
    ///     let mut client = KeyClient::new(
    ///     &"KEYVAULT_URL",
    ///     &creds,
    ///     ).unwrap();
    ///     client.update_secret_expiration_time(&"SECRET_NAME", &"", Utc::now() + Duration::days(14)).await.unwrap();
    /// }
    ///
    /// Runtime::new().unwrap().block_on(example());
    /// ```
    pub async fn update_secret_expiration_time(
        &mut self,
        secret_name: &str,
        secret_version: &str,
        expiration_time: DateTime<Utc>,
    ) -> Result<(), Error> {
        let mut attributes = Map::new();
        attributes.insert(
            "exp".to_owned(),
            Value::Number(serde_json::Number::from(expiration_time.timestamp())),
        );

        self.update_secret(secret_name, secret_version, attributes)
            .await?;

        Ok(())
    }

    async fn update_secret(
        &mut self,
        secret_name: &str,
        secret_version: &str,
        attributes: Map<String, Value>,
    ) -> Result<(), Error> {
        let mut uri = self.vault_url.clone();
        uri.set_path(&format!("secrets/{}/{}", secret_name, secret_version));
        uri.set_query(Some(API_VERSION_PARAM));

        let mut request_body = Map::new();
        request_body.insert("attributes".to_owned(), Value::Object(attributes));

        self.patch_authed(uri.to_string(), Value::Object(request_body).to_string())
            .await?;

        Ok(())
    }

    /// Restores a backed up secret and all its versions.
    /// This operation requires the secrets/restore permission.
    ///
    /// # Example
    ///
    /// ```no_run
    /// use azure_security_keyvault::KeyClient;
    /// use azure_identity::token_credentials::DefaultCredential;
    /// use tokio::runtime::Runtime;
    ///
    /// async fn example() {
    ///     let creds = DefaultCredential::default();
    ///     let mut client = KeyClient::new(
    ///     &"KEYVAULT_URL",
    ///     &creds,
    ///     ).unwrap();
    ///     client.restore_secret(&"KUF6dXJlS2V5VmF1bHRTZWNyZXRCYWNrdXBWMS5taW").await.unwrap();
    /// }
    ///
    /// Runtime::new().unwrap().block_on(example());
    /// ```
    pub async fn restore_secret(&mut self, backup_blob: &str) -> Result<(), Error> {
        let mut uri = self.vault_url.clone();
        uri.set_path("secrets/restore");
        uri.set_query(Some(API_VERSION_PARAM));

        let mut request_body = Map::new();
        request_body.insert("value".to_owned(), Value::String(backup_blob.to_owned()));

        self.post_authed(
            uri.to_string(),
            Some(Value::Object(request_body).to_string()),
        )
        .await?;

        Ok(())
    }

    /// Restores a backed up secret and all its versions.
    /// This operation requires the secrets/restore permission.
    ///
    /// # Example
    ///
    /// ```no_run
    /// use azure_security_keyvault::KeyClient;
    /// use azure_identity::token_credentials::DefaultCredential;
    /// use tokio::runtime::Runtime;
    ///
    /// async fn example() {
    ///     let creds = DefaultCredential::default();
    ///     let mut client = KeyClient::new(
    ///     &"KEYVAULT_URL",
    ///     &creds,
    ///     ).unwrap();
    ///     client.backup_secret(&"SECRET_NAME").await.unwrap();
    /// }
    ///
    /// Runtime::new().unwrap().block_on(example());
    /// ```
    pub async fn backup_secret(
        &mut self,
        secret_name: &str,
    ) -> Result<KeyVaultSecretBackupBlob, Error> {
        let mut uri = self.vault_url.clone();
        uri.set_path(&format!("secrets/{}/backup", secret_name));
        uri.set_query(Some(API_VERSION_PARAM));

        let response_body = self.post_authed(uri.to_string(), None).await?;
        let backup_blob = serde_json::from_str::<KeyVaultSecretBackupResponseRaw>(&response_body)
            .map_err(|error| Error::BackupSecretParseError {
            error,
            secret_name: secret_name.to_string(),
            response_body,
        })?;

        Ok(KeyVaultSecretBackupBlob {
            value: backup_blob.value,
        })
    }

    /// Deletes a secret in the Key Vault.
    ///
    /// # Arguments
    ///
    /// * `secret_name` - Name of the secret
    ///
    /// # Example
    ///
    /// ```no_run
<<<<<<< HEAD
    /// use azure_security_keyvault::{KeyClient, RecoveryLevel};
    /// use azure_identity::token_credentials::DefaultCredential;
=======
    /// use azure_security_keyvault::KeyClient;
    /// use azure_identity::token_credentials::DefaultAzureCredential;
>>>>>>> 7ac58a21
    /// use tokio::runtime::Runtime;
    ///
    /// async fn example() {
    ///     let creds = DefaultCredential::default();
    ///     let mut client = KeyClient::new(
    ///     &"KEYVAULT_URL",
    ///     &creds,
    ///     ).unwrap();
    ///     client.delete_secret(&"SECRET_NAME").await.unwrap();
    /// }
    ///
    /// Runtime::new().unwrap().block_on(example());
    /// ```
    pub async fn delete_secret(&mut self, secret_name: &str) -> Result<(), Error> {
        let mut uri = self.vault_url.clone();
        uri.set_path(&format!("secrets/{}", secret_name));
        uri.set_query(Some(API_VERSION_PARAM));

        self.delete_authed(uri.to_string()).await?;

        Ok(())
    }
}

#[cfg(test)]
#[allow(unused_must_use)]
mod tests {
    use super::*;

    use chrono::{Duration, Utc};
    use mockito::{mock, Matcher};
    use serde_json::json;

    use crate::client::API_VERSION;
    use crate::mock_key_client;
    use crate::tests::MockCredential;

    fn diff(first: DateTime<Utc>, second: DateTime<Utc>) -> Duration {
        if first > second {
            first - second
        } else {
            second - first
        }
    }

    #[tokio::test]
    async fn get_secret() {
        let time_created = Utc::now() - Duration::days(7);
        let time_updated = Utc::now();
        let _m = mock("GET", "/secrets/test-secret/")
            .match_query(Matcher::UrlEncoded("api-version".into(), API_VERSION.into()))
            .with_header("content-type", "application/json")
            .with_body(
                json!({
                    "value": "secret-value",
                    "id": "https://test-keyvault.vault.azure.net/secrets/test-secret/4387e9f3d6e14c459867679a90fd0f79",
                    "attributes": {
                        "enabled": true,
                        "created": time_created.timestamp(),
                        "updated": time_updated.timestamp(),
                        "recoveryLevel": "Recoverable+Purgeable"
                    }
                })
                .to_string(),
            )
            .with_status(200)
            .create();

        let creds = MockCredential;
        dbg!(mockito::server_url());
        let mut client = mock_key_client!(&"test-keyvault", &creds,);

        let secret: KeyVaultSecret = client.get_secret("test-secret").await.unwrap();

        assert_eq!("secret-value", secret.value());
        assert_eq!(
            "https://test-keyvault.vault.azure.net/secrets/test-secret/4387e9f3d6e14c459867679a90fd0f79",
            secret.id()
        );
        assert_eq!(true, *secret.enabled());
        assert!(diff(time_created, *secret.time_created()) < Duration::seconds(1));
        assert!(diff(time_updated, *secret.time_updated()) < Duration::seconds(1));
    }

    #[tokio::test]
    async fn get_secret_versions() {
        let time_created_1 = Utc::now() - Duration::days(7);
        let time_updated_1 = Utc::now();
        let time_created_2 = Utc::now() - Duration::days(9);
        let time_updated_2 = Utc::now() - Duration::days(2);

        let _m1 = mock("GET", "/secrets/test-secret/versions")
            .match_query(Matcher::AllOf(vec![
                Matcher::UrlEncoded("api-version".into(), API_VERSION.into()),
                Matcher::UrlEncoded("maxresults".into(), DEFAULT_MAX_RESULTS.to_string()),
            ]))
            .with_header("content-type", "application/json")
            .with_body(
                json!({
                    "value": [{
                        "id": "https://test-keyvault.vault.azure.net/secrets/test-secret/VERSION_1",
                        "attributes": {
                            "enabled": true,
                            "created": time_created_1.timestamp(),
                            "updated": time_updated_1.timestamp(),
                        }
                    }],
                    "nextLink": format!("{}/secrets/text-secret/versions?api-version={}&maxresults=1&$skiptoken=SKIP_TOKEN_MOCK", mockito::server_url(), API_VERSION)
                })
                .to_string(),
            )
            .with_status(200)
            .create();

        let _m2 = mock("GET", "/secrets/text-secret/versions")
            .match_query(Matcher::AllOf(vec![
                Matcher::UrlEncoded("api-version".into(), API_VERSION.into()),
                Matcher::UrlEncoded("maxresults".into(), "1".into()),
                Matcher::UrlEncoded("$skiptoken".into(), "SKIP_TOKEN_MOCK".into()),
            ]))
            .with_header("content-type", "application/json")
            .with_body(
                json!({
                    "value": [{
                        "id": "https://test-keyvault.vault.azure.net/secrets/test-secret/VERSION_2",
                        "attributes": {
                            "enabled": true,
                            "created": time_created_2.timestamp(),
                            "updated": time_updated_2.timestamp(),
                        }
                    }],
                    "nextLink": null
                })
                .to_string(),
            )
            .with_status(200)
            .create();

        let creds = MockCredential;
        let mut client = mock_key_client!(&"test-keyvault", &creds,);

        let secret_versions = client.get_secret_versions("test-secret").await.unwrap();

        let secret_1 = &secret_versions[0];
        assert_eq!(
            "https://test-keyvault.vault.azure.net/secrets/test-secret/VERSION_1",
            secret_1.id()
        );
        assert!(diff(time_created_1, *secret_1.time_created()) < Duration::seconds(1));
        assert!(diff(time_updated_1, *secret_1.time_updated()) < Duration::seconds(1));

        let secret_2 = &secret_versions[1];
        assert_eq!(
            "https://test-keyvault.vault.azure.net/secrets/test-secret/VERSION_2",
            secret_2.id()
        );
        assert!(diff(time_created_2, *secret_2.time_created()) < Duration::seconds(1));
        assert!(diff(time_updated_2, *secret_2.time_updated()) < Duration::seconds(1));
    }
}<|MERGE_RESOLUTION|>--- conflicted
+++ resolved
@@ -379,13 +379,8 @@
     /// # Example
     ///
     /// ```no_run
-<<<<<<< HEAD
-    /// use azure_security_keyvault::{KeyClient, RecoveryLevel};
-    /// use azure_identity::token_credentials::DefaultCredential;
-=======
     /// use azure_security_keyvault::KeyClient;
     /// use azure_identity::token_credentials::DefaultAzureCredential;
->>>>>>> 7ac58a21
     /// use tokio::runtime::Runtime;
     ///
     /// async fn example() {
@@ -425,13 +420,8 @@
     /// # Example
     ///
     /// ```no_run
-<<<<<<< HEAD
-    /// use azure_security_keyvault::{KeyClient, RecoveryLevel};
-    /// use azure_identity::token_credentials::DefaultCredential;
-=======
     /// use azure_security_keyvault::KeyClient;
     /// use azure_identity::token_credentials::DefaultAzureCredential;
->>>>>>> 7ac58a21
     /// use tokio::runtime::Runtime;
     /// use chrono::{Utc, Duration};
     ///
@@ -572,13 +562,8 @@
     /// # Example
     ///
     /// ```no_run
-<<<<<<< HEAD
-    /// use azure_security_keyvault::{KeyClient, RecoveryLevel};
-    /// use azure_identity::token_credentials::DefaultCredential;
-=======
     /// use azure_security_keyvault::KeyClient;
     /// use azure_identity::token_credentials::DefaultAzureCredential;
->>>>>>> 7ac58a21
     /// use tokio::runtime::Runtime;
     ///
     /// async fn example() {
