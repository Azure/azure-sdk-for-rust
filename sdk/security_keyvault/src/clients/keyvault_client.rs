use crate::{clients::pipeline::new_pipeline_from_options, prelude::*};
use azure_core::{
    auth::TokenCredential,
    error::{Error, ErrorKind},
    headers::*,
    Body, Context, Method, Pipeline, Request, Response,
};
use const_format::formatcp;
use std::sync::Arc;
use time::OffsetDateTime;
use url::Url;

pub const API_VERSION: &str = "7.0";
const API_VERSION_PARAM: &str = formatcp!("api-version={}", API_VERSION);

/// Client for Key Vault operations - getting a secret, listing secrets, etc.
///
/// # Example
///
/// ```no_run
/// use azure_security_keyvault::KeyvaultClient;
/// use azure_identity::DefaultAzureCredential;
/// let creds = DefaultAzureCredential::default();
/// let client = KeyvaultClient::new(&"https://test-key-vault.vault.azure.net", std::sync::Arc::new(creds)).unwrap();
/// ```
#[derive(Clone)]
pub struct KeyvaultClient {
    pub(crate) vault_url: Url,
    pub(crate) endpoint: String,
    pub(crate) pipeline: Pipeline,
}

impl std::fmt::Debug for KeyvaultClient {
    fn fmt(&self, f: &mut std::fmt::Formatter<'_>) -> std::fmt::Result {
        f.debug_struct("KeyvaultClient")
            .field("vault_url", &self.vault_url)
            .field("endpoint", &self.endpoint)
            .finish_non_exhaustive()
    }
}

impl KeyvaultClient {
    /// Creates a new `KeyClient`.
    ///
    /// # Example
    ///
    /// ```no_run
    /// use azure_security_keyvault::KeyvaultClient;
    /// use azure_identity::DefaultAzureCredential;
    /// use std::sync::Arc;
    /// let creds = Arc::new(DefaultAzureCredential::default());
    /// let client = KeyvaultClient::new("test-key-vault.vault.azure.net", creds).unwrap();
    /// ```
    pub fn new(
        vault_url: &str,
        token_credential: Arc<dyn TokenCredential>,
    ) -> azure_core::Result<Self> {
        let vault_url = Url::parse(vault_url)?;
        let endpoint = extract_endpoint(&vault_url)?;
        let pipeline = new_pipeline_from_options(token_credential.clone(), endpoint.clone());
        let client = Self {
            vault_url,
            endpoint,
            pipeline,
        };
        Ok(client)
    }

    pub(crate) fn finalize_request(
        &self,
        mut url: Url,
        method: Method,
        headers: Headers,
        request_body: Option<Body>,
    ) -> azure_core::Result<Request> {
        let dt = chrono::Utc::now();
        let time = format!("{}", dt.format("%a, %d %h %Y %T GMT"));

        url.set_query(Some(API_VERSION_PARAM));

        let mut request = Request::new(url, method);
        for (k, v) in headers {
            request.insert_header(k, v);
        }

        request.insert_header(MS_DATE, time);

        if let Some(request_body) = request_body {
            request.insert_header(CONTENT_LENGTH, request_body.len().to_string());
            request.set_body(request_body);
        } else {
            request.insert_header(CONTENT_LENGTH, "0");
            request.set_body(azure_core::EMPTY_BODY);
        };

        Ok(request)
    }

<<<<<<< HEAD
    pub(crate) async fn send(
        &self,
        context: &mut Context,
        request: &mut Request,
    ) -> azure_core::Result<Response> {
        self.pipeline.send(context, request).await
=======
    pub(crate) async fn get_token(&mut self) -> azure_core::Result<&str> {
        if self.token.is_none()
            || matches!(&self.token, Some(token) if token.expires_on < OffsetDateTime::now_utc())
        {
            let token = self
                .token_credential
                .get_token(&self.endpoint)
                .await
                .context(ErrorKind::Credential, "get token failed")?;

            self.token = Some(token);
        }
        Ok(self.token.as_ref().unwrap().token.secret())
>>>>>>> 25360380
    }

    pub fn secret_client(&self) -> SecretClient {
        SecretClient::new_with_client(self.clone())
    }

    pub fn certificate_client(&self) -> CertificateClient {
        CertificateClient::new_with_client(self.clone())
    }

    pub fn key_client(&self) -> KeyClient {
        KeyClient::new_with_client(self.clone())
    }
}

/// Helper to get vault endpoint with a scheme and a trailing slash
/// ex. `https://vault.azure.net/` where the full client url is `https://myvault.vault.azure.net`
fn extract_endpoint(url: &Url) -> azure_core::Result<String> {
    let endpoint = url
        .host_str()
        .ok_or_else(|| {
            Error::with_message(ErrorKind::DataConversion, || {
                format!("failed to parse host from url. url: {url}")
            })
        })?
        .splitn(2, '.') // FIXME: replace with split_once() when it is in stable
        .last()
        .ok_or_else(|| {
            Error::with_message(ErrorKind::DataConversion, || {
                format!("failed to extract endpoint from url. url: {url}")
            })
        })?;
    Ok(format!("{}://{}", url.scheme(), endpoint))
}

#[cfg(test)]
mod tests {
    use super::*;

    #[test]
    fn can_extract_endpoint() {
        let suffix =
            extract_endpoint(&Url::parse("https://myvault.vault.azure.net").unwrap()).unwrap();
        assert_eq!(suffix, "https://vault.azure.net");

        let suffix =
            extract_endpoint(&Url::parse("https://myvault.mycustom.vault.server.net").unwrap())
                .unwrap();
        assert_eq!(suffix, "https://mycustom.vault.server.net");

        let suffix = extract_endpoint(&Url::parse("https://myvault.internal").unwrap()).unwrap();
        assert_eq!(suffix, "https://internal");

        let suffix =
            extract_endpoint(&Url::parse("some-scheme://myvault.vault.azure.net").unwrap())
                .unwrap();
        assert_eq!(suffix, "some-scheme://vault.azure.net");
    }
}<|MERGE_RESOLUTION|>--- conflicted
+++ resolved
@@ -1,6 +1,7 @@
 use crate::{clients::pipeline::new_pipeline_from_options, prelude::*};
 use azure_core::{
     auth::TokenCredential,
+    date,
     error::{Error, ErrorKind},
     headers::*,
     Body, Context, Method, Pipeline, Request, Response,
@@ -73,8 +74,8 @@
         headers: Headers,
         request_body: Option<Body>,
     ) -> azure_core::Result<Request> {
-        let dt = chrono::Utc::now();
-        let time = format!("{}", dt.format("%a, %d %h %Y %T GMT"));
+        let dt = OffsetDateTime::now_utc();
+        let time = date::to_rfc1123(&dt);
 
         url.set_query(Some(API_VERSION_PARAM));
 
@@ -96,28 +97,12 @@
         Ok(request)
     }
 
-<<<<<<< HEAD
     pub(crate) async fn send(
         &self,
         context: &mut Context,
         request: &mut Request,
     ) -> azure_core::Result<Response> {
         self.pipeline.send(context, request).await
-=======
-    pub(crate) async fn get_token(&mut self) -> azure_core::Result<&str> {
-        if self.token.is_none()
-            || matches!(&self.token, Some(token) if token.expires_on < OffsetDateTime::now_utc())
-        {
-            let token = self
-                .token_credential
-                .get_token(&self.endpoint)
-                .await
-                .context(ErrorKind::Credential, "get token failed")?;
-
-            self.token = Some(token);
-        }
-        Ok(self.token.as_ref().unwrap().token.secret())
->>>>>>> 25360380
     }
 
     pub fn secret_client(&self) -> SecretClient {
