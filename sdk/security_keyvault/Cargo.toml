--- conflicted
+++ resolved
@@ -16,12 +16,7 @@
 async-trait = "0.1"
 futures = "0.3"
 base64 = "0.13"
-<<<<<<< HEAD
-chrono = { version = "0.4", features = ["serde"] }
-=======
-reqwest = { version = "0.11", features = ["json"] }
-time = { version = "0.3.10", features = ["serde"] }
->>>>>>> 25360380
+time = { version = "0.3", features = ["serde"] }
 const_format = "0.2.13"
 serde_json = "1.0"
 url = "2.2"
@@ -36,10 +31,6 @@
 tokio = { version = "1.0", features = ["macros", "rt-multi-thread"] }
 
 [features]
-<<<<<<< HEAD
 default = ["enable_reqwest"]
 enable_reqwest = ["azure_core/enable_reqwest"]
-enable_reqwest_rustls = ["azure_core/enable_reqwest_rustls"]
-=======
-default = ["azure_core/enable_reqwest"]
->>>>>>> 25360380
+enable_reqwest_rustls = ["azure_core/enable_reqwest_rustls"]