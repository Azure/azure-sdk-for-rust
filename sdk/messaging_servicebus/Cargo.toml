[package]
name = "azure_messaging_servicebus"
<<<<<<< HEAD
version = "0.8.0"
description = "Azure Service Bus client library for rust"
=======
version = "0.14.0"
description = "Rust wrappers around Microsoft Azure REST APIs - Service Bus crate"
>>>>>>> c0d938c7
readme = "README.md"
authors = ["Microsoft Corp."]
license = "MIT"
repository = "https://github.com/azure/azure-sdk-for-rust"
homepage = "https://github.com/azure/azure-sdk-for-rust"
documentation = "https://docs.rs/azure_messaging_servicebus"

categories = ["api-bindings"]
keywords = ["sdk", "azure", "rest", "iot", "cloud"]

edition = "2021"

# docs.rs configurations
# To test the docs locally, run
# cargo +nightly doc --no-deps --open -Z unstable-options --config "build.rustdocflags=[\"--cfg\", \"docsrs\"]"
# The nightly toolchain is only used to build the docs, the crate itself doesn't neet nightly.
# TODO: enable all features when building docs
[package.metadata.docs.rs]
# all-features = true
rustdoc-args = ["--cfg", "docsrs"] # for conditional intra-doc links

[dependencies]
<<<<<<< HEAD
async-trait = "0.1"
base64 = "0.21.0"
const_format = "0.2"
digest = "0.10"
futures-util = "0.3"
=======
azure_core = { path = "../core", version = "0.14" }
time = { version = "0.3.10", features = ["serde-well-known"] }
log = "0.4"
url = "2.2"
>>>>>>> c0d938c7
hmac = "0.12"
log = "0.4"
rand = "0.8.5"
serde = "1"
sha2 = "0.10"
<<<<<<< HEAD
thiserror = "1.0"
time = { version = "0.3.10", features = ["macros"] }
url = "2.2"
urlencoding = "2"
uuid = { version = "1", features=["v4"] }
indexmap = { version = "1.9", features = ["std"] }

# Azure dependencies
azure_core = { path = "../core", version = "0.8" }

# AMQP dependencies
fe2o3-amqp-types = "0.7"
fe2o3-amqp = {version = "0.8.15"} # TODO: let user choose rustls or native-tls?
fe2o3-amqp-cbs = "0.2"
fe2o3-amqp-management = "0.2.1"
fe2o3-amqp-ws = { version = "0.3.1" }
serde_amqp = {version = "0.5.6", features = ["time"]}

[target.'cfg(not(target_arch = "wasm32"))'.dependencies]
timer-kit = { version = "0.1", features = ["tokio"] }
tokio-util = {version = "0.7.3", features = ["time"]}
tokio = {version = "1", features = ["rt", "macros", "sync", "time", "net"]} # "net" and "time" are not supported on wasm32-unknown-unknown

[target.'cfg(target_arch = "wasm32")'.dependencies]
# Add dependency to getrandom to enable WASM support
getrandom = { version = "0.2", features = ["js"] }
tokio = { version = "1", features = ["rt", "macros"]}
tokio-util = {version = "0.7.3"}
fluvio-wasm-timer = "0.2"
timer-kit = { version = "0.1", features = ["fluvio-wasm-timer"] }
js-sys = "0.3"

# wasm32 target is not supported yet
[target.'cfg(not(target_arch = "wasm32"))'.dev-dependencies]
anyhow = "1.0"
mockall = "0.11"
dotenv = "0.15"
=======
ring = "0.16"
bytes = "1.0"
serde = "1.0"
serde_json = "1.0"
[dev-dependencies]
>>>>>>> c0d938c7
futures = "0.3"
tokio = {version = "1.0", features = ["macros", "rt", "rt-multi-thread"]}
env_logger = "0.10"

[features]
default = ["native-tls"]

# CI tests related features
test_e2e = [] # This enables tests under the `sdk/messaging_servicebus/tests` directory
test_integration = [] # TODO: this feature is not used for now

# TODO: transaction is not implemented yet.
# Transaction requires standard tier or above
transaction = ["fe2o3-amqp/transaction"]

rustls = ["fe2o3-amqp/rustls", "fe2o3-amqp-ws/rustls-tls-webpki-roots"]
native-tls = ["fe2o3-amqp/native-tls", "fe2o3-amqp-ws/native-tls"]<|MERGE_RESOLUTION|>--- conflicted
+++ resolved
@@ -1,12 +1,7 @@
 [package]
 name = "azure_messaging_servicebus"
-<<<<<<< HEAD
-version = "0.8.0"
+version = "0.14.0"
 description = "Azure Service Bus client library for rust"
-=======
-version = "0.14.0"
-description = "Rust wrappers around Microsoft Azure REST APIs - Service Bus crate"
->>>>>>> c0d938c7
 readme = "README.md"
 authors = ["Microsoft Corp."]
 license = "MIT"
@@ -29,24 +24,16 @@
 rustdoc-args = ["--cfg", "docsrs"] # for conditional intra-doc links
 
 [dependencies]
-<<<<<<< HEAD
 async-trait = "0.1"
 base64 = "0.21.0"
 const_format = "0.2"
 digest = "0.10"
 futures-util = "0.3"
-=======
-azure_core = { path = "../core", version = "0.14" }
-time = { version = "0.3.10", features = ["serde-well-known"] }
-log = "0.4"
-url = "2.2"
->>>>>>> c0d938c7
 hmac = "0.12"
 log = "0.4"
 rand = "0.8.5"
 serde = "1"
 sha2 = "0.10"
-<<<<<<< HEAD
 thiserror = "1.0"
 time = { version = "0.3.10", features = ["macros"] }
 url = "2.2"
@@ -84,13 +71,6 @@
 anyhow = "1.0"
 mockall = "0.11"
 dotenv = "0.15"
-=======
-ring = "0.16"
-bytes = "1.0"
-serde = "1.0"
-serde_json = "1.0"
-[dev-dependencies]
->>>>>>> c0d938c7
 futures = "0.3"
 tokio = {version = "1.0", features = ["macros", "rt", "rt-multi-thread"]}
 env_logger = "0.10"
