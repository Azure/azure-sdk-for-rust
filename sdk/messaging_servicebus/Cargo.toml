[package]
<<<<<<< HEAD
name = "azservicebus"
version = "0.1.2"
description = "An unofficial AMQP 1.0 rust client for Azure Service Bus"
=======
name = "azure_messaging_servicebus"
version = "0.14.0"
description = "Azure Service Bus client library for rust"
>>>>>>> e7b078f0
readme = "README.md"
authors = ["Minghua Wu"]
license = "MIT"
repository = "https://github.com/minghuaw/azure-sdk-for-rust/tree/separate_servicebus_crate"
homepage = "https://github.com/minghuaw/azure-sdk-for-rust/tree/separate_servicebus_crate"
documentation = "https://docs.rs/azservicebus"

categories = ["api-bindings"]
keywords = ["sdk", "azure", "servicebus", "amqp", "cloud"]

edition = "2021"

# docs.rs configurations
# To test the docs locally, run
# cargo +nightly doc --no-deps --open -Z unstable-options --config "build.rustdocflags=[\"--cfg\", \"docsrs\"]"
# The nightly toolchain is only used to build the docs, the crate itself doesn't neet nightly.
# TODO: enable all features when building docs
[package.metadata.docs.rs]
# all-features = true
rustdoc-args = ["--cfg", "docsrs"] # for conditional intra-doc links

[dependencies]
async-trait = "0.1"
base64 = "0.21.0"
const_format = "0.2"
digest = "0.10"
futures-util = "0.3"
hmac = "0.12"
log = "0.4"
rand = "0.8.5"
serde = "1"
sha2 = "0.10"
thiserror = "1.0"
time = { version = "0.3.10", features = ["macros"] }
url = "2.2"
urlencoding = "2"
uuid = { version = "1", features=["v4"] }
indexmap = { version = "1.9", features = ["std"] }

# Azure dependencies
azure_core = { path = "../core", version = "0.14" }

# AMQP dependencies
fe2o3-amqp-types = "0.7"
fe2o3-amqp = {version = "0.8.15"} # TODO: let user choose rustls or native-tls?
fe2o3-amqp-cbs = "0.2"
fe2o3-amqp-management = "0.2.1"
fe2o3-amqp-ws = { version = "0.3.1" }
serde_amqp = {version = "0.5.6", features = ["time"]}

[target.'cfg(not(target_arch = "wasm32"))'.dependencies]
timer-kit = { version = "0.1", features = ["tokio"] }
tokio-util = {version = "0.7.3", features = ["time"]}
tokio = {version = "1", features = ["rt", "macros", "sync", "time", "net"]} # "net" and "time" are not supported on wasm32-unknown-unknown

[target.'cfg(target_arch = "wasm32")'.dependencies]
# Add dependency to getrandom to enable WASM support
getrandom = { version = "0.2", features = ["js"] }
tokio = { version = "1", features = ["rt", "macros"]}
tokio-util = {version = "0.7.3"}
fluvio-wasm-timer = "0.2"
timer-kit = { version = "0.1", features = ["fluvio-wasm-timer"] }
js-sys = "0.3"

# wasm32 target is not supported yet
[target.'cfg(not(target_arch = "wasm32"))'.dev-dependencies]
anyhow = "1.0"
mockall = "0.11"
dotenv = "0.15"
futures = "0.3"
tokio = {version = "1.0", features = ["macros", "rt", "rt-multi-thread"]}
env_logger = "0.10"

[features]
default = ["native-tls"]

# CI tests related features
test_e2e = [] # This enables tests under the `sdk/messaging_servicebus/tests` directory
test_integration = [] # TODO: this feature is not used for now

# TODO: transaction is not implemented yet.
# Transaction requires standard tier or above
transaction = ["fe2o3-amqp/transaction"]

rustls = ["fe2o3-amqp/rustls", "fe2o3-amqp-ws/rustls-tls-webpki-roots"]
native-tls = ["fe2o3-amqp/native-tls", "fe2o3-amqp-ws/native-tls"]<|MERGE_RESOLUTION|>--- conflicted
+++ resolved
@@ -1,13 +1,7 @@
 [package]
-<<<<<<< HEAD
 name = "azservicebus"
-version = "0.1.2"
+version = "0.14.0"
 description = "An unofficial AMQP 1.0 rust client for Azure Service Bus"
-=======
-name = "azure_messaging_servicebus"
-version = "0.14.0"
-description = "Azure Service Bus client library for rust"
->>>>>>> e7b078f0
 readme = "README.md"
 authors = ["Minghua Wu"]
 license = "MIT"
