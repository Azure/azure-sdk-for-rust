[package]
<<<<<<< HEAD
name = "azservicebus"
version = "0.14.0"
description = "An unofficial AMQP 1.0 rust client for Azure Service Bus"
=======
name = "azure_messaging_servicebus"
version = "0.15.0"
description = "Rust wrappers around Microsoft Azure REST APIs - Service Bus crate"
>>>>>>> ed7b92dc
readme = "README.md"
authors = ["Minghua Wu"]
license = "MIT"
repository = "https://github.com/minghuaw/azure-sdk-for-rust/tree/separate_servicebus_crate"
homepage = "https://github.com/minghuaw/azure-sdk-for-rust/tree/separate_servicebus_crate"
documentation = "https://docs.rs/azservicebus"

categories = ["api-bindings"]
keywords = ["sdk", "azure", "servicebus", "amqp", "cloud"]

edition = "2021"

# docs.rs configurations
# To test the docs locally, run
# cargo +nightly doc --no-deps --open -Z unstable-options --config "build.rustdocflags=[\"--cfg\", \"docsrs\"]"
# The nightly toolchain is only used to build the docs, the crate itself doesn't neet nightly.
# TODO: enable all features when building docs
[package.metadata.docs.rs]
# all-features = true
rustdoc-args = ["--cfg", "docsrs"] # for conditional intra-doc links

[dependencies]
<<<<<<< HEAD
async-trait = "0.1"
base64 = "0.21.0"
const_format = "0.2"
digest = "0.10"
futures-util = "0.3"
=======
azure_core = { path = "../core", version = "0.15" }
time = { version = "0.3.10", features = ["serde-well-known"] }
log = "0.4"
url = "2.2"
>>>>>>> ed7b92dc
hmac = "0.12"
log = "0.4"
rand = "0.8.5"
serde = "1"
sha2 = "0.10"
thiserror = "1.0"
time = { version = "0.3.10", features = ["macros"] }
url = "2.2"
urlencoding = "2"
uuid = { version = "1", features=["v4"] }
indexmap = { version = "1.9", features = ["std"] }

# Azure dependencies
azure_core = { path = "../core", version = "0.14" }

# AMQP dependencies
fe2o3-amqp-types = "0.7"
fe2o3-amqp = {version = "0.8.15"} # TODO: let user choose rustls or native-tls?
fe2o3-amqp-cbs = "0.2"
fe2o3-amqp-management = "0.2.1"
fe2o3-amqp-ws = { version = "0.3.1" }
serde_amqp = {version = "0.5.6", features = ["time"]}

[target.'cfg(not(target_arch = "wasm32"))'.dependencies]
timer-kit = { version = "0.1", features = ["tokio"] }
tokio-util = {version = "0.7.3", features = ["time"]}
tokio = {version = "1", features = ["rt", "macros", "sync", "time", "net"]} # "net" and "time" are not supported on wasm32-unknown-unknown

[target.'cfg(target_arch = "wasm32")'.dependencies]
# Add dependency to getrandom to enable WASM support
getrandom = { version = "0.2", features = ["js"] }
tokio = { version = "1", features = ["rt", "macros"]}
tokio-util = {version = "0.7.3"}
fluvio-wasm-timer = "0.2"
timer-kit = { version = "0.1", features = ["fluvio-wasm-timer"] }
js-sys = "0.3"

# wasm32 target is not supported yet
[target.'cfg(not(target_arch = "wasm32"))'.dev-dependencies]
anyhow = "1.0"
mockall = "0.11"
dotenv = "0.15"
futures = "0.3"
tokio = {version = "1.0", features = ["macros", "rt", "rt-multi-thread"]}
env_logger = "0.10"
azure_identity = { path = "../identity", version = "0.14" }

[features]
default = ["native-tls"]

# CI tests related features
test_e2e = [] # This enables tests under the `sdk/messaging_servicebus/tests` directory
test_integration = [] # TODO: this feature is not used for now

# TODO: transaction is not implemented yet.
# Transaction requires standard tier or above
transaction = ["fe2o3-amqp/transaction"]

rustls = ["fe2o3-amqp/rustls", "fe2o3-amqp-ws/rustls-tls-webpki-roots"]
native-tls = ["fe2o3-amqp/native-tls", "fe2o3-amqp-ws/native-tls"]<|MERGE_RESOLUTION|>--- conflicted
+++ resolved
@@ -1,13 +1,7 @@
 [package]
-<<<<<<< HEAD
 name = "azservicebus"
-version = "0.14.0"
+version = "0.15.0"
 description = "An unofficial AMQP 1.0 rust client for Azure Service Bus"
-=======
-name = "azure_messaging_servicebus"
-version = "0.15.0"
-description = "Rust wrappers around Microsoft Azure REST APIs - Service Bus crate"
->>>>>>> ed7b92dc
 readme = "README.md"
 authors = ["Minghua Wu"]
 license = "MIT"
@@ -30,18 +24,11 @@
 rustdoc-args = ["--cfg", "docsrs"] # for conditional intra-doc links
 
 [dependencies]
-<<<<<<< HEAD
 async-trait = "0.1"
 base64 = "0.21.0"
 const_format = "0.2"
 digest = "0.10"
 futures-util = "0.3"
-=======
-azure_core = { path = "../core", version = "0.15" }
-time = { version = "0.3.10", features = ["serde-well-known"] }
-log = "0.4"
-url = "2.2"
->>>>>>> ed7b92dc
 hmac = "0.12"
 log = "0.4"
 rand = "0.8.5"
@@ -55,7 +42,7 @@
 indexmap = { version = "1.9", features = ["std"] }
 
 # Azure dependencies
-azure_core = { path = "../core", version = "0.14" }
+azure_core = { path = "../core", version = "0.15" }
 
 # AMQP dependencies
 fe2o3-amqp-types = "0.7"
