--- conflicted
+++ resolved
@@ -15,12 +15,8 @@
 edition = "2021"
 
 [dependencies]
-<<<<<<< HEAD
 async-trait = "0.1"
-azure_core = {path = "../core", version = "0.6"}
-=======
 azure_core = { path = "../core", version = "0.7" }
->>>>>>> 5a1bc77e
 base64 = "0.13"
 bytes = "1.0"
 const_format = "0.2"
@@ -50,19 +46,13 @@
 serde_amqp = {version = "0.5.6", features = ["time"]}
 
 [dev-dependencies]
-<<<<<<< HEAD
 anyhow = "1.0"
 dotenv = "0.15"
-env_logger = "0.9"
 futures = "0.3"
 tokio = {version = "1.0", features = ["macros", "rt-multi-thread"]}
 mockall = "0.11"
 serial_test = "0.9"
-=======
-futures = "0.3"
-tokio = { version = "1.0", features = ["macros", "rt-multi-thread"] }
 env_logger = "0.10"
->>>>>>> 5a1bc77e
 
 [features]
 default = ["azure_core/enable_reqwest"]
