--- conflicted
+++ resolved
@@ -1,20 +1,13 @@
 [package]
-<<<<<<< HEAD
-=======
 name = "azure_messaging_servicebus"
 version = "0.6.0"
 description = "Rust wrappers around Microsoft Azure REST APIs - Service Bus crate"
 readme = "README.md"
->>>>>>> 7c64aa82
 authors = ["Microsoft Corp."]
-description = "Rust wrappers around Microsoft Azure REST APIs - Service Bus crate"
+license = "MIT"
+repository = "https://github.com/azure/azure-sdk-for-rust"
+homepage = "https://github.com/azure/azure-sdk-for-rust"
 documentation = "https://docs.rs/azure_messaging_servicebus"
-homepage = "https://github.com/azure/azure-sdk-for-rust"
-license = "MIT"
-name = "azure_messaging_servicebus"
-readme = "README.md"
-repository = "https://github.com/azure/azure-sdk-for-rust"
-version = "0.4.0"
 
 categories = ["api-bindings"]
 keywords = ["sdk", "azure", "rest", "iot", "cloud"]
@@ -22,12 +15,8 @@
 edition = "2021"
 
 [dependencies]
-<<<<<<< HEAD
 async-trait = "0.1"
 azure_core = {path = "../core", version = "0.5"}
-=======
-azure_core = { path = "../core", version = "0.6" }
->>>>>>> 7c64aa82
 base64 = "0.13"
 bytes = "1.0"
 const_format = "0.2"
