--- conflicted
+++ resolved
@@ -130,7 +130,6 @@
 }
 
 #[recorded::test(live)]
-<<<<<<< HEAD
 async fn receive_events_on_all_partitions() -> Result<(), Box<dyn Error>> {
     common::setup();
 
@@ -139,7 +138,7 @@
 
     info!("Establishing credentials.");
 
-    let credential = DefaultAzureCredential::new()?;
+    let credential = recording.credential();
 
     info!("Creating client.");
     let client = ConsumerClient::builder()
@@ -210,12 +209,85 @@
 }
 
 #[recorded::test(live)]
-async fn receive_lots_of_events() -> Result<(), Box<dyn Error>> {
-    common::setup();
-=======
+async fn receive_events_on_all_partitions() -> Result<(), Box<dyn Error>> {
+    let host = env::var("EVENTHUBS_HOST")?;
+    let eventhub = env::var("EVENTHUB_NAME")?;
+
+    info!("Establishing credentials.");
+
+    let credential = DefaultAzureCredential::new()?;
+
+    info!("Creating client.");
+    let client = ConsumerClient::builder()
+        .with_application_id("test_open")
+        .open(host.as_str(), eventhub.as_str(), credential.clone())
+        .await?;
+
+    let eh_properties = client.get_eventhub_properties().await?;
+    info!("EventHub properties: {:?}", eh_properties);
+
+    let mut receivers = Vec::new();
+    for partition_id in eh_properties.partition_ids {
+        info!("Creating receiver for partition: {partition_id}");
+        let receiver = client
+            .open_receiver_on_partition(
+                partition_id.as_str(),
+                Some(OpenReceiverOptions {
+                    start_position: Some(StartPosition {
+                        location: azure_messaging_eventhubs::StartLocation::Earliest,
+                        ..Default::default()
+                    }),
+                    // Timeout for individual receive operations.
+                    receive_timeout: Some(Duration::from_secs(5)),
+                    ..Default::default()
+                }),
+            )
+            .await?;
+
+        receivers.push(receiver);
+    }
+    info!("Created {} receivers.", receivers.len());
+
+    for receiver in receivers {
+        info!(
+            "Creating event receive stream on receiver for: {:?}",
+            receiver.partition_id()
+        );
+        let event_stream = receiver.stream_events();
+
+        pin_mut!(event_stream); // Needed for iteration.
+
+        let mut count = 0;
+
+        const TEST_DURATION: std::time::Duration = Duration::from_secs(10);
+        info!("Receiving events for {:?}.", TEST_DURATION);
+
+        // Read events from the stream for a bit of time.
+
+        let result = timeout(TEST_DURATION, async {
+            while let Some(event) = event_stream.next().await {
+                match event {
+                    Ok(_event) => {
+                        //                    info!("Received the following message:: {:?}", event);
+                        count += 1;
+                    }
+                    Err(err) => {
+                        info!("Error while receiving message: {:?}", err);
+                    }
+                }
+            }
+        })
+        .await;
+
+        info!("Received {count} messages in {TEST_DURATION:?}. Timeout: {result:?}");
+    }
+
+    Ok(())
+}
+
+#[recorded::test(live)]
 async fn receive_lots_of_events(ctx: TestContext) -> Result<(), Box<dyn Error>> {
     let recording = ctx.recording();
->>>>>>> d2e4261c
 
     let host = env::var("EVENTHUBS_HOST")?;
     let eventhub = env::var("EVENTHUB_NAME")?;
