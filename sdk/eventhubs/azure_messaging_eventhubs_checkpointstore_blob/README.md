--- conflicted
+++ resolved
@@ -56,11 +56,7 @@
 
 ### Authenticate the client
 
-<<<<<<< HEAD
 Before interacting with Azure services, you need a credential to use to authenticate and authorize the user.
-=======
-In order to interact with the Azure Event Hubs service and blob storage service, you'll need to create an instance of the `ProducerClient` or the `ConsumerClient`. You need an **event hub namespace host URL** (which you may see as `serviceBusEndpoint` in the Azure CLI response when creating the Event Hubs Namespace), an **Event Hub name** (which you may see as `name` in the Azure CLI response when creating the Event Hub instance), and credentials to instantiate a client object.
->>>>>>> 05fd0ea9
 
 The example shown below uses a [`DefaultAzureCredential`][default_cred_ref], which is appropriate for most local development environments. Additionally, we recommend using a managed identity for authentication in production environments. You can find more information on different ways of authenticating and their corresponding credential types in the [Azure Identity] documentation.
 
