--- conflicted
+++ resolved
@@ -115,13 +115,9 @@
         // We have to double-clone here.
         // First we clone the pipeline to pass it in to the closure
         let pipeline = self.pipeline.clone();
-<<<<<<< HEAD
-        let ctx = ctx.with_value(resource_link).into_owned();
-=======
         let options = PagerOptions {
             context: ctx.with_value(resource_link).into_owned(),
         };
->>>>>>> cdddbf51
         Ok(FeedPager::from_callback(
             move |continuation, ctx| {
                 // Then we have to clone it again to pass it in to the async block.
@@ -129,10 +125,7 @@
                 // That's probably good, because it means a Pageable can outlive the client that produced it, but it requires some extra cloning.
                 let pipeline = pipeline.clone();
                 let mut req = base_request.clone();
-<<<<<<< HEAD
-=======
                 let ctx = ctx.clone();
->>>>>>> cdddbf51
                 async move {
                     if let PagerState::More(continuation) = continuation {
                         req.insert_header(constants::CONTINUATION, continuation);
@@ -144,11 +137,7 @@
                     Ok(page.into())
                 }
             },
-<<<<<<< HEAD
-            Some(PagerOptions { context: ctx }),
-=======
             Some(options),
->>>>>>> cdddbf51
         ))
     }
 
