// Copyright (c) Microsoft Corporation. All rights reserved.
// Licensed under the MIT License.

use serde::{Deserialize, Serialize};

/// Represents the indexing policy for a container.
///
<<<<<<< HEAD
/// For more information see <https://learn.microsoft.com/azure/cosmos-db/index-policy>
#[derive(Clone, Debug, Deserialize, Serialize, PartialEq, Eq)]
=======
/// For more information see <https://docs.microsoft.com/azure/cosmos-db/index-policy>
#[derive(Clone, Default, Debug, Deserialize, Serialize, PartialEq, Eq)]
>>>>>>> 6b19d1ef
#[serde(rename_all = "camelCase")]
pub struct IndexingPolicy {
    /// Indicates that the indexing policy is automatic.
    #[serde(default)]
    pub automatic: bool,

    /// The indexing mode in use.
    #[serde(default)]
    #[serde(skip_serializing_if = "Option::is_none")]
    pub indexing_mode: Option<IndexingMode>,

    /// The paths to be indexed.
    #[serde(default)]
    #[serde(skip_serializing_if = "Vec::is_empty")]
    pub included_paths: Vec<PropertyPath>,

    /// The paths to be excluded.
    #[serde(default)]
    #[serde(skip_serializing_if = "Vec::is_empty")]
    pub excluded_paths: Vec<PropertyPath>,

    /// A list of spatial indexes in the container.
    #[serde(default)]
    #[serde(skip_serializing_if = "Vec::is_empty")]
    pub spatial_indexes: Vec<SpatialIndex>,

    /// A list of composite indexes in the container
    #[serde(default)]
    #[serde(skip_serializing_if = "Vec::is_empty")]
    pub composite_indexes: Vec<CompositeIndex>,

    /// A list of vector indexes in the container
    #[serde(default)]
    #[serde(skip_serializing_if = "Vec::is_empty")]
    pub vector_indexes: Vec<VectorIndex>,
}

/// Defines the indexing modes supported by Azure Cosmos DB.
#[derive(Clone, Debug, Deserialize, Serialize, PartialEq, Eq)]
#[serde(rename_all = "camelCase")]
pub enum IndexingMode {
    Consistent,
    None,
}

/// Represents a JSON path.
#[derive(Clone, Debug, Deserialize, Serialize, PartialEq, Eq)]
#[serde(rename_all = "camelCase")]
pub struct PropertyPath {
    // The path to the property referenced in this index.
    pub path: String,
}

impl<T: Into<String>> From<T> for PropertyPath {
    fn from(value: T) -> Self {
        PropertyPath { path: value.into() }
    }
}

/// Represents a spatial index
#[derive(Clone, Debug, Deserialize, Serialize, PartialEq, Eq)]
#[serde(rename_all = "camelCase")]
pub struct SpatialIndex {
    /// The path to the property referenced in this index.
    pub path: String,

    /// The spatial types used in this index
    pub types: Vec<SpatialType>,
}

/// Defines the types of spatial data that can be indexed.
#[derive(Clone, Debug, Deserialize, Serialize, PartialEq, Eq)]
#[serde(rename_all = "PascalCase")]
pub enum SpatialType {
    Point,
    Polygon,
    LineString,
    MultiPolygon,
}

/// Represents a composite index
#[derive(Clone, Debug, Deserialize, Serialize, PartialEq, Eq)]
#[serde(transparent)]
pub struct CompositeIndex {
    /// The properties in this composite index
    pub properties: Vec<CompositeIndexProperty>,
}

/// Describes a single property in a composite index.
#[derive(Clone, Debug, Deserialize, Serialize, PartialEq, Eq)]
#[serde(rename_all = "camelCase")]
pub struct CompositeIndexProperty {
    /// The path to the property referenced in this index.
    pub path: String,

    /// The order of the composite index.
    ///
    /// For example, if you want to run the query "SELECT * FROM c ORDER BY c.age asc, c.height desc",
    /// then you'd specify the order for "/asc" to be *ascending* and the order for "/height" to be *descending*.
    pub order: CompositeIndexOrder,
}

/// Ordering values available for composite indexes.
#[derive(Clone, Debug, Deserialize, Serialize, PartialEq, Eq)]
#[serde(rename_all = "camelCase")]
pub enum CompositeIndexOrder {
    Ascending,
    Descending,
}

/// Represents a vector index
///
/// For more information, see <https://learn.microsoft.com/en-us/azure/cosmos-db/index-policy#vector-indexes>
#[derive(Clone, Debug, Deserialize, Serialize, PartialEq, Eq)]
#[serde(rename_all = "camelCase")]
pub struct VectorIndex {
    /// The path to the property referenced in this index.
    pub path: String,

    /// The type of the vector index.
    #[serde(rename = "type")] // "type" is a reserved word in Rust.
    pub index_type: VectorIndexType,
}

/// Types of vector indexes supported by Cosmos DB
#[derive(Clone, Debug, Deserialize, Serialize, PartialEq, Eq)]
#[serde(rename_all = "camelCase")]
pub enum VectorIndexType {
    /// Represents the `flat` vector index type.
    Flat,

    /// Represents the `quantizedFlat` vector index type.
    QuantizedFlat,

    /// Represents the `diskANN` vector index type.
    DiskANN,
}

#[cfg(test)]
mod tests {
    use crate::models::{
        CompositeIndex, CompositeIndexOrder, CompositeIndexProperty, IndexingMode, IndexingPolicy,
        PropertyPath, SpatialIndex, SpatialType, VectorIndex, VectorIndexType,
    };

    #[test]
    pub fn deserialize_indexing_policy() {
        // A fairly complete deserialization test that covers most of the indexing policies described in our docs.
        let policy = r#"
            {
                "indexingMode": "consistent",
                "includedPaths": [
                    {
                        "path": "/*"
                    }
                ],
                "excludedPaths": [
                    {
                        "path": "/path/to/single/excluded/property/?"
                    },
                    {
                        "path": "/path/to/root/of/multiple/excluded/properties/*"
                    }
                ],
                "spatialIndexes": [
                    {
                        "path": "/path/to/geojson/property/?",
                        "types": [
                            "Point",
                            "Polygon",
                            "MultiPolygon",
                            "LineString"
                        ]
                    }
                ],
                "vectorIndexes": [
                    {
                        "path": "/vector1",
                        "type": "quantizedFlat"
                    },
                    {
                        "path": "/vector2",
                        "type": "diskANN"
                    }
                ],
                "compositeIndexes":[
                    [
                        {
                            "path":"/name",
                            "order":"ascending"
                        },
                        {
                            "path":"/age",
                            "order":"descending"
                        }
                    ],
                    [
                        {
                            "path":"/name2",
                            "order":"descending"
                        },
                        {
                            "path":"/age2",
                            "order":"ascending"
                        }
                    ]
                ],
                "extraValueNotCurrentlyPresentInModel": {
                    "this": "should not fail"
                }
            }
        "#;

        let policy: IndexingPolicy = serde_json::from_str(policy).unwrap();

        assert_eq!(
            IndexingPolicy {
                automatic: false,
                indexing_mode: Some(IndexingMode::Consistent),
                included_paths: vec![PropertyPath {
                    path: "/*".to_string(),
                }],
                excluded_paths: vec![
                    PropertyPath {
                        path: "/path/to/single/excluded/property/?".to_string()
                    },
                    PropertyPath {
                        path: "/path/to/root/of/multiple/excluded/properties/*".to_string()
                    },
                ],
                spatial_indexes: vec![SpatialIndex {
                    path: "/path/to/geojson/property/?".to_string(),
                    types: vec![
                        SpatialType::Point,
                        SpatialType::Polygon,
                        SpatialType::MultiPolygon,
                        SpatialType::LineString,
                    ]
                }],
                composite_indexes: vec![
                    CompositeIndex {
                        properties: vec![
                            CompositeIndexProperty {
                                path: "/name".to_string(),
                                order: CompositeIndexOrder::Ascending,
                            },
                            CompositeIndexProperty {
                                path: "/age".to_string(),
                                order: CompositeIndexOrder::Descending,
                            },
                        ]
                    },
                    CompositeIndex {
                        properties: vec![
                            CompositeIndexProperty {
                                path: "/name2".to_string(),
                                order: CompositeIndexOrder::Descending,
                            },
                            CompositeIndexProperty {
                                path: "/age2".to_string(),
                                order: CompositeIndexOrder::Ascending,
                            },
                        ]
                    },
                ],
                vector_indexes: vec![
                    VectorIndex {
                        path: "/vector1".to_string(),
                        index_type: VectorIndexType::QuantizedFlat,
                    },
                    VectorIndex {
                        path: "/vector2".to_string(),
                        index_type: VectorIndexType::DiskANN,
                    }
                ]
            },
            policy
        );
    }

    #[test]
    pub fn serialize_indexing_policy() {
        let policy = IndexingPolicy {
            automatic: true,
            indexing_mode: None,
            included_paths: vec![PropertyPath {
                path: "/*".to_string(),
            }],
            excluded_paths: vec![
                PropertyPath {
                    path: "/path/to/single/excluded/property/?".to_string(),
                },
                PropertyPath {
                    path: "/path/to/root/of/multiple/excluded/properties/*".to_string(),
                },
            ],
            spatial_indexes: vec![
                SpatialIndex {
                    path: "/path/to/geojson/property/?".to_string(),
                    types: vec![
                        SpatialType::Point,
                        SpatialType::Polygon,
                        SpatialType::MultiPolygon,
                        SpatialType::LineString,
                    ],
                },
                SpatialIndex {
                    path: "/path/to/geojson/property2/?".to_string(),
                    types: vec![],
                },
            ],
            composite_indexes: vec![
                CompositeIndex {
                    properties: vec![
                        CompositeIndexProperty {
                            path: "/name".to_string(),
                            order: CompositeIndexOrder::Ascending,
                        },
                        CompositeIndexProperty {
                            path: "/age".to_string(),
                            order: CompositeIndexOrder::Descending,
                        },
                    ],
                },
                CompositeIndex { properties: vec![] },
            ],
            vector_indexes: vec![
                VectorIndex {
                    path: "/vector1".to_string(),
                    index_type: VectorIndexType::QuantizedFlat,
                },
                VectorIndex {
                    path: "/vector2".to_string(),
                    index_type: VectorIndexType::DiskANN,
                },
            ],
        };
        let json = serde_json::to_string(&policy).unwrap();

        assert_eq!(
            "{\"automatic\":true,\"includedPaths\":[{\"path\":\"/*\"}],\"excludedPaths\":[{\"path\":\"/path/to/single/excluded/property/?\"},{\"path\":\"/path/to/root/of/multiple/excluded/properties/*\"}],\"spatialIndexes\":[{\"path\":\"/path/to/geojson/property/?\",\"types\":[\"Point\",\"Polygon\",\"MultiPolygon\",\"LineString\"]},{\"path\":\"/path/to/geojson/property2/?\",\"types\":[]}],\"compositeIndexes\":[[{\"path\":\"/name\",\"order\":\"ascending\"},{\"path\":\"/age\",\"order\":\"descending\"}],[]],\"vectorIndexes\":[{\"path\":\"/vector1\",\"type\":\"quantizedFlat\"},{\"path\":\"/vector2\",\"type\":\"diskANN\"}]}",
            json
        );
    }
}<|MERGE_RESOLUTION|>--- conflicted
+++ resolved
@@ -5,13 +5,8 @@
 
 /// Represents the indexing policy for a container.
 ///
-<<<<<<< HEAD
 /// For more information see <https://learn.microsoft.com/azure/cosmos-db/index-policy>
-#[derive(Clone, Debug, Deserialize, Serialize, PartialEq, Eq)]
-=======
-/// For more information see <https://docs.microsoft.com/azure/cosmos-db/index-policy>
 #[derive(Clone, Default, Debug, Deserialize, Serialize, PartialEq, Eq)]
->>>>>>> 6b19d1ef
 #[serde(rename_all = "camelCase")]
 pub struct IndexingPolicy {
     /// Indicates that the indexing policy is automatic.
