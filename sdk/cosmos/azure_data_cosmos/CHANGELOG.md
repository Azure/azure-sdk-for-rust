# Release History

## 0.30.0 (Unreleased)

### Features Added

<<<<<<< HEAD
- Added GlobalEndpointManager, LocationCache to support Cross Regional Retry.
=======
- Added `continuation_token` to `PagerOptions` for methods that return a `Pager`.
>>>>>>> 21a835b2

### Breaking Changes

- Removed `Pager::with_continuation_token()` for methods that return a `Pager`.

### Bugs Fixed

### Other Changes

## 0.29.0 (2025-11-10)

### Features Added

- Added Regions to pass preferred regions through Cosmos Client Options. ([#3274](https://github.com/Azure/azure-sdk-for-rust/pull/3274))
- Adjusted the query engine abstraction to support future enhancements and optimizations. ([#3166](https://github.com/Azure/azure-sdk-for-rust/pull/3166))

### Breaking Changes

- Renamed `Response<T, F>::into_body(self) -> Result<Response<T>>` to `into_model(self) -> Result<Response<T>>`. `into_body(self)` now returns a `ResponseBody`.

## 0.28.0 (2025-10-07)

### Features Added

- Added `Query::with_text()` and `Query::append_text()` methods to modify query text after creation ([#3044](https://github.com/Azure/azure-sdk-for-rust/pull/3044))
- Added `PatchDocument::with_condition()` methods to allow setting a condition on a patch operation ([#2969](https://github.com/Azure/azure-sdk-for-rust/pull/2969))

### Breaking Changes

- Client methods that return a `Response<T>>` asynchronously buffer the entire model within the internal pipeline, so `into_body()` and other methods on the response are no longer async.

## 0.27.0 (2025-09-17)

### Other Changes

- Updated Core SDK dependencies

## 0.26.0 (2025-08-06)

### Other Changes

- Updated Core SDK dependencies

## 0.25.0 (2025-08-05)

### Features Added

- Added `if_match_etag` to `ItemOptions` ([#2705](https://github.com/Azure/azure-sdk-for-rust/pull/2705))
- Added several more options to `ItemOptions`: `pre_triggers`, `post_triggers`, `session_token`, `consistency_level`, and `indexing_directive` ([#2744](https://github.com/Azure/azure-sdk-for-rust/pull/2744))

### Breaking Changes

- Minimum supported Rust version (MSRV) is now 1.85.

## 0.24.0 (2025-06-10)

### Features Added

- Added a function `CosmosClient::with_connection_string` to enable `CosmosClient` creation via connection string. ([#2641](https://github.com/Azure/azure-sdk-for-rust/pull/2641))
- Added support for executing limited cross-partition queries through the Gateway. See <https://learn.microsoft.com/rest/api/cosmos-db/querying-cosmosdb-resources-using-the-rest-api#queries-that-cannot-be-served-by-gateway> for more details on these limitations. ([#2577](https://github.com/Azure/azure-sdk-for-rust/pull/2577))
- Added a preview feature (behind `preview_query_engine` feature flag) to allow the Rust SDK to integrate with an external query engine for performing cross-partition queries. ([#2577](https://github.com/Azure/azure-sdk-for-rust/pull/2577))

### Breaking Changes

- `FeedPager<T>` now asynchronously iterates items of type `T` instead of pages containing items of type `T`. Call `FeedPager::into_pages()` to get a `PageIterator` to asynchronously iterate over all pages. ([#2665](https://github.com/Azure/azure-sdk-for-rust/pull/2665))

## 0.23.0 (2025-05-06)

### Features Added

- Decoupled query responses from HTTP to allow for handling non-HTTP transports for queries. ([#2393](https://github.com/Azure/azure-sdk-for-rust/pull/2393))

### Breaking Changes

- Query APIs (`CosmosClient::query_databases`, `DatabaseClient::query_containers`, `ContainerClient::query_items`) now return a `FeedPager` instead of an `azure_core::Pager`. The `FeedPager` type provides an abstraction over the transport layer, allowing for more flexibility when queries are executed over non-HTTP transports or are decoupled from specific HTTP responses (such as in cross-partition queries). ([#2393](https://github.com/Azure/azure-sdk-for-rust/pull/2393))

## 0.22.1 (2025-03-05)

### Bugs Fixed

- Fixed a publishing issue that caused the `key_auth` feature to be omitted. ([#2241](https://github.com/Azure/azure-sdk-for-rust/issues/2241))

## 0.22.0 (2025-02-25)

### Features Added

- Initial supported release.<|MERGE_RESOLUTION|>--- conflicted
+++ resolved
@@ -4,11 +4,8 @@
 
 ### Features Added
 
-<<<<<<< HEAD
 - Added GlobalEndpointManager, LocationCache to support Cross Regional Retry.
-=======
 - Added `continuation_token` to `PagerOptions` for methods that return a `Pager`.
->>>>>>> 21a835b2
 
 ### Breaking Changes
 
