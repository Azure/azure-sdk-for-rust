//! TODO: Documentation

#![allow(missing_docs)]

mod create_collection;
mod create_database;
mod create_document;
mod create_user;
mod delete_user;
mod get_database;
mod get_user;
<<<<<<< HEAD
mod list_users;
=======
mod list_databases;
>>>>>>> dd07e20c
mod replace_user;

pub use create_collection::*;
pub use create_database::*;
pub use create_document::*;
pub use create_user::*;
pub use delete_user::*;
pub use get_database::*;
pub use get_user::*;
<<<<<<< HEAD
pub use list_users::*;
=======
pub use list_databases::*;
>>>>>>> dd07e20c
pub use replace_user::*;<|MERGE_RESOLUTION|>--- conflicted
+++ resolved
@@ -9,11 +9,8 @@
 mod delete_user;
 mod get_database;
 mod get_user;
-<<<<<<< HEAD
+mod list_databases;
 mod list_users;
-=======
-mod list_databases;
->>>>>>> dd07e20c
 mod replace_user;
 
 pub use create_collection::*;
@@ -23,9 +20,6 @@
 pub use delete_user::*;
 pub use get_database::*;
 pub use get_user::*;
-<<<<<<< HEAD
+pub use list_databases::*;
 pub use list_users::*;
-=======
-pub use list_databases::*;
->>>>>>> dd07e20c
 pub use replace_user::*;