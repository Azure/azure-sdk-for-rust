//! TODO: Documentation

#![allow(missing_docs)]

mod create_collection;
mod create_database;
mod create_document;
mod create_permission;
mod create_user;
<<<<<<< HEAD
mod delete_user;
=======
mod delete_permission;
>>>>>>> 0bc8af35
mod get_database;
mod get_document;
mod get_permission;
mod get_user;
mod list_databases;
<<<<<<< HEAD
mod list_users;
=======
mod replace_permission;
>>>>>>> 0bc8af35
mod replace_user;

pub use create_collection::*;
pub use create_database::*;
pub use create_document::*;
pub use create_permission::*;
pub use create_user::*;
<<<<<<< HEAD
pub use delete_user::*;
=======
pub use delete_permission::*;
>>>>>>> 0bc8af35
pub use get_database::*;
pub use get_document::*;
pub use get_permission::*;
pub use get_user::*;
pub use list_databases::*;
<<<<<<< HEAD
pub use list_users::*;
=======
pub use replace_permission::*;
>>>>>>> 0bc8af35
pub use replace_user::*;<|MERGE_RESOLUTION|>--- conflicted
+++ resolved
@@ -7,21 +7,15 @@
 mod create_document;
 mod create_permission;
 mod create_user;
-<<<<<<< HEAD
+mod delete_permission;
 mod delete_user;
-=======
-mod delete_permission;
->>>>>>> 0bc8af35
 mod get_database;
 mod get_document;
 mod get_permission;
 mod get_user;
 mod list_databases;
-<<<<<<< HEAD
 mod list_users;
-=======
 mod replace_permission;
->>>>>>> 0bc8af35
 mod replace_user;
 
 pub use create_collection::*;
@@ -29,19 +23,13 @@
 pub use create_document::*;
 pub use create_permission::*;
 pub use create_user::*;
-<<<<<<< HEAD
+pub use delete_permission::*;
 pub use delete_user::*;
-=======
-pub use delete_permission::*;
->>>>>>> 0bc8af35
 pub use get_database::*;
 pub use get_document::*;
 pub use get_permission::*;
 pub use get_user::*;
 pub use list_databases::*;
-<<<<<<< HEAD
 pub use list_users::*;
-=======
 pub use replace_permission::*;
->>>>>>> 0bc8af35
 pub use replace_user::*;