//! TODO: Documentation

#![allow(missing_docs)]

mod create_collection;
mod create_database;
mod create_document;
mod create_permission;
mod create_user;
mod delete_collection;
mod delete_permission;
<<<<<<< HEAD
mod get_collection;
=======
mod delete_user;
>>>>>>> 3aae890e
mod get_database;
mod get_document;
mod get_permission;
mod get_user;
mod list_databases;
<<<<<<< HEAD
mod replace_collection;
=======
mod list_users;
>>>>>>> 3aae890e
mod replace_permission;
mod replace_user;

pub use create_collection::*;
pub use create_database::*;
pub use create_document::*;
pub use create_permission::*;
pub use create_user::*;
pub use delete_collection::*;
pub use delete_permission::*;
<<<<<<< HEAD
pub use get_collection::*;
=======
pub use delete_user::*;
>>>>>>> 3aae890e
pub use get_database::*;
pub use get_document::*;
pub use get_permission::*;
pub use get_user::*;
pub use list_databases::*;
<<<<<<< HEAD
pub use replace_collection::*;
=======
pub use list_users::*;
>>>>>>> 3aae890e
pub use replace_permission::*;
pub use replace_user::*;<|MERGE_RESOLUTION|>--- conflicted
+++ resolved
@@ -9,21 +9,15 @@
 mod create_user;
 mod delete_collection;
 mod delete_permission;
-<<<<<<< HEAD
+mod delete_user;
 mod get_collection;
-=======
-mod delete_user;
->>>>>>> 3aae890e
 mod get_database;
 mod get_document;
 mod get_permission;
 mod get_user;
 mod list_databases;
-<<<<<<< HEAD
+mod list_users;
 mod replace_collection;
-=======
-mod list_users;
->>>>>>> 3aae890e
 mod replace_permission;
 mod replace_user;
 
@@ -34,20 +28,14 @@
 pub use create_user::*;
 pub use delete_collection::*;
 pub use delete_permission::*;
-<<<<<<< HEAD
+pub use delete_user::*;
 pub use get_collection::*;
-=======
-pub use delete_user::*;
->>>>>>> 3aae890e
 pub use get_database::*;
 pub use get_document::*;
 pub use get_permission::*;
 pub use get_user::*;
 pub use list_databases::*;
-<<<<<<< HEAD
+pub use list_users::*;
 pub use replace_collection::*;
-=======
-pub use list_users::*;
->>>>>>> 3aae890e
 pub use replace_permission::*;
 pub use replace_user::*;