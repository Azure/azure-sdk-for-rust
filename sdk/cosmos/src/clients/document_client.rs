use super::{AttachmentClient, CollectionClient, CosmosClient, DatabaseClient};
use crate::operations::*;
use crate::resources::ResourceType;
use crate::{requests, ReadonlyString};
use azure_core::{Context, HttpClient, Request};
use serde::de::DeserializeOwned;
use serde::Serialize;

/// A client for Cosmos document resources.
#[derive(Debug, Clone)]
pub struct DocumentClient {
    collection_client: CollectionClient,
    document_name: String,
    partition_key_serialized: String,
}

impl DocumentClient {
    /// This function creates a new instance of a DocumentClient. A document is identified by its
    /// primary key and its partition key.
    ///
    /// Partition key is eagerly evaluated: the json representation is generated as soon as you
    /// call the `new` function. This avoids doing the serialization over and over, saving time.
    /// It also releases the borrow since the serialized string is owned by the `DocumentClient`.
    pub(crate) fn new<S: Into<String>, PK: Serialize>(
        collection_client: CollectionClient,
        document_name: S,
        partition_key: &PK,
    ) -> Result<Self, serde_json::Error> {
        Ok(Self {
            collection_client,
            document_name: document_name.into(),
            partition_key_serialized: crate::cosmos_entity::serialize_partition_key(partition_key)?,
        })
    }

    /// Get a [`CosmosClient`]
    pub fn cosmos_client(&self) -> &CosmosClient {
        self.collection_client().cosmos_client()
    }

    /// Get a [`DatabaseClient`]
    pub fn database_client(&self) -> &DatabaseClient {
        self.collection_client().database_client()
    }

    /// Get a [`CollectionClient`]
    pub fn collection_client(&self) -> &CollectionClient {
        &self.collection_client
    }

    /// Get the document's name
    pub fn document_name(&self) -> &str {
        &self.document_name
    }

    /// Get the partition key
    pub fn partition_key_serialized(&self) -> &str {
        &self.partition_key_serialized
    }

    /// Get a document
    pub async fn get_document<T>(
        &self,
        ctx: Context,
        options: GetDocumentOptions<'_>,
    ) -> crate::Result<GetDocumentResponse<T>>
    where
        T: DeserializeOwned,
    {
        let mut request = self.prepare_request_pipeline_with_document_name(http::Method::GET);

        options.decorate_request(&mut request)?;

        let response = self
            .cosmos_client()
            .pipeline()
<<<<<<< HEAD
            .send(&mut pipeline_context, &mut request)
            .await?
            .validate(http::StatusCode::OK)
=======
            .send(
                &mut ctx.clone().insert(ResourceType::Documents),
                &mut request,
            )
>>>>>>> 7ac58a21
            .await?;

        GetDocumentResponse::try_from(response).await
    }

    /// replace a document in a collection
    pub async fn replace_document<T: Serialize>(
        &self,
        ctx: Context,
        document: &T,
        options: ReplaceDocumentOptions<'_>,
    ) -> crate::Result<ReplaceDocumentResponse> {
        let mut request = self.prepare_request_pipeline_with_document_name(http::Method::PUT);

        options.decorate_request(&mut request, document, self.partition_key_serialized())?;

        let response = self
            .cosmos_client()
            .pipeline()
            .send(
                &mut ctx.clone().insert(ResourceType::Documents),
                &mut request,
            )
            .await?;

        ReplaceDocumentResponse::try_from(response).await
    }

    /// Delete a document
    pub async fn delete_document(
        &self,
        ctx: Context,
        options: DeleteDocumentOptions<'_>,
    ) -> crate::Result<DeleteDocumentResponse> {
        let mut request = self.prepare_request_pipeline_with_document_name(http::Method::DELETE);

        options.decorate_request(&mut request, self.partition_key_serialized())?;

        let response = self
            .cosmos_client()
            .pipeline()
            .send(
                &mut ctx.clone().insert(ResourceType::Documents),
                &mut request,
            )
            .await?;

        DeleteDocumentResponse::try_from(response).await
    }

    /// List all attachments for a document
    pub fn list_attachments(&self) -> requests::ListAttachmentsBuilder<'_, '_> {
        requests::ListAttachmentsBuilder::new(self)
    }

    /// Convert into an [`AttachmentClient`]
    pub fn into_attachment_client<S: Into<ReadonlyString>>(
        self,
        attachment_name: S,
    ) -> AttachmentClient {
        AttachmentClient::new(self, attachment_name)
    }

    fn prepare_request_pipeline_with_document_name(&self, method: http::Method) -> Request {
        self.cosmos_client().prepare_request_pipeline(
            &format!(
                "dbs/{}/colls/{}/docs/{}",
                self.database_client().database_name(),
                self.collection_client().collection_name(),
                self.document_name()
            ),
            method,
        )
    }

    pub(crate) fn http_client(&self) -> &dyn HttpClient {
        self.cosmos_client().http_client()
    }
}<|MERGE_RESOLUTION|>--- conflicted
+++ resolved
@@ -74,16 +74,10 @@
         let response = self
             .cosmos_client()
             .pipeline()
-<<<<<<< HEAD
-            .send(&mut pipeline_context, &mut request)
-            .await?
-            .validate(http::StatusCode::OK)
-=======
             .send(
                 &mut ctx.clone().insert(ResourceType::Documents),
                 &mut request,
             )
->>>>>>> 7ac58a21
             .await?;
 
         GetDocumentResponse::try_from(response).await
