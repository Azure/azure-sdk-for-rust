--- conflicted
+++ resolved
@@ -5,11 +5,7 @@
 use crate::ReadonlyString;
 use azure_core::pipeline::Pipeline;
 use azure_core::prelude::Continuation;
-<<<<<<< HEAD
-use azure_core::{AddAsHeader, Context, HttpClient, PipelineContext, Request as HttpRequest};
-=======
 use azure_core::{AddAsHeader, Context, PipelineContext};
->>>>>>> cab39cd6
 use futures::stream::unfold;
 use futures::Stream;
 
@@ -67,7 +63,9 @@
         ctx: Context,
         options: GetDatabaseOptions,
     ) -> crate::Result<GetDatabaseResponse> {
-        let mut request = self.prepare_request_with_database_name(http::Method::GET);
+        let mut request = self
+            .cosmos_client()
+            .prepare_request_pipeline(&format!("dbs/{}", self.database_name()), http::Method::GET);
         let mut pipeline_context = PipelineContext::new(ctx, ResourceType::Databases.into());
 
         options.decorate_request(&mut request)?;
@@ -87,30 +85,10 @@
         ctx: Context,
         options: DeleteDatabaseOptions,
     ) -> crate::Result<DeleteDatabaseResponse> {
-        let mut request = self
-            .cosmos_client()
-            .prepare_request_pipeline(&format!("dbs/{}", self.database_name()), http::Method::GET);
-        let mut pipeline_context = PipelineContext::new(ctx, ResourceType::Databases.into());
-
-        options.decorate_request(&mut request)?;
-        let response = self
-            .pipeline()
-            .send(&mut pipeline_context, &mut request)
-            .await?
-            .validate(http::StatusCode::OK)
-            .await?;
-
-        Ok(DeleteDatabaseResponse::try_from(response).await?)
-    }
-
-<<<<<<< HEAD
-    /// Delete the database
-    pub async fn delete_database(
-        &self,
-        ctx: Context,
-        options: DeleteDatabaseOptions<'_>,
-    ) -> crate::Result<DeleteDatabaseResponse> {
-        let mut request = self.prepare_request_with_database_name(http::Method::DELETE);
+        let mut request = self.cosmos_client().prepare_request_pipeline(
+            &format!("dbs/{}", self.database_name()),
+            http::Method::DELETE,
+        );
         let mut pipeline_context = PipelineContext::new(ctx, ResourceType::Databases.into());
 
         options.decorate_request(&mut request)?;
@@ -122,7 +100,8 @@
             .await?;
 
         Ok(DeleteDatabaseResponse::try_from(response).await?)
-=======
+    }
+
     /// List collections in the database
     pub fn list_collections(
         &self,
@@ -185,7 +164,6 @@
                 Some((Ok(response), next_state))
             }
         })
->>>>>>> cab39cd6
     }
 
     /// Create a collection
@@ -289,18 +267,6 @@
         UserClient::new(self, user_name)
     }
 
-<<<<<<< HEAD
-    pub(crate) fn prepare_request_with_database_name(&self, method: http::Method) -> HttpRequest {
-        self.cosmos_client()
-            .prepare_request_pipeline(&format!("dbs/{}", self.database_name()), method)
-    }
-
-    pub(crate) fn http_client(&self) -> &dyn HttpClient {
-        self.cosmos_client().http_client()
-    }
-
-=======
->>>>>>> cab39cd6
     fn pipeline(&self) -> &Pipeline<CosmosContext> {
         self.cosmos_client.pipeline()
     }
