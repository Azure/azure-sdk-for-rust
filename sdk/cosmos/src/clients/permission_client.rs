--- conflicted
+++ resolved
@@ -63,16 +63,10 @@
 
         let response = self
             .pipeline()
-<<<<<<< HEAD
-            .send(&mut pipeline_context, &mut request)
-            .await?
-            .validate(http::StatusCode::CREATED)
-=======
             .send(
                 &mut ctx.clone().insert(ResourceType::Permissions),
                 &mut request,
             )
->>>>>>> 7ac58a21
             .await?;
 
         Ok(PermissionResponse::try_from(response).await?)
@@ -91,16 +85,10 @@
 
         let response = self
             .pipeline()
-<<<<<<< HEAD
-            .send(&mut pipeline_context, &mut request)
-            .await?
-            .validate(http::StatusCode::OK)
-=======
             .send(
                 &mut ctx.clone().insert(ResourceType::Permissions),
                 &mut request,
             )
->>>>>>> 7ac58a21
             .await?;
 
         Ok(PermissionResponse::try_from(response).await?)
@@ -118,16 +106,10 @@
 
         let response = self
             .pipeline()
-<<<<<<< HEAD
-            .send(&mut pipeline_context, &mut request)
-            .await?
-            .validate(http::StatusCode::OK)
-=======
             .send(
                 &mut ctx.clone().insert(ResourceType::Permissions),
                 &mut request,
             )
->>>>>>> 7ac58a21
             .await?;
 
         Ok(PermissionResponse::try_from(response).await?)
@@ -145,16 +127,10 @@
 
         let response = self
             .pipeline()
-<<<<<<< HEAD
-            .send(&mut pipeline_context, &mut request)
-            .await?
-            .validate(http::StatusCode::NO_CONTENT)
-=======
             .send(
                 &mut ctx.clone().insert(ResourceType::Permissions),
                 &mut request,
             )
->>>>>>> 7ac58a21
             .await?;
 
         Ok(DeletePermissionResponse::try_from(response).await?)
