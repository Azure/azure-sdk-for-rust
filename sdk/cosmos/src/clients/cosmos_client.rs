use super::DatabaseClient;
use crate::resources::permission::AuthorizationToken;
use crate::resources::ResourceType;
use crate::{headers::*, CosmosError};
use crate::{requests, ReadonlyString};

use azure_core::pipeline::Pipeline;
use azure_core::policies::{LinearRetryPolicy, Policy, TransportOptions, TransportPolicy};
use azure_core::HttpClient;
use http::request::Builder as RequestBuilder;
use http::{header, HeaderValue};
use ring::hmac;
use url::form_urlencoded;

use std::borrow::Cow;
use std::fmt::Debug;
use std::sync::Arc;

const AZURE_VERSION: &str = "2018-12-31";
const VERSION: &str = "1.0";
const TIME_FORMAT: &str = "%a, %d %h %Y %T GMT";

use azure_core::*;

#[derive(Clone, Debug)]
enum TransportStack {
    Client(Arc<Box<dyn HttpClient>>),
    Pipeline(Pipeline),
}

/// A plain Cosmos client.
#[derive(Debug, Clone)]
pub struct CosmosClient {
    transport: TransportStack,
    auth_token: AuthorizationToken,
    cloud_location: CloudLocation,
}
/// TODO
pub struct CosmosOptions {
    retry: Arc<dyn Policy>,
    transport: TransportOptions,
}

impl CosmosOptions {
    /// TODO
    pub fn with_client(client: Arc<dyn HttpClient>) -> Self {
        Self {
            retry: Arc::new(LinearRetryPolicy::default()), // this defaults to linear backoff
            transport: TransportOptions::new(client),
        }
    }
}

impl CosmosClient {
    /// Create a new `CosmosClient` which connects to the account's instance in the public Azure cloud.
    pub fn new(
        http_client: Arc<Box<dyn HttpClient>>,
        account: String,
        auth_token: AuthorizationToken,
    ) -> Self {
        let cloud_location = CloudLocation::Public(account);
        Self {
            transport: TransportStack::Client(http_client),
            auth_token,
            cloud_location,
        }
    }

    /// Create a new `CosmosClient` which connects to the account's instance in the Chinese Azure cloud.
    pub fn new_china(
        http_client: Arc<Box<dyn HttpClient>>,
        account: String,
        auth_token: AuthorizationToken,
    ) -> Self {
        let cloud_location = CloudLocation::China(account);
        Self {
            transport: TransportStack::Client(http_client),
            auth_token,
            cloud_location,
        }
    }

    /// Create a new `CosmosClient` which connects to the account's instance in custom Azure cloud.
    pub fn new_custom(
        http_client: Arc<Box<dyn HttpClient>>,
        account: String,
        auth_token: AuthorizationToken,
        uri: String,
    ) -> Self {
        let cloud_location = CloudLocation::Custom { account, uri };
        Self {
            transport: TransportStack::Client(http_client),
            auth_token,
            cloud_location,
        }
    }

    /// Create a new `CosmosClient` which connects to the account's instance in Azure emulator
    pub fn new_emulator(http_client: Arc<Box<dyn HttpClient>>, address: &str, port: u16) -> Self {
        //Account name: localhost:<port>
        //Account key: C2y6yDjf5/R+ob0N8A7Cgv30VRDJIWEHLM+4QDU5DE2nQ9nDuVTqobD4b8mGGyPMbIZnqyMsEcaGQy67XIw/Jw==
        let auth_token = AuthorizationToken::primary_from_base64(
            "C2y6yDjf5/R+ob0N8A7Cgv30VRDJIWEHLM+4QDU5DE2nQ9nDuVTqobD4b8mGGyPMbIZnqyMsEcaGQy67XIw/Jw==",
        ).unwrap();
        let uri = format!("https://{}:{}", address, port);
        let cloud_location = CloudLocation::Custom {
            account: String::from("Custom"),
            uri,
        };
        Self {
            transport: TransportStack::Client(http_client),
            auth_token,
            cloud_location,
        }
    }

    /// TODO
    pub fn with_pipeline(
        account: String, // TODO: this will eventually be a URL
        auth_token: AuthorizationToken,
        options: CosmosOptions,
    ) -> Self {
        let per_call_policies = Vec::new();
        let per_retry_policies = Vec::new();

        let transport_policy = TransportPolicy::new(options.transport);

        let pipeline = Pipeline::new(
            per_call_policies,
            options.retry,
            per_retry_policies,
            Arc::new(transport_policy),
        );
        Self {
            transport: TransportStack::Pipeline(pipeline),
            auth_token,
            cloud_location: CloudLocation::Public(account),
        }
    }

    /// Set the auth token used
    pub fn auth_token(&mut self, auth_token: AuthorizationToken) {
        self.auth_token = auth_token;
    }

    /// Create a database
    pub async fn create_database<S: AsRef<str>>(
        &self,
        ctx: Context,
        database_name: S,
        options: crate::operations::create_database::Options,
    ) -> Result<crate::operations::create_database::Response, CosmosError> {
        let mut request = self.prepare_request2("dbs", http::Method::POST, ResourceType::Databases);
        let mut ctx = ctx.clone();
        options.decorate_request(&mut request, database_name.as_ref())?;
        let response = self
            .pipeline()
            .unwrap()
<<<<<<< HEAD
            .send(ctx, request)
            .await
            .map_err(CosmosError::PolicyError)?
            .try_into()
=======
            .send(&mut ctx, &mut request)
            .await?;

        Ok(crate::operations::create_database::Response::try_from(response).await?)
>>>>>>> 5bd06be7
    }

    fn pipeline(&self) -> Option<&Pipeline> {
        match &self.transport {
            TransportStack::Pipeline(p) => Some(p),
            TransportStack::Client(_) => None,
        }
    }

    /// List all databases
    pub fn list_databases(&self) -> requests::ListDatabasesBuilder<'_> {
        requests::ListDatabasesBuilder::new(self)
    }

    /// Convert into a [`DatabaseClient`]
    pub fn into_database_client<S: Into<ReadonlyString>>(self, database_name: S) -> DatabaseClient {
        DatabaseClient::new(self, database_name)
    }

    pub(crate) fn prepare_request(
        &self,
        uri_path: &str,
        http_method: http::Method,
        resource_type: ResourceType,
    ) -> RequestBuilder {
        let time = format!("{}", chrono::Utc::now().format(TIME_FORMAT));

        let auth = {
            let resource_link = generate_resource_link(&uri_path);
            generate_authorization(
                &self.auth_token,
                &http_method,
                resource_type,
                resource_link,
                &time,
            )
        };
        self.prepare_request_with_signature(uri_path, http_method, &time, &auth)
    }

    // Eventually this method will replace `prepare_request` fully
    pub(crate) fn prepare_request2(
        &self,
        uri_path: &str,
        http_method: http::Method,
        resource_type: ResourceType,
    ) -> Request {
        let builder = self.prepare_request(uri_path, http_method, resource_type);
        builder.body(bytes::Bytes::new()).unwrap().into()
    }

    pub(crate) fn http_client(&self) -> &dyn HttpClient {
        match &self.transport {
            TransportStack::Client(c) => c.as_ref().as_ref(),
            TransportStack::Pipeline(_) => panic!("No client set"),
        }
    }

    fn prepare_request_with_signature(
        &self,
        uri_path: &str,
        http_method: http::Method,
        time: &str,
        signature: &str,
    ) -> RequestBuilder {
        trace!("prepare_request::auth == {:?}", signature);
        let uri = format!("{}/{}", self.cloud_location.url(), uri_path);
        debug!(
            "cosmos::client::prepare_request_with_resource_signature::uri == {:?}",
            uri
        );

        RequestBuilder::new()
            .method(http_method)
            .uri(uri)
            .header(HEADER_DATE, time)
            .header(HEADER_VERSION, HeaderValue::from_static(AZURE_VERSION))
            .header(header::AUTHORIZATION, signature)
    }
}

fn generate_authorization(
    auth_token: &AuthorizationToken,
    http_method: &http::Method,
    resource_type: ResourceType,
    resource_link: &str,
    time: &str,
) -> String {
    let string_to_sign = string_to_sign(http_method, resource_type, resource_link, time);
    debug!(
        "generate_authorization::string_to_sign == {:?}",
        string_to_sign
    );

    let str_unencoded = format!(
        "type={}&ver={}&sig={}",
        match auth_token {
            AuthorizationToken::Primary(_) => "master",
            AuthorizationToken::Resource(_) => "resource",
        },
        VERSION,
        match auth_token {
            AuthorizationToken::Primary(key) =>
                Cow::Owned(encode_str_to_sign(&string_to_sign, key)),
            AuthorizationToken::Resource(key) => Cow::Borrowed(key),
        },
    );
    debug!(
        "generate_authorization::str_unencoded == {:?}",
        str_unencoded
    );

    form_urlencoded::byte_serialize(&str_unencoded.as_bytes()).collect::<String>()
}

fn encode_str_to_sign(str_to_sign: &str, key: &[u8]) -> String {
    let key = hmac::Key::new(ring::hmac::HMAC_SHA256, key);
    let sig = hmac::sign(&key, str_to_sign.as_bytes());
    base64::encode(sig.as_ref())
}

fn string_to_sign(
    http_method: &http::Method,
    rt: ResourceType,
    resource_link: &str,
    time: &str,
) -> String {
    // From official docs:
    // StringToSign =
    //      Verb.toLowerCase() + "\n" +
    //      ResourceType.toLowerCase() + "\n" +
    //      ResourceLink + "\n" +
    //      Date.toLowerCase() + "\n" +
    //      "" + "\n";
    // Notice the empty string at the end so we need to add two new lines

    format!(
        "{}\n{}\n{}\n{}\n\n",
        match *http_method {
            http::Method::GET => "get",
            http::Method::PUT => "put",
            http::Method::POST => "post",
            http::Method::DELETE => "delete",
            http::Method::HEAD => "head",
            http::Method::TRACE => "trace",
            http::Method::OPTIONS => "options",
            http::Method::CONNECT => "connect",
            http::Method::PATCH => "patch",
            _ => "extension",
        },
        match rt {
            ResourceType::Databases => "dbs",
            ResourceType::Collections => "colls",
            ResourceType::Documents => "docs",
            ResourceType::StoredProcedures => "sprocs",
            ResourceType::Users => "users",
            ResourceType::Permissions => "permissions",
            ResourceType::Attachments => "attachments",
            ResourceType::PartitionKeyRanges => "pkranges",
            ResourceType::UserDefinedFunctions => "udfs",
            ResourceType::Triggers => "triggers",
        },
        resource_link,
        time.to_lowercase()
    )
}

fn generate_resource_link(u: &str) -> &str {
    static ENDING_STRINGS: &[&str] = &[
        "dbs",
        "colls",
        "docs",
        "sprocs",
        "users",
        "permissions",
        "attachments",
        "pkranges",
        "udfs",
        "triggers",
    ];

    // store the element only if it does not end with dbs, colls or docs
    let p = u;
    let len = p.len();
    for str_to_match in ENDING_STRINGS {
        let end_len = str_to_match.len();

        if end_len <= len {
            let end_offset = len - end_len;
            let sm = &p[end_offset..];
            if sm == *str_to_match {
                if len == end_len {
                    return "";
                }

                if &p[end_offset - 1..end_offset] == "/" {
                    let ret = &p[0..len - end_len - 1];
                    return ret;
                }
            }
        }
    }
    p
}

/// The cloud with which you want to interact.
///
/// All variants require the cosmos account name. `Custom` also requires a valid
/// base URL (e.g. https://custom.documents.azure.com)
#[derive(Debug, Clone)]
enum CloudLocation {
    /// Azure public cloud
    Public(String),
    /// Azure China cloud
    China(String),
    // TODO: Other govt clouds?
    /// A custom base URL
    Custom { account: String, uri: String },
}

impl CloudLocation {
    /// the base URL for a given cloud location
    fn url(&self) -> String {
        match self {
            CloudLocation::Public(account) => format!("https://{}.documents.azure.com", account),
            CloudLocation::China(account) => format!("https://{}.documents.azure.cn", account),
            CloudLocation::Custom { uri, .. } => uri.clone(),
        }
    }
}

#[cfg(test)]
mod tests {
    use super::*;

    #[test]
    fn string_to_sign_00() {
        let time =
            chrono::DateTime::parse_from_rfc3339("1900-01-01T01:00:00.000000000+00:00").unwrap();
        let time = time.with_timezone(&chrono::Utc);
        let time = format!("{}", time.format(TIME_FORMAT));

        let ret = string_to_sign(
            &http::Method::GET,
            ResourceType::Databases,
            "dbs/MyDatabase/colls/MyCollection",
            &time,
        );
        assert_eq!(
            ret,
            "get
dbs
dbs/MyDatabase/colls/MyCollection
mon, 01 jan 1900 01:00:00 gmt

"
        );
    }

    #[test]
    fn generate_authorization_00() {
        let time =
            chrono::DateTime::parse_from_rfc3339("1900-01-01T01:00:00.000000000+00:00").unwrap();
        let time = time.with_timezone(&chrono::Utc);
        let time = format!("{}", time.format(TIME_FORMAT));

        let auth_token = AuthorizationToken::primary_from_base64(
            "8F8xXXOptJxkblM1DBXW7a6NMI5oE8NnwPGYBmwxLCKfejOK7B7yhcCHMGvN3PBrlMLIOeol1Hv9RCdzAZR5sg==",
        )
        .unwrap();

        let ret = generate_authorization(
            &auth_token,
            &http::Method::GET,
            ResourceType::Databases,
            "dbs/MyDatabase/colls/MyCollection",
            &time,
        );
        assert_eq!(
            ret,
            "type%3Dmaster%26ver%3D1.0%26sig%3DQkz%2Fr%2B1N2%2BPEnNijxGbGB%2FADvLsLBQmZ7uBBMuIwf4I%3D"
        );
    }

    #[test]
    fn generate_authorization_01() {
        let time =
            chrono::DateTime::parse_from_rfc3339("2017-04-27T00:51:12.000000000+00:00").unwrap();
        let time = time.with_timezone(&chrono::Utc);
        let time = format!("{}", time.format(TIME_FORMAT));

        let auth_token = AuthorizationToken::primary_from_base64(
            "dsZQi3KtZmCv1ljt3VNWNm7sQUF1y5rJfC6kv5JiwvW0EndXdDku/dkKBp8/ufDToSxL",
        )
        .unwrap();

        let ret = generate_authorization(
            &auth_token,
            &http::Method::GET,
            ResourceType::Databases,
            "dbs/ToDoList",
            &time,
        );

        // This is the result shown in the MSDN page. It's clearly wrong :)
        // below is the correct one.
        //assert_eq!(ret,
        //           "type%3dmaster%26ver%3d1.0%26sig%3dc09PEVJrgp2uQRkr934kFbTqhByc7TVr3O");

        assert_eq!(
            ret,
            "type%3Dmaster%26ver%3D1.0%26sig%3DKvBM8vONofkv3yKm%2F8zD9MEGlbu6jjHDJBp4E9c2ZZI%3D"
        );
    }

    #[test]
    fn generate_resource_link_00() {
        assert_eq!(generate_resource_link("dbs/second"), "dbs/second");
        assert_eq!(generate_resource_link("dbs"), "");
        assert_eq!(
            generate_resource_link("colls/second/third"),
            "colls/second/third"
        );
        assert_eq!(generate_resource_link("dbs/test_db/colls"), "dbs/test_db");
    }
}<|MERGE_RESOLUTION|>--- conflicted
+++ resolved
@@ -156,17 +156,10 @@
         let response = self
             .pipeline()
             .unwrap()
-<<<<<<< HEAD
-            .send(ctx, request)
-            .await
-            .map_err(CosmosError::PolicyError)?
-            .try_into()
-=======
             .send(&mut ctx, &mut request)
             .await?;
 
         Ok(crate::operations::create_database::Response::try_from(response).await?)
->>>>>>> 5bd06be7
     }
 
     fn pipeline(&self) -> Option<&Pipeline> {
