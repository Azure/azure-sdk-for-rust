--- conflicted
+++ resolved
@@ -188,16 +188,10 @@
         options.decorate_request(&mut request, database_name.as_ref())?;
         let response = self
             .pipeline()
-<<<<<<< HEAD
-            .send(&mut pipeline_context, &mut request)
-            .await?
-            .validate(http::StatusCode::CREATED)
-=======
             .send(
                 &mut ctx.clone().insert(ResourceType::Databases),
                 &mut request,
             )
->>>>>>> 7ac58a21
             .await?;
 
         Ok(CreateDatabaseResponse::try_from(response).await?)
