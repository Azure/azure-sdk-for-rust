--- conflicted
+++ resolved
@@ -53,16 +53,10 @@
 
         let response = self
             .pipeline()
-<<<<<<< HEAD
-            .send(&mut pipeline_context, &mut request)
-            .await?
-            .validate(http::StatusCode::OK)
-=======
             .send(
                 &mut ctx.clone().insert(ResourceType::Collections),
                 &mut request,
             )
->>>>>>> 7ac58a21
             .await?;
 
         Ok(GetCollectionResponse::try_from(response).await?)
@@ -80,16 +74,10 @@
 
         let response = self
             .pipeline()
-<<<<<<< HEAD
-            .send(&mut pipeline_context, &mut request)
-            .await?
-            .validate(http::StatusCode::NO_CONTENT)
-=======
             .send(
                 &mut ctx.clone().insert(ResourceType::Collections),
                 &mut request,
             )
->>>>>>> 7ac58a21
             .await?;
 
         Ok(DeleteCollectionResponse::try_from(response).await?)
@@ -107,16 +95,10 @@
 
         let response = self
             .pipeline()
-<<<<<<< HEAD
-            .send(&mut pipeline_context, &mut request)
-            .await?
-            .validate(http::StatusCode::OK)
-=======
             .send(
                 &mut ctx.clone().insert(ResourceType::Collections),
                 &mut request,
             )
->>>>>>> 7ac58a21
             .await?;
 
         Ok(ReplaceCollectionResponse::try_from(response).await?)
@@ -139,16 +121,10 @@
         options.decorate_request(&mut request, document)?;
         let response = self
             .pipeline()
-<<<<<<< HEAD
-            .send(&mut pipeline_context, &mut request)
-            .await?
-            .validate(http::StatusCode::CREATED)
-=======
             .send(
                 &mut ctx.clone().insert(ResourceType::Documents),
                 &mut request,
             )
->>>>>>> 7ac58a21
             .await?;
 
         Ok(CreateDocumentResponse::try_from(response).await?)
