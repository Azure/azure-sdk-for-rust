--- conflicted
+++ resolved
@@ -41,14 +41,7 @@
     }
 }
 
-<<<<<<< HEAD
 impl<'a> ConsistencyLevelOption<'a> for DeleteDatabaseBuilder<'a> {
-=======
-impl<'a, C> ConsistencyLevelOption<'a> for DeleteDatabaseBuilder<'a, C>
-where
-    C: CosmosClient,
-{
->>>>>>> af171214
     fn consistency_level(&self) -> Option<ConsistencyLevel> {
         self.consistency_level.clone()
     }
@@ -88,16 +81,8 @@
 }
 
 // methods callable only when every mandatory field has been filled
-<<<<<<< HEAD
 impl<'a> DeleteDatabaseBuilder<'a> {
-    pub async fn execute(&self) -> Result<DeleteDatabaseResponse, AzureError> {
-=======
-impl<'a, C> DeleteDatabaseBuilder<'a, C>
-where
-    C: CosmosClient,
-{
     pub async fn execute(&self) -> Result<DeleteDatabaseResponse, CosmosError> {
->>>>>>> af171214
         trace!("DeleteDatabaseResponse::execute called");
 
         let request = self
