--- conflicted
+++ resolved
@@ -53,21 +53,12 @@
         );
 
         // add trait headers
-<<<<<<< HEAD
-        let request = azure_core::headers::add_optional_header(&self.if_match_condition(), request);
-        let request = azure_core::headers::add_optional_header(&self.user_agent(), request);
-        let request = azure_core::headers::add_optional_header(&self.activity_id(), request);
-        let request = azure_core::headers::add_optional_header(&self.consistency_level(), request);
-        let request = azure_core::headers::add_optional_header(&self.continuation(), request);
-        let request = azure_core::headers::add_mandatory_header(&self.max_item_count(), request);
-=======
-        let request = crate::headers::add_header(self.if_match_condition, request);
-        let request = crate::headers::add_header(self.user_agent, request);
-        let request = crate::headers::add_header(self.activity_id, request);
-        let request = crate::headers::add_header(self.consistency_level.clone(), request);
-        let request = crate::headers::add_header(self.continuation, request);
-        let request = crate::headers::add_header(Some(self.max_item_count), request);
->>>>>>> 4fff7274
+        let request = azure_core::headers::add_optional_header(&self.if_match_condition, request);
+        let request = azure_core::headers::add_optional_header(&self.user_agent, request);
+        let request = azure_core::headers::add_optional_header(&self.activity_id, request);
+        let request = azure_core::headers::add_optional_header(&self.consistency_level, request);
+        let request = azure_core::headers::add_optional_header(&self.continuation, request);
+        let request = azure_core::headers::add_mandatory_header(&self.max_item_count, request);
 
         let request = request.body(EMPTY_BODY.as_ref())?;
 
