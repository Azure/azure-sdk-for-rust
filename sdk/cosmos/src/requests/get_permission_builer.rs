use crate::prelude::*;
use crate::responses::GetPermissionResponse;
use azure_core::prelude::*;
use http::StatusCode;
use std::convert::TryInto;

#[derive(Debug, Clone)]
pub struct GetPermissionBuilder<'a, 'b> {
    permission_client: &'a PermissionClient,
    user_agent: Option<&'b str>,
    activity_id: Option<&'b str>,
    consistency_level: Option<ConsistencyLevel>,
}

impl<'a, 'b> GetPermissionBuilder<'a, 'b> {
    pub(crate) fn new(permission_client: &'a PermissionClient) -> Self {
        Self {
            permission_client,
            user_agent: None,
            activity_id: None,
            consistency_level: None,
        }
    }
}

impl<'a, 'b> PermissionClientRequired<'a> for GetPermissionBuilder<'a, 'b> {
    fn permission_client(&self) -> &'a PermissionClient {
        self.permission_client
    }
}

impl<'a, 'b> UserAgentOption<'b> for GetPermissionBuilder<'a, 'b> {
    fn user_agent(&self) -> Option<&'b str> {
        self.user_agent
    }
}

impl<'a, 'b> ActivityIdOption<'b> for GetPermissionBuilder<'a, 'b> {
    fn activity_id(&self) -> Option<&'b str> {
        self.activity_id
    }
}

<<<<<<< HEAD
impl<'a, 'b> ConsistencyLevelOption<'b> for GetPermissionBuilder<'a, 'b> {
=======
impl<'a, 'b, C, D, USER> ConsistencyLevelOption<'b> for GetPermissionBuilder<'a, 'b, C, D, USER>
where
    C: CosmosClient,
    D: DatabaseClient<C>,
    USER: UserClient<C, D>,
{
    #[inline]
>>>>>>> af171214
    fn consistency_level(&self) -> Option<ConsistencyLevel> {
        self.consistency_level.clone()
    }
}

impl<'a, 'b> UserAgentSupport<'b> for GetPermissionBuilder<'a, 'b> {
    type O = Self;

    fn with_user_agent(self, user_agent: &'b str) -> Self::O {
        Self {
            user_agent: Some(user_agent),
            ..self
        }
    }
}

impl<'a, 'b> ActivityIdSupport<'b> for GetPermissionBuilder<'a, 'b> {
    type O = Self;

    fn with_activity_id(self, activity_id: &'b str) -> Self::O {
        Self {
            activity_id: Some(activity_id),
            ..self
        }
    }
}

<<<<<<< HEAD
impl<'a, 'b> ConsistencyLevelSupport<'b> for GetPermissionBuilder<'a, 'b> {
    type O = Self;

    fn with_consistency_level(self, consistency_level: ConsistencyLevel) -> Self::O {
        Self {
=======
impl<'a, 'b, C, D, USER> ConsistencyLevelSupport<'b> for GetPermissionBuilder<'a, 'b, C, D, USER>
where
    C: CosmosClient,
    D: DatabaseClient<C>,
    USER: UserClient<C, D>,
{
    type O = GetPermissionBuilder<'a, 'b, C, D, USER>;

    #[inline]
    fn with_consistency_level(self, consistency_level: ConsistencyLevel) -> Self::O {
        GetPermissionBuilder {
            permission_client: self.permission_client,
            user_agent: self.user_agent,
            activity_id: self.activity_id,
>>>>>>> af171214
            consistency_level: Some(consistency_level),
            ..self
        }
    }
}

// methods callable only when every mandatory field has been filled
<<<<<<< HEAD
impl<'a, 'b> GetPermissionBuilder<'a, 'b> {
    pub async fn execute(&self) -> Result<Option<GetPermissionResponse<'a>>, AzureError> {
=======
impl<'a, 'b, C, D, USER> GetPermissionBuilder<'a, 'b, C, D, USER>
where
    C: CosmosClient,
    D: DatabaseClient<C>,
    USER: UserClient<C, D>,
{
    pub async fn execute(&self) -> Result<Option<GetPermissionResponse<'a>>, CosmosError> {
>>>>>>> af171214
        trace!("GetPermissionBuilder::execute called");

        let request = self
            .permission_client
            .prepare_request_with_permission_name(http::Method::GET);

        let request = UserAgentOption::add_header(self, request);
        let request = ActivityIdOption::add_header(self, request);
        let request = ConsistencyLevelOption::add_header(self, request);

        let request = request.body(EMPTY_BODY.as_ref())?;
        debug!("\nrequest == {:#?}", request);

        let response = self
            .permission_client
            .http_client()
            .execute_request_check_statuses(request, &[StatusCode::OK, StatusCode::NOT_FOUND])
            .await?;

        match response.status() {
            StatusCode::OK => Ok(Some(response.try_into()?)),
            StatusCode::NOT_FOUND => Ok(None),
            _ => unreachable!(),
        }
    }
}<|MERGE_RESOLUTION|>--- conflicted
+++ resolved
@@ -41,17 +41,7 @@
     }
 }
 
-<<<<<<< HEAD
 impl<'a, 'b> ConsistencyLevelOption<'b> for GetPermissionBuilder<'a, 'b> {
-=======
-impl<'a, 'b, C, D, USER> ConsistencyLevelOption<'b> for GetPermissionBuilder<'a, 'b, C, D, USER>
-where
-    C: CosmosClient,
-    D: DatabaseClient<C>,
-    USER: UserClient<C, D>,
-{
-    #[inline]
->>>>>>> af171214
     fn consistency_level(&self) -> Option<ConsistencyLevel> {
         self.consistency_level.clone()
     }
@@ -79,28 +69,11 @@
     }
 }
 
-<<<<<<< HEAD
 impl<'a, 'b> ConsistencyLevelSupport<'b> for GetPermissionBuilder<'a, 'b> {
     type O = Self;
 
     fn with_consistency_level(self, consistency_level: ConsistencyLevel) -> Self::O {
         Self {
-=======
-impl<'a, 'b, C, D, USER> ConsistencyLevelSupport<'b> for GetPermissionBuilder<'a, 'b, C, D, USER>
-where
-    C: CosmosClient,
-    D: DatabaseClient<C>,
-    USER: UserClient<C, D>,
-{
-    type O = GetPermissionBuilder<'a, 'b, C, D, USER>;
-
-    #[inline]
-    fn with_consistency_level(self, consistency_level: ConsistencyLevel) -> Self::O {
-        GetPermissionBuilder {
-            permission_client: self.permission_client,
-            user_agent: self.user_agent,
-            activity_id: self.activity_id,
->>>>>>> af171214
             consistency_level: Some(consistency_level),
             ..self
         }
@@ -108,18 +81,8 @@
 }
 
 // methods callable only when every mandatory field has been filled
-<<<<<<< HEAD
 impl<'a, 'b> GetPermissionBuilder<'a, 'b> {
-    pub async fn execute(&self) -> Result<Option<GetPermissionResponse<'a>>, AzureError> {
-=======
-impl<'a, 'b, C, D, USER> GetPermissionBuilder<'a, 'b, C, D, USER>
-where
-    C: CosmosClient,
-    D: DatabaseClient<C>,
-    USER: UserClient<C, D>,
-{
     pub async fn execute(&self) -> Result<Option<GetPermissionResponse<'a>>, CosmosError> {
->>>>>>> af171214
         trace!("GetPermissionBuilder::execute called");
 
         let request = self
