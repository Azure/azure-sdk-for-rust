--- conflicted
+++ resolved
@@ -55,18 +55,7 @@
     }
 }
 
-<<<<<<< HEAD
 impl<'a, 'b> ConsistencyLevelOption<'b> for ExecuteStoredProcedureBuilder<'a, 'b> {
-=======
-impl<'a, 'b, C, D, COLL> ConsistencyLevelOption<'b>
-    for ExecuteStoredProcedureBuilder<'a, 'b, C, D, COLL>
-where
-    C: CosmosClient,
-    D: DatabaseClient<C>,
-    COLL: CollectionClient<C, D>,
-{
-    #[inline]
->>>>>>> af171214
     fn consistency_level(&self) -> Option<ConsistencyLevel> {
         self.consistency_level.clone()
     }
@@ -120,18 +109,8 @@
 impl<'a, 'b> ConsistencyLevelSupport<'b> for ExecuteStoredProcedureBuilder<'a, 'b> {
     type O = Self;
 
-<<<<<<< HEAD
     fn with_consistency_level(self, consistency_level: ConsistencyLevel) -> Self::O {
         Self {
-=======
-    #[inline]
-    fn with_consistency_level(self, consistency_level: ConsistencyLevel) -> Self::O {
-        ExecuteStoredProcedureBuilder {
-            stored_procedure_client: self.stored_procedure_client,
-            parameters: self.parameters,
-            user_agent: self.user_agent,
-            activity_id: self.activity_id,
->>>>>>> af171214
             consistency_level: Some(consistency_level),
             ..self
         }
@@ -161,18 +140,8 @@
 }
 
 // methods callable only when every mandatory field has been filled
-<<<<<<< HEAD
 impl<'a, 'b> ExecuteStoredProcedureBuilder<'a, 'b> {
-    pub async fn execute<T>(&self) -> Result<ExecuteStoredProcedureResponse<T>, AzureError>
-=======
-impl<'a, 'b, C, D, COLL> ExecuteStoredProcedureBuilder<'a, 'b, C, D, COLL>
-where
-    C: CosmosClient,
-    D: DatabaseClient<C>,
-    COLL: CollectionClient<C, D>,
-{
     pub async fn execute<T>(&self) -> Result<ExecuteStoredProcedureResponse<T>, CosmosError>
->>>>>>> af171214
     where
         T: DeserializeOwned,
     {
