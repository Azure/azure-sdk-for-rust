use crate::prelude::*;
use crate::resources::stored_procedure::Parameters;
use crate::responses::ExecuteStoredProcedureResponse;
use azure_core::prelude::*;
use http::StatusCode;
use serde::de::DeserializeOwned;
use std::convert::TryInto;

#[derive(Debug, Clone)]
pub struct ExecuteStoredProcedureBuilder<'a, 'b> {
    stored_procedure_client: &'a StoredProcedureClient,
    parameters: Option<&'b Parameters>,
    user_agent: Option<UserAgent<'b>>,
    activity_id: Option<ActivityId<'b>>,
    consistency_level: Option<ConsistencyLevel>,
    allow_tentative_writes: TenativeWritesAllowance,
    partition_keys: Option<&'b PartitionKeys>,
}

impl<'a, 'b> ExecuteStoredProcedureBuilder<'a, 'b> {
    pub(crate) fn new(stored_procedure_client: &'a StoredProcedureClient) -> Self {
        Self {
            stored_procedure_client,
            parameters: None,
            user_agent: None,
            activity_id: None,
            consistency_level: None,
            allow_tentative_writes: TenativeWritesAllowance::Deny,
            partition_keys: None,
        }
    }

    setters! {
        user_agent: &'b str => Some(UserAgent::new(user_agent)),
        activity_id: &'b str => Some(ActivityId::new(activity_id)),
        consistency_level: ConsistencyLevel => Some(consistency_level),
        allow_tentative_writes: TenativeWritesAllowance,
        partition_keys: &'b PartitionKeys => Some(partition_keys),
        parameters: &'b Parameters => Some(parameters),
    }

    pub async fn execute<T>(&self) -> Result<ExecuteStoredProcedureResponse<T>, CosmosError>
    where
        T: DeserializeOwned,
    {
        trace!("ExecuteStoredProcedureBuilder::execute called");

        let request = self
            .stored_procedure_client
            .prepare_request_with_stored_procedure_name(http::Method::POST);

        // add trait headers
<<<<<<< HEAD
        let request = azure_core::headers::add_optional_header(&self.user_agent(), request);
        let request = azure_core::headers::add_optional_header(&self.activity_id(), request);
        let request = azure_core::headers::add_optional_header(&self.consistency_level(), request);
        let request =
            azure_core::headers::add_mandatory_header(&self.allow_tentative_writes(), request);
        let request = azure_core::headers::add_optional_header(&self.partition_keys(), request);
=======
        let request = crate::headers::add_header(self.user_agent, request);
        let request = crate::headers::add_header(self.activity_id, request);
        let request = crate::headers::add_header(self.consistency_level.clone(), request);
        let request = crate::headers::add_header(Some(self.allow_tentative_writes), request);
        let request = crate::headers::add_header(self.partition_keys, request);
>>>>>>> 4fff7274

        let request = request.header(http::header::CONTENT_TYPE, "application/json");

        let body = if let Some(parameters) = self.parameters {
            parameters.to_json()
        } else {
            String::from("[]")
        };

        let request = request.body(body.as_bytes())?;

        Ok(self
            .stored_procedure_client
            .http_client()
            .execute_request_check_status(request, StatusCode::OK)
            .await?
            .try_into()?)
    }
}<|MERGE_RESOLUTION|>--- conflicted
+++ resolved
@@ -50,20 +50,12 @@
             .prepare_request_with_stored_procedure_name(http::Method::POST);
 
         // add trait headers
-<<<<<<< HEAD
-        let request = azure_core::headers::add_optional_header(&self.user_agent(), request);
-        let request = azure_core::headers::add_optional_header(&self.activity_id(), request);
-        let request = azure_core::headers::add_optional_header(&self.consistency_level(), request);
+        let request = azure_core::headers::add_optional_header(&self.user_agent, request);
+        let request = azure_core::headers::add_optional_header(&self.activity_id, request);
+        let request = azure_core::headers::add_optional_header(&self.consistency_level, request);
         let request =
-            azure_core::headers::add_mandatory_header(&self.allow_tentative_writes(), request);
-        let request = azure_core::headers::add_optional_header(&self.partition_keys(), request);
-=======
-        let request = crate::headers::add_header(self.user_agent, request);
-        let request = crate::headers::add_header(self.activity_id, request);
-        let request = crate::headers::add_header(self.consistency_level.clone(), request);
-        let request = crate::headers::add_header(Some(self.allow_tentative_writes), request);
-        let request = crate::headers::add_header(self.partition_keys, request);
->>>>>>> 4fff7274
+            azure_core::headers::add_mandatory_header(&self.allow_tentative_writes, request);
+        let request = azure_core::headers::add_optional_header(&self.partition_keys, request);
 
         let request = request.header(http::header::CONTENT_TYPE, "application/json");
 
