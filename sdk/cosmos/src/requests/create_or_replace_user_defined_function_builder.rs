--- conflicted
+++ resolved
@@ -81,10 +81,6 @@
 where
     BodySet: ToAssign,
 {
-<<<<<<< HEAD
-=======
-    #[inline]
->>>>>>> af171214
     fn consistency_level(&self) -> Option<ConsistencyLevel> {
         self.consistency_level.clone()
     }
@@ -145,20 +141,8 @@
 {
     type O = Self;
 
-<<<<<<< HEAD
     fn with_consistency_level(self, consistency_level: ConsistencyLevel) -> Self::O {
         Self {
-=======
-    #[inline]
-    fn with_consistency_level(self, consistency_level: ConsistencyLevel) -> Self::O {
-        CreateOrReplaceUserDefinedFunctionBuilder {
-            user_defined_function_client: self.user_defined_function_client,
-            is_create: self.is_create,
-            p_body: PhantomData {},
-            body: self.body,
-            user_agent: self.user_agent,
-            activity_id: self.activity_id,
->>>>>>> af171214
             consistency_level: Some(consistency_level),
             ..self
         }
@@ -166,18 +150,8 @@
 }
 
 // methods callable only when every mandatory field has been filled
-<<<<<<< HEAD
 impl<'a, 'b> CreateOrReplaceUserDefinedFunctionBuilder<'a, 'b, Yes> {
-    pub async fn execute(&self) -> Result<CreateUserDefinedFunctionResponse, AzureError> {
-=======
-impl<'a, 'b, C, D, COLL> CreateOrReplaceUserDefinedFunctionBuilder<'a, 'b, C, D, COLL, Yes>
-where
-    C: CosmosClient,
-    D: DatabaseClient<C>,
-    COLL: CollectionClient<C, D>,
-{
     pub async fn execute(&self) -> Result<CreateUserDefinedFunctionResponse, CosmosError> {
->>>>>>> af171214
         trace!("CreateOrReplaceUserDefinedFunctionBuilder::execute called");
 
         // Create is POST with no name in the URL. Expected return is CREATED.
