use crate::prelude::*;
use crate::responses::ListPermissionsResponse;
use crate::ResourceType;
use azure_core::prelude::*;
use futures::stream::{unfold, Stream};
use http::StatusCode;
use std::convert::TryInto;

#[derive(Debug, Clone)]
pub struct ListPermissionsBuilder<'a, 'b> {
    user_client: &'a UserClient,
    user_agent: Option<&'b str>,
    activity_id: Option<&'b str>,
    consistency_level: Option<ConsistencyLevel>,
    continuation: Option<&'b str>,
    max_item_count: i32,
}

impl<'a, 'b> ListPermissionsBuilder<'a, 'b> {
    pub(crate) fn new(user_client: &'a UserClient) -> Self {
        Self {
            user_client,
            user_agent: None,
            activity_id: None,
            consistency_level: None,
            continuation: None,
            max_item_count: -1,
        }
    }
}

impl<'a, 'b> UserClientRequired<'a> for ListPermissionsBuilder<'a, 'b> {
    fn user_client(&self) -> &'a UserClient {
        self.user_client
    }
}

impl<'a, 'b> UserAgentOption<'b> for ListPermissionsBuilder<'a, 'b> {
    fn user_agent(&self) -> Option<&'b str> {
        self.user_agent
    }
}

impl<'a, 'b> ActivityIdOption<'b> for ListPermissionsBuilder<'a, 'b> {
    fn activity_id(&self) -> Option<&'b str> {
        self.activity_id
    }
}

<<<<<<< HEAD
impl<'a, 'b> ConsistencyLevelOption<'b> for ListPermissionsBuilder<'a, 'b> {
=======
impl<'a, 'b, C, D> ConsistencyLevelOption<'b> for ListPermissionsBuilder<'a, 'b, C, D>
where
    C: CosmosClient,
    D: DatabaseClient<C>,
{
    #[inline]
>>>>>>> af171214
    fn consistency_level(&self) -> Option<ConsistencyLevel> {
        self.consistency_level.clone()
    }
}

impl<'a, 'b> ContinuationOption<'b> for ListPermissionsBuilder<'a, 'b> {
    fn continuation(&self) -> Option<&'b str> {
        self.continuation
    }
}

impl<'a, 'b> MaxItemCountOption for ListPermissionsBuilder<'a, 'b> {
    fn max_item_count(&self) -> i32 {
        self.max_item_count
    }
}

impl<'a, 'b> UserAgentSupport<'b> for ListPermissionsBuilder<'a, 'b> {
    type O = Self;

    fn with_user_agent(self, user_agent: &'b str) -> Self::O {
        Self {
            user_agent: Some(user_agent),
            ..self
        }
    }
}

impl<'a, 'b> ActivityIdSupport<'b> for ListPermissionsBuilder<'a, 'b> {
    type O = Self;

    fn with_activity_id(self, activity_id: &'b str) -> Self::O {
        Self {
            activity_id: Some(activity_id),
            ..self
        }
    }
}

impl<'a, 'b> ConsistencyLevelSupport<'b> for ListPermissionsBuilder<'a, 'b> {
    type O = Self;

<<<<<<< HEAD
    fn with_consistency_level(self, consistency_level: ConsistencyLevel) -> Self::O {
        Self {
=======
    #[inline]
    fn with_consistency_level(self, consistency_level: ConsistencyLevel) -> Self::O {
        ListPermissionsBuilder {
            user_client: self.user_client,
            user_agent: self.user_agent,
            activity_id: self.activity_id,
>>>>>>> af171214
            consistency_level: Some(consistency_level),
            ..self
        }
    }
}

impl<'a, 'b> ContinuationSupport<'b> for ListPermissionsBuilder<'a, 'b> {
    type O = Self;

    fn with_continuation(self, continuation: &'b str) -> Self::O {
        Self {
            continuation: Some(continuation),
            ..self
        }
    }
}

impl<'a, 'b> MaxItemCountSupport for ListPermissionsBuilder<'a, 'b> {
    type O = Self;

    fn with_max_item_count(self, max_item_count: i32) -> Self::O {
        Self {
            max_item_count,
            ..self
        }
    }
}

// methods callable only when every mandatory field has been filled
<<<<<<< HEAD
impl<'a, 'b> ListPermissionsBuilder<'a, 'b> {
    pub async fn execute(&self) -> Result<ListPermissionsResponse<'a>, AzureError> {
=======
impl<'a, 'b, C, D> ListPermissionsBuilder<'a, 'b, C, D>
where
    C: CosmosClient,
    D: DatabaseClient<C>,
{
    pub async fn execute(&self) -> Result<ListPermissionsResponse<'a>, CosmosError> {
>>>>>>> af171214
        trace!("ListPermissionsBuilder::execute called");

        let request = self.user_client.cosmos_client().prepare_request(
            &format!(
                "dbs/{}/users/{}/permissions",
                self.user_client.database_client().database_name(),
                self.user_client.user_name().id(),
            ),
            http::Method::GET,
            ResourceType::Permissions,
        );

        let request = UserAgentOption::add_header(self, request);
        let request = ActivityIdOption::add_header(self, request);
        let request = ConsistencyLevelOption::add_header(self, request);
        let request = ContinuationOption::add_header(self, request);
        let request = MaxItemCountOption::add_header(self, request);

        let request = request.body(EMPTY_BODY.as_ref())?;
        debug!("\nrequest == {:#?}", request);

        Ok(self
            .user_client
            .http_client()
            .execute_request_check_status(request, StatusCode::OK)
            .await?
            .try_into()?)
    }

    pub fn stream(
        &self,
    ) -> impl Stream<Item = Result<ListPermissionsResponse<'a>, CosmosError>> + '_ {
        #[derive(Debug, Clone, PartialEq)]
        enum States {
            Init,
            Continuation(String),
        };

        unfold(
            Some(States::Init),
            move |continuation_token: Option<States>| {
                async move {
                    debug!("continuation_token == {:?}", &continuation_token);
                    let response = match continuation_token {
                        Some(States::Init) => self.execute().await,
                        Some(States::Continuation(continuation_token)) => {
                            self.clone()
                                .with_continuation(&continuation_token)
                                .execute()
                                .await
                        }
                        None => return None,
                    };

                    // the ? operator does not work in async move (yet?)
                    // so we have to resort to this boilerplate
                    let response = match response {
                        Ok(response) => response,
                        Err(err) => return Some((Err(err), None)),
                    };

                    let continuation_token = match &response.continuation_token {
                        Some(ct) => Some(States::Continuation(ct.to_owned())),
                        None => None,
                    };

                    Some((Ok(response), continuation_token))
                }
            },
        )
    }
}<|MERGE_RESOLUTION|>--- conflicted
+++ resolved
@@ -47,16 +47,7 @@
     }
 }
 
-<<<<<<< HEAD
 impl<'a, 'b> ConsistencyLevelOption<'b> for ListPermissionsBuilder<'a, 'b> {
-=======
-impl<'a, 'b, C, D> ConsistencyLevelOption<'b> for ListPermissionsBuilder<'a, 'b, C, D>
-where
-    C: CosmosClient,
-    D: DatabaseClient<C>,
-{
-    #[inline]
->>>>>>> af171214
     fn consistency_level(&self) -> Option<ConsistencyLevel> {
         self.consistency_level.clone()
     }
@@ -99,17 +90,8 @@
 impl<'a, 'b> ConsistencyLevelSupport<'b> for ListPermissionsBuilder<'a, 'b> {
     type O = Self;
 
-<<<<<<< HEAD
     fn with_consistency_level(self, consistency_level: ConsistencyLevel) -> Self::O {
         Self {
-=======
-    #[inline]
-    fn with_consistency_level(self, consistency_level: ConsistencyLevel) -> Self::O {
-        ListPermissionsBuilder {
-            user_client: self.user_client,
-            user_agent: self.user_agent,
-            activity_id: self.activity_id,
->>>>>>> af171214
             consistency_level: Some(consistency_level),
             ..self
         }
@@ -139,17 +121,8 @@
 }
 
 // methods callable only when every mandatory field has been filled
-<<<<<<< HEAD
 impl<'a, 'b> ListPermissionsBuilder<'a, 'b> {
-    pub async fn execute(&self) -> Result<ListPermissionsResponse<'a>, AzureError> {
-=======
-impl<'a, 'b, C, D> ListPermissionsBuilder<'a, 'b, C, D>
-where
-    C: CosmosClient,
-    D: DatabaseClient<C>,
-{
     pub async fn execute(&self) -> Result<ListPermissionsResponse<'a>, CosmosError> {
->>>>>>> af171214
         trace!("ListPermissionsBuilder::execute called");
 
         let request = self.user_client.cosmos_client().prepare_request(
