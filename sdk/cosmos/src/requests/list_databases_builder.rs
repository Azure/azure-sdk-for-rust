--- conflicted
+++ resolved
@@ -91,14 +91,7 @@
     type O = Self;
 
     fn with_consistency_level(self, consistency_level: ConsistencyLevel) -> Self::O {
-<<<<<<< HEAD
         Self {
-=======
-        ListDatabasesBuilder {
-            cosmos_client: self.cosmos_client,
-            user_agent: self.user_agent,
-            activity_id: self.activity_id,
->>>>>>> af171214
             consistency_level: Some(consistency_level),
             ..self
         }
