use crate::prelude::*;
use crate::responses::GetPartitionKeyRangesResponse;
use crate::ResourceType;
use azure_core::prelude::*;
use chrono::{DateTime, Utc};
use http::StatusCode;
use std::convert::TryInto;

#[derive(Debug, Clone)]
pub struct GetPartitionKeyRangesBuilder<'a, 'b> {
    collection_client: &'a CollectionClient,
    if_match_condition: Option<IfMatchCondition<'b>>,
    if_modified_since: Option<&'b DateTime<Utc>>,
    user_agent: Option<&'b str>,
    activity_id: Option<&'b str>,
    consistency_level: Option<ConsistencyLevel>,
}

impl<'a, 'b> GetPartitionKeyRangesBuilder<'a, 'b> {
    pub(crate) fn new(collection_client: &'a CollectionClient) -> Self {
        Self {
            collection_client,
            if_match_condition: None,
            if_modified_since: None,
            user_agent: None,
            activity_id: None,
            consistency_level: None,
        }
    }
}

impl<'a, 'b> CollectionClientRequired<'a> for GetPartitionKeyRangesBuilder<'a, 'b> {
    fn collection_client(&self) -> &'a CollectionClient {
        self.collection_client
    }
}

impl<'a, 'b> IfMatchConditionOption<'b> for GetPartitionKeyRangesBuilder<'a, 'b> {
    fn if_match_condition(&self) -> Option<IfMatchCondition<'b>> {
        self.if_match_condition
    }
}

impl<'a, 'b> IfModifiedSinceOption<'b> for GetPartitionKeyRangesBuilder<'a, 'b> {
    fn if_modified_since(&self) -> Option<&'b DateTime<Utc>> {
        self.if_modified_since
    }
}

impl<'a, 'b> UserAgentOption<'b> for GetPartitionKeyRangesBuilder<'a, 'b> {
    fn user_agent(&self) -> Option<&'b str> {
        self.user_agent
    }
}

impl<'a, 'b> ActivityIdOption<'b> for GetPartitionKeyRangesBuilder<'a, 'b> {
    fn activity_id(&self) -> Option<&'b str> {
        self.activity_id
    }
}

<<<<<<< HEAD
impl<'a, 'b> ConsistencyLevelOption<'b> for GetPartitionKeyRangesBuilder<'a, 'b> {
=======
impl<'a, 'b, C, D> ConsistencyLevelOption<'b> for GetPartitionKeyRangesBuilder<'a, 'b, C, D>
where
    C: CosmosClient,
    D: DatabaseClient<C>,
{
    #[inline]
>>>>>>> af171214
    fn consistency_level(&self) -> Option<ConsistencyLevel> {
        self.consistency_level.clone()
    }
}

impl<'a, 'b> IfMatchConditionSupport<'b> for GetPartitionKeyRangesBuilder<'a, 'b> {
    type O = Self;

    fn with_if_match_condition(self, if_match_condition: IfMatchCondition<'b>) -> Self::O {
        Self {
            if_match_condition: Some(if_match_condition),
            ..self
        }
    }
}

impl<'a, 'b> IfModifiedSinceSupport<'b> for GetPartitionKeyRangesBuilder<'a, 'b> {
    type O = Self;

    fn with_if_modified_since(self, if_modified_since: &'b DateTime<Utc>) -> Self::O {
        Self {
            if_modified_since: Some(if_modified_since),
            ..self
        }
    }
}

impl<'a, 'b> UserAgentSupport<'b> for GetPartitionKeyRangesBuilder<'a, 'b> {
    type O = Self;

    fn with_user_agent(self, user_agent: &'b str) -> Self::O {
        Self {
            user_agent: Some(user_agent),
            ..self
        }
    }
}

impl<'a, 'b> ActivityIdSupport<'b> for GetPartitionKeyRangesBuilder<'a, 'b> {
    type O = Self;

    fn with_activity_id(self, activity_id: &'b str) -> Self::O {
        Self {
            activity_id: Some(activity_id),
            ..self
        }
    }
}

<<<<<<< HEAD
impl<'a, 'b> ConsistencyLevelSupport<'b> for GetPartitionKeyRangesBuilder<'a, 'b> {
    type O = Self;

    fn with_consistency_level(self, consistency_level: ConsistencyLevel) -> Self::O {
        Self {
=======
impl<'a, 'b, C, D> ConsistencyLevelSupport<'b> for GetPartitionKeyRangesBuilder<'a, 'b, C, D>
where
    C: CosmosClient,
    D: DatabaseClient<C>,
{
    type O = GetPartitionKeyRangesBuilder<'a, 'b, C, D>;

    #[inline]
    fn with_consistency_level(self, consistency_level: ConsistencyLevel) -> Self::O {
        GetPartitionKeyRangesBuilder {
            collection_client: self.collection_client,
            if_match_condition: self.if_match_condition,
            if_modified_since: self.if_modified_since,
            user_agent: self.user_agent,
            activity_id: self.activity_id,
>>>>>>> af171214
            consistency_level: Some(consistency_level),
            ..self
        }
    }
}

// methods callable only when every mandatory field has been filled
<<<<<<< HEAD
impl<'a, 'b> GetPartitionKeyRangesBuilder<'a, 'b> {
    pub async fn execute(&self) -> Result<GetPartitionKeyRangesResponse, AzureError> {
=======
impl<'a, 'b, C, D> GetPartitionKeyRangesBuilder<'a, 'b, C, D>
where
    C: CosmosClient,
    D: DatabaseClient<C>,
{
    pub async fn execute(&self) -> Result<GetPartitionKeyRangesResponse, CosmosError> {
>>>>>>> af171214
        trace!("GetPartitionKeyRangesBuilder::execute called");

        let request = self.collection_client().cosmos_client().prepare_request(
            &format!(
                "dbs/{}/colls/{}/pkranges",
                self.collection_client.database_client().database_name(),
                self.collection_client.collection_name()
            ),
            http::Method::GET,
            ResourceType::PartitionKeyRanges,
        );

        let request = request.header(http::header::CONTENT_LENGTH, "0");
        let request = IfMatchConditionOption::add_header(self, request);
        let request = IfModifiedSinceOption::add_header(self, request);
        let request = UserAgentOption::add_header(self, request);
        let request = ActivityIdOption::add_header(self, request);
        let request = ConsistencyLevelOption::add_header(self, request);

        let request = request.body(EMPTY_BODY.as_ref())?;

        Ok(self
            .collection_client()
            .http_client()
            .execute_request_check_status(request, StatusCode::OK)
            .await?
            .try_into()?)
    }
}<|MERGE_RESOLUTION|>--- conflicted
+++ resolved
@@ -59,16 +59,7 @@
     }
 }
 
-<<<<<<< HEAD
 impl<'a, 'b> ConsistencyLevelOption<'b> for GetPartitionKeyRangesBuilder<'a, 'b> {
-=======
-impl<'a, 'b, C, D> ConsistencyLevelOption<'b> for GetPartitionKeyRangesBuilder<'a, 'b, C, D>
-where
-    C: CosmosClient,
-    D: DatabaseClient<C>,
-{
-    #[inline]
->>>>>>> af171214
     fn consistency_level(&self) -> Option<ConsistencyLevel> {
         self.consistency_level.clone()
     }
@@ -118,29 +109,11 @@
     }
 }
 
-<<<<<<< HEAD
 impl<'a, 'b> ConsistencyLevelSupport<'b> for GetPartitionKeyRangesBuilder<'a, 'b> {
     type O = Self;
 
     fn with_consistency_level(self, consistency_level: ConsistencyLevel) -> Self::O {
         Self {
-=======
-impl<'a, 'b, C, D> ConsistencyLevelSupport<'b> for GetPartitionKeyRangesBuilder<'a, 'b, C, D>
-where
-    C: CosmosClient,
-    D: DatabaseClient<C>,
-{
-    type O = GetPartitionKeyRangesBuilder<'a, 'b, C, D>;
-
-    #[inline]
-    fn with_consistency_level(self, consistency_level: ConsistencyLevel) -> Self::O {
-        GetPartitionKeyRangesBuilder {
-            collection_client: self.collection_client,
-            if_match_condition: self.if_match_condition,
-            if_modified_since: self.if_modified_since,
-            user_agent: self.user_agent,
-            activity_id: self.activity_id,
->>>>>>> af171214
             consistency_level: Some(consistency_level),
             ..self
         }
@@ -148,17 +121,8 @@
 }
 
 // methods callable only when every mandatory field has been filled
-<<<<<<< HEAD
 impl<'a, 'b> GetPartitionKeyRangesBuilder<'a, 'b> {
-    pub async fn execute(&self) -> Result<GetPartitionKeyRangesResponse, AzureError> {
-=======
-impl<'a, 'b, C, D> GetPartitionKeyRangesBuilder<'a, 'b, C, D>
-where
-    C: CosmosClient,
-    D: DatabaseClient<C>,
-{
     pub async fn execute(&self) -> Result<GetPartitionKeyRangesResponse, CosmosError> {
->>>>>>> af171214
         trace!("GetPartitionKeyRangesBuilder::execute called");
 
         let request = self.collection_client().cosmos_client().prepare_request(
