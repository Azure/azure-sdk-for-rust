use crate::prelude::*;
use crate::responses::CreateStoredProcedureResponse;
use azure_core::prelude::*;
use azure_core::{No, ToAssign, Yes};
use http::StatusCode;
use std::convert::TryInto;
use std::marker::PhantomData;

#[derive(Debug, Clone)]
pub struct CreateStoredProcedureBuilder<'a, 'b, BodySet>
where
    BodySet: ToAssign,
{
    stored_procedure_client: &'a StoredProcedureClient,
    p_body: PhantomData<BodySet>,
    body: Option<&'a str>,
    user_agent: Option<&'b str>,
    activity_id: Option<&'b str>,
    consistency_level: Option<ConsistencyLevel>,
}

impl<'a, 'b> CreateStoredProcedureBuilder<'a, 'b, No> {
    pub(crate) fn new(stored_procedure_client: &'a StoredProcedureClient) -> Self {
        Self {
            stored_procedure_client,
            p_body: PhantomData {},
            body: None,
            user_agent: None,
            activity_id: None,
            consistency_level: None,
        }
    }
}

impl<'a, 'b, BodySet> StoredProcedureClientRequired<'a>
    for CreateStoredProcedureBuilder<'a, 'b, BodySet>
where
    BodySet: ToAssign,
{
    fn stored_procedure_client(&self) -> &'a StoredProcedureClient {
        self.stored_procedure_client
    }
}

impl<'a, 'b> StoredProcedureBodyRequired<'a> for CreateStoredProcedureBuilder<'a, 'b, Yes> {
    fn body(&self) -> &'a str {
        self.body.unwrap()
    }
}

impl<'a, 'b, BodySet> UserAgentOption<'b> for CreateStoredProcedureBuilder<'a, 'b, BodySet>
where
    BodySet: ToAssign,
{
    fn user_agent(&self) -> Option<&'b str> {
        self.user_agent
    }
}

impl<'a, 'b, BodySet> ActivityIdOption<'b> for CreateStoredProcedureBuilder<'a, 'b, BodySet>
where
    BodySet: ToAssign,
{
    fn activity_id(&self) -> Option<&'b str> {
        self.activity_id
    }
}

impl<'a, 'b, BodySet> ConsistencyLevelOption<'b> for CreateStoredProcedureBuilder<'a, 'b, BodySet>
where
    BodySet: ToAssign,
{
<<<<<<< HEAD
=======
    #[inline]
>>>>>>> af171214
    fn consistency_level(&self) -> Option<ConsistencyLevel> {
        self.consistency_level.clone()
    }
}

impl<'a, 'b> StoredProcedureBodySupport<'a> for CreateStoredProcedureBuilder<'a, 'b, No> {
    type O = CreateStoredProcedureBuilder<'a, 'b, Yes>;

    fn with_body(self, body: &'a str) -> Self::O {
        CreateStoredProcedureBuilder {
            stored_procedure_client: self.stored_procedure_client,
            p_body: PhantomData {},
            body: Some(body),
            user_agent: self.user_agent,
            activity_id: self.activity_id,
            consistency_level: self.consistency_level,
        }
    }
}

impl<'a, 'b, BodySet> UserAgentSupport<'b> for CreateStoredProcedureBuilder<'a, 'b, BodySet>
where
    BodySet: ToAssign,
{
    type O = Self;

    fn with_user_agent(self, user_agent: &'b str) -> Self::O {
        Self {
            user_agent: Some(user_agent),
            ..self
        }
    }
}

impl<'a, 'b, BodySet> ActivityIdSupport<'b> for CreateStoredProcedureBuilder<'a, 'b, BodySet>
where
    BodySet: ToAssign,
{
    type O = Self;

    fn with_activity_id(self, activity_id: &'b str) -> Self::O {
        Self {
            activity_id: Some(activity_id),
            ..self
        }
    }
}

impl<'a, 'b, BodySet> ConsistencyLevelSupport<'b> for CreateStoredProcedureBuilder<'a, 'b, BodySet>
where
    BodySet: ToAssign,
{
    type O = Self;

<<<<<<< HEAD
    fn with_consistency_level(self, consistency_level: ConsistencyLevel) -> Self::O {
        Self {
=======
    #[inline]
    fn with_consistency_level(self, consistency_level: ConsistencyLevel) -> Self::O {
        CreateStoredProcedureBuilder {
            stored_procedure_client: self.stored_procedure_client,
            p_body: PhantomData {},
            body: self.body,
            user_agent: self.user_agent,
            activity_id: self.activity_id,
>>>>>>> af171214
            consistency_level: Some(consistency_level),
            ..self
        }
    }
}

<<<<<<< HEAD
// methods callable regardless
impl<'a, 'b, BodySet> CreateStoredProcedureBuilder<'a, 'b, BodySet> where BodySet: ToAssign {}

// methods callable only when every mandatory field has been filled
impl<'a, 'b> CreateStoredProcedureBuilder<'a, 'b, Yes> {
    pub async fn execute(&self) -> Result<CreateStoredProcedureResponse, AzureError> {
=======
// methods callable only when every mandatory field has been filled
impl<'a, 'b, C, D, COLL> CreateStoredProcedureBuilder<'a, 'b, C, D, COLL, Yes>
where
    C: CosmosClient,
    D: DatabaseClient<C>,
    COLL: CollectionClient<C, D>,
{
    pub async fn execute(&self) -> Result<CreateStoredProcedureResponse, CosmosError> {
>>>>>>> af171214
        trace!("CreateStoredProcedureBuilder::execute called");

        let req = self
            .stored_procedure_client
            .prepare_request(http::Method::POST);

        // add trait headers
        let req = UserAgentOption::add_header(self, req);
        let req = ActivityIdOption::add_header(self, req);
        let req = ConsistencyLevelOption::add_header(self, req);

        let req = req.header(http::header::CONTENT_TYPE, "application/json");

        #[derive(Debug, Serialize)]
        struct Request<'a> {
            body: &'a str,
            id: &'a str,
        }
        let request = Request {
            body: self.body(),
            id: self.stored_procedure_client.stored_procedure_name(),
        };

        let request = serde_json::to_string(&request)?;
        let request = req.body(request.as_bytes())?;

        Ok(self
            .stored_procedure_client()
            .http_client()
            .execute_request_check_status(request, StatusCode::CREATED)
            .await?
            .try_into()?)
    }
}<|MERGE_RESOLUTION|>--- conflicted
+++ resolved
@@ -70,10 +70,6 @@
 where
     BodySet: ToAssign,
 {
-<<<<<<< HEAD
-=======
-    #[inline]
->>>>>>> af171214
     fn consistency_level(&self) -> Option<ConsistencyLevel> {
         self.consistency_level.clone()
     }
@@ -128,42 +124,17 @@
 {
     type O = Self;
 
-<<<<<<< HEAD
     fn with_consistency_level(self, consistency_level: ConsistencyLevel) -> Self::O {
         Self {
-=======
-    #[inline]
-    fn with_consistency_level(self, consistency_level: ConsistencyLevel) -> Self::O {
-        CreateStoredProcedureBuilder {
-            stored_procedure_client: self.stored_procedure_client,
-            p_body: PhantomData {},
-            body: self.body,
-            user_agent: self.user_agent,
-            activity_id: self.activity_id,
->>>>>>> af171214
             consistency_level: Some(consistency_level),
             ..self
         }
     }
 }
 
-<<<<<<< HEAD
-// methods callable regardless
-impl<'a, 'b, BodySet> CreateStoredProcedureBuilder<'a, 'b, BodySet> where BodySet: ToAssign {}
-
 // methods callable only when every mandatory field has been filled
 impl<'a, 'b> CreateStoredProcedureBuilder<'a, 'b, Yes> {
-    pub async fn execute(&self) -> Result<CreateStoredProcedureResponse, AzureError> {
-=======
-// methods callable only when every mandatory field has been filled
-impl<'a, 'b, C, D, COLL> CreateStoredProcedureBuilder<'a, 'b, C, D, COLL, Yes>
-where
-    C: CosmosClient,
-    D: DatabaseClient<C>,
-    COLL: CollectionClient<C, D>,
-{
     pub async fn execute(&self) -> Result<CreateStoredProcedureResponse, CosmosError> {
->>>>>>> af171214
         trace!("CreateStoredProcedureBuilder::execute called");
 
         let req = self
