--- conflicted
+++ resolved
@@ -72,15 +72,9 @@
             .prepare_request(http::Method::POST);
 
         // add trait headers
-<<<<<<< HEAD
-        let req = azure_core::headers::add_optional_header(&self.user_agent(), req);
-        let req = azure_core::headers::add_optional_header(&self.activity_id(), req);
-        let req = azure_core::headers::add_optional_header(&self.consistency_level(), req);
-=======
-        let req = crate::headers::add_header(self.user_agent, req);
-        let req = crate::headers::add_header(self.activity_id, req);
-        let req = crate::headers::add_header(self.consistency_level.clone(), req);
->>>>>>> 4fff7274
+        let req = azure_core::headers::add_optional_header(&self.user_agent, req);
+        let req = azure_core::headers::add_optional_header(&self.activity_id, req);
+        let req = azure_core::headers::add_optional_header(&self.consistency_level, req);
 
         let req = req.header(http::header::CONTENT_TYPE, "application/json");
 
