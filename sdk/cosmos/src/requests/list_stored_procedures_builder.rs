--- conflicted
+++ resolved
@@ -47,16 +47,7 @@
     }
 }
 
-<<<<<<< HEAD
 impl<'a, 'b> ConsistencyLevelOption<'b> for ListStoredProceduresBuilder<'a, 'b> {
-=======
-impl<'a, 'b, C, D> ConsistencyLevelOption<'b> for ListStoredProceduresBuilder<'a, 'b, C, D>
-where
-    C: CosmosClient,
-    D: DatabaseClient<C>,
-{
-    #[inline]
->>>>>>> af171214
     fn consistency_level(&self) -> Option<ConsistencyLevel> {
         self.consistency_level.clone()
     }
@@ -99,17 +90,8 @@
 impl<'a, 'b> ConsistencyLevelSupport<'b> for ListStoredProceduresBuilder<'a, 'b> {
     type O = Self;
 
-<<<<<<< HEAD
     fn with_consistency_level(self, consistency_level: ConsistencyLevel) -> Self::O {
         Self {
-=======
-    #[inline]
-    fn with_consistency_level(self, consistency_level: ConsistencyLevel) -> Self::O {
-        ListStoredProceduresBuilder {
-            collection_client: self.collection_client,
-            user_agent: self.user_agent,
-            activity_id: self.activity_id,
->>>>>>> af171214
             consistency_level: Some(consistency_level),
             ..self
         }
@@ -139,17 +121,8 @@
 }
 
 // methods callable only when every mandatory field has been filled
-<<<<<<< HEAD
 impl<'a, 'b> ListStoredProceduresBuilder<'a, 'b> {
-    pub async fn execute(&self) -> Result<ListStoredProceduresResponse, AzureError> {
-=======
-impl<'a, 'b, C, D> ListStoredProceduresBuilder<'a, 'b, C, D>
-where
-    C: CosmosClient,
-    D: DatabaseClient<C>,
-{
     pub async fn execute(&self) -> Result<ListStoredProceduresResponse, CosmosError> {
->>>>>>> af171214
         trace!("ListStoredProceduresBuilder::execute called");
 
         let request = self.collection_client.cosmos_client().prepare_request(
