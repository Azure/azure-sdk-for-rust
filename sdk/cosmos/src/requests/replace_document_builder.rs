--- conflicted
+++ resolved
@@ -87,25 +87,14 @@
         );
 
         // add trait headers
-<<<<<<< HEAD
-        let req = azure_core::headers::add_mandatory_header(&self.indexing_directive(), req);
-        let req = azure_core::headers::add_optional_header(&self.if_match_condition(), req);
-        let req = azure_core::headers::add_optional_header(&self.if_modified_since(), req);
-        let req = azure_core::headers::add_optional_header(&self.user_agent(), req);
-        let req = azure_core::headers::add_optional_header(&self.activity_id(), req);
-        let req = azure_core::headers::add_optional_header(&self.consistency_level(), req);
-        let req = azure_core::headers::add_mandatory_header(&self.partition_keys(), req);
-        let req = azure_core::headers::add_mandatory_header(&self.allow_tentative_writes(), req);
-=======
-        let req = crate::headers::add_header(Some(self.indexing_directive), req);
-        let req = crate::headers::add_header(self.if_match_condition, req);
-        let req = crate::headers::add_header(self.if_modified_since, req);
-        let req = crate::headers::add_header(self.user_agent, req);
-        let req = crate::headers::add_header(self.activity_id, req);
-        let req = crate::headers::add_header(self.consistency_level.clone(), req);
-        let req = crate::headers::add_header(Some(self.partition_keys.unwrap()), req);
-        let req = crate::headers::add_header(Some(self.allow_tentative_writes), req);
->>>>>>> 4fff7274
+        let req = azure_core::headers::add_mandatory_header(&self.indexing_directive, req);
+        let req = azure_core::headers::add_optional_header(&self.if_match_condition, req);
+        let req = azure_core::headers::add_optional_header(&self.if_modified_since, req);
+        let req = azure_core::headers::add_optional_header(&self.user_agent, req);
+        let req = azure_core::headers::add_optional_header(&self.activity_id, req);
+        let req = azure_core::headers::add_optional_header(&self.consistency_level, req);
+        let req = azure_core::headers::add_mandatory_header(&self.partition_keys.unwrap(), req);
+        let req = azure_core::headers::add_mandatory_header(&self.allow_tentative_writes, req);
 
         let serialized = serde_json::to_string(document)?;
 
