--- conflicted
+++ resolved
@@ -35,15 +35,9 @@
             .collection_client
             .prepare_request_with_collection_name(http::Method::GET);
 
-<<<<<<< HEAD
-        let request = azure_core::headers::add_optional_header(&self.user_agent(), request);
-        let request = azure_core::headers::add_optional_header(&self.activity_id(), request);
-        let request = azure_core::headers::add_optional_header(&self.consistency_level(), request);
-=======
-        let request = crate::headers::add_header(self.user_agent, request);
-        let request = crate::headers::add_header(self.activity_id, request);
-        let request = crate::headers::add_header(self.consistency_level.clone(), request);
->>>>>>> 4fff7274
+        let request = azure_core::headers::add_optional_header(&self.user_agent, request);
+        let request = azure_core::headers::add_optional_header(&self.activity_id, request);
+        let request = azure_core::headers::add_optional_header(&self.consistency_level, request);
 
         let request = request.body(EMPTY_BODY.as_ref())?;
 
