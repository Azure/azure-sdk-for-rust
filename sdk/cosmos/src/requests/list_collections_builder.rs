--- conflicted
+++ resolved
@@ -47,14 +47,7 @@
     }
 }
 
-<<<<<<< HEAD
 impl<'a> ConsistencyLevelOption<'a> for ListCollectionsBuilder<'a> {
-=======
-impl<'a, C> ConsistencyLevelOption<'a> for ListCollectionsBuilder<'a, C>
-where
-    C: CosmosClient,
-{
->>>>>>> af171214
     fn consistency_level(&self) -> Option<ConsistencyLevel> {
         self.consistency_level.clone()
     }
@@ -98,14 +91,7 @@
     type O = Self;
 
     fn with_consistency_level(self, consistency_level: ConsistencyLevel) -> Self::O {
-<<<<<<< HEAD
         Self {
-=======
-        ListCollectionsBuilder {
-            database_client: self.database_client,
-            user_agent: self.user_agent,
-            activity_id: self.activity_id,
->>>>>>> af171214
             consistency_level: Some(consistency_level),
             ..self
         }
@@ -135,16 +121,8 @@
 }
 
 // methods callable only when every mandatory field has been filled
-<<<<<<< HEAD
 impl<'a> ListCollectionsBuilder<'a> {
-    pub async fn execute(&self) -> Result<ListCollectionsResponse, AzureError> {
-=======
-impl<'a, C> ListCollectionsBuilder<'a, C>
-where
-    C: CosmosClient,
-{
     pub async fn execute(&self) -> Result<ListCollectionsResponse, CosmosError> {
->>>>>>> af171214
         trace!("ListCollectionsBuilder::execute called");
         let request = self.database_client.cosmos_client().prepare_request(
             &format!("dbs/{}/colls", self.database_client.database_name().name()),
