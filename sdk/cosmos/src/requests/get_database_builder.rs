use crate::prelude::*;
use crate::responses::GetDatabaseResponse;
use azure_core::prelude::*;
use std::convert::TryInto;

#[derive(Debug, Clone)]
pub struct GetDatabaseBuilder<'a, 'b> {
    database_client: &'a DatabaseClient,
    user_agent: Option<&'b str>,
    activity_id: Option<&'b str>,
    consistency_level: Option<ConsistencyLevel>,
}

impl<'a, 'b> GetDatabaseBuilder<'a, 'b> {
    pub(crate) fn new(database_client: &'a DatabaseClient) -> Self {
        Self {
            database_client,
            user_agent: None,
            activity_id: None,
            consistency_level: None,
        }
    }
}

impl<'a, 'b> DatabaseClientRequired<'a> for GetDatabaseBuilder<'a, 'b> {
    fn database_client(&self) -> &'a DatabaseClient {
        self.database_client
    }
}

//get mandatory no traits methods

//set mandatory no traits methods
impl<'a, 'b> UserAgentOption<'b> for GetDatabaseBuilder<'a, 'b> {
    fn user_agent(&self) -> Option<&'b str> {
        self.user_agent
    }
}

impl<'a, 'b> ActivityIdOption<'b> for GetDatabaseBuilder<'a, 'b> {
    fn activity_id(&self) -> Option<&'b str> {
        self.activity_id
    }
}

<<<<<<< HEAD
impl<'a, 'b> ConsistencyLevelOption<'b> for GetDatabaseBuilder<'a, 'b> {
=======
impl<'a, 'b, C> ConsistencyLevelOption<'b> for GetDatabaseBuilder<'a, 'b, C>
where
    C: CosmosClient,
{
>>>>>>> af171214
    fn consistency_level(&self) -> Option<ConsistencyLevel> {
        self.consistency_level.clone()
    }
}

impl<'a, 'b> UserAgentSupport<'b> for GetDatabaseBuilder<'a, 'b> {
    type O = Self;

    fn with_user_agent(self, user_agent: &'b str) -> Self::O {
        Self {
            user_agent: Some(user_agent),
            ..self
        }
    }
}

impl<'a, 'b> ActivityIdSupport<'b> for GetDatabaseBuilder<'a, 'b> {
    type O = Self;

    fn with_activity_id(self, activity_id: &'b str) -> Self::O {
        Self {
            activity_id: Some(activity_id),
            ..self
        }
    }
}

<<<<<<< HEAD
impl<'a, 'b> ConsistencyLevelSupport<'b> for GetDatabaseBuilder<'a, 'b> {
    type O = Self;

    fn with_consistency_level(self, consistency_level: ConsistencyLevel) -> Self::O {
        Self {
=======
impl<'a, 'b, C> ConsistencyLevelSupport<'b> for GetDatabaseBuilder<'a, 'b, C>
where
    C: CosmosClient,
{
    type O = GetDatabaseBuilder<'a, 'b, C>;

    fn with_consistency_level(self, consistency_level: ConsistencyLevel) -> Self::O {
        GetDatabaseBuilder {
            database_client: self.database_client,
            user_agent: self.user_agent,
            activity_id: self.activity_id,
>>>>>>> af171214
            consistency_level: Some(consistency_level),
            ..self
        }
    }
}

// methods callable only when every mandatory field has been filled
<<<<<<< HEAD
impl<'a, 'b> GetDatabaseBuilder<'a, 'b> {
    pub async fn execute(&self) -> Result<GetDatabaseResponse, AzureError> {
=======
impl<'a, 'b, C> GetDatabaseBuilder<'a, 'b, C>
where
    C: CosmosClient,
{
    pub async fn execute(&self) -> Result<GetDatabaseResponse, CosmosError> {
>>>>>>> af171214
        trace!("GetDatabaseResponse::execute called");

        let request = self
            .database_client()
            .prepare_request_with_database_name(http::Method::GET);

        let request = UserAgentOption::add_header(self, request);
        let request = ActivityIdOption::add_header(self, request);
        let request = ConsistencyLevelOption::add_header(self, request);

        let request = request.body(EMPTY_BODY.as_ref())?;

        trace!("request prepared == {:?}", request);

        Ok(self
            .database_client()
            .http_client()
            .execute_request_check_status(request, http::StatusCode::OK)
            .await?
            .try_into()?)
    }
}<|MERGE_RESOLUTION|>--- conflicted
+++ resolved
@@ -43,14 +43,7 @@
     }
 }
 
-<<<<<<< HEAD
 impl<'a, 'b> ConsistencyLevelOption<'b> for GetDatabaseBuilder<'a, 'b> {
-=======
-impl<'a, 'b, C> ConsistencyLevelOption<'b> for GetDatabaseBuilder<'a, 'b, C>
-where
-    C: CosmosClient,
-{
->>>>>>> af171214
     fn consistency_level(&self) -> Option<ConsistencyLevel> {
         self.consistency_level.clone()
     }
@@ -78,25 +71,11 @@
     }
 }
 
-<<<<<<< HEAD
 impl<'a, 'b> ConsistencyLevelSupport<'b> for GetDatabaseBuilder<'a, 'b> {
     type O = Self;
 
     fn with_consistency_level(self, consistency_level: ConsistencyLevel) -> Self::O {
         Self {
-=======
-impl<'a, 'b, C> ConsistencyLevelSupport<'b> for GetDatabaseBuilder<'a, 'b, C>
-where
-    C: CosmosClient,
-{
-    type O = GetDatabaseBuilder<'a, 'b, C>;
-
-    fn with_consistency_level(self, consistency_level: ConsistencyLevel) -> Self::O {
-        GetDatabaseBuilder {
-            database_client: self.database_client,
-            user_agent: self.user_agent,
-            activity_id: self.activity_id,
->>>>>>> af171214
             consistency_level: Some(consistency_level),
             ..self
         }
@@ -104,16 +83,8 @@
 }
 
 // methods callable only when every mandatory field has been filled
-<<<<<<< HEAD
 impl<'a, 'b> GetDatabaseBuilder<'a, 'b> {
-    pub async fn execute(&self) -> Result<GetDatabaseResponse, AzureError> {
-=======
-impl<'a, 'b, C> GetDatabaseBuilder<'a, 'b, C>
-where
-    C: CosmosClient,
-{
     pub async fn execute(&self) -> Result<GetDatabaseResponse, CosmosError> {
->>>>>>> af171214
         trace!("GetDatabaseResponse::execute called");
 
         let request = self
