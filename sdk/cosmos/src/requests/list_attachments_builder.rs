use crate::prelude::*;
use crate::resources::ResourceType;
use crate::responses::ListAttachmentsResponse;
use azure_core::prelude::*;
use futures::stream::{unfold, Stream};
use http::StatusCode;
use std::convert::TryInto;

#[derive(Debug, Clone)]
pub struct ListAttachmentsBuilder<'a, 'b> {
    document_client: &'a DocumentClient,
    if_match_condition: Option<IfMatchCondition<'b>>,
    user_agent: Option<UserAgent<'b>>,
    activity_id: Option<ActivityId<'b>>,
    consistency_level: Option<ConsistencyLevel>,
    continuation: Option<Continuation<'b>>,
    max_item_count: MaxItemCount,
    a_im: ChangeFeed,
}

impl<'a, 'b> ListAttachmentsBuilder<'a, 'b> {
    pub(crate) fn new(document_client: &'a DocumentClient) -> Self {
        Self {
            document_client,
            if_match_condition: None,
            user_agent: None,
            activity_id: None,
            consistency_level: None,
            continuation: None,
            max_item_count: MaxItemCount::new(-1),
            a_im: ChangeFeed::None,
        }
    }

    setters! {
        user_agent: &'b str => Some(UserAgent::new(user_agent)),
        activity_id: &'b str => Some(ActivityId::new(activity_id)),
        consistency_level: ConsistencyLevel => Some(consistency_level),
        if_match_condition: IfMatchCondition<'b> => Some(if_match_condition),
        continuation: &'b str => Some(Continuation::new(continuation)),
        max_item_count: i32 => MaxItemCount::new(max_item_count),
        a_im: ChangeFeed,
    }

    pub async fn execute(&self) -> Result<ListAttachmentsResponse, CosmosError> {
        let mut req = self.document_client.cosmos_client().prepare_request(
            &format!(
                "dbs/{}/colls/{}/docs/{}/attachments",
                self.document_client.database_client().database_name(),
                self.document_client.collection_client().collection_name(),
                self.document_client.document_name()
            ),
            http::Method::GET,
            ResourceType::Attachments,
        );

        // add trait headers
<<<<<<< HEAD
        req = azure_core::headers::add_optional_header(&self.if_match_condition(), req);
        req = azure_core::headers::add_optional_header(&self.user_agent(), req);
        req = azure_core::headers::add_optional_header(&self.activity_id(), req);
        req = azure_core::headers::add_optional_header(&self.consistency_level(), req);
        req = azure_core::headers::add_optional_header(&self.continuation(), req);
        req = azure_core::headers::add_mandatory_header(&self.max_item_count(), req);
        req = azure_core::headers::add_mandatory_header(&self.a_im(), req);
=======
        req = crate::headers::add_header(self.if_match_condition, req);
        req = crate::headers::add_header(self.user_agent, req);
        req = crate::headers::add_header(self.activity_id, req);
        req = crate::headers::add_header(self.consistency_level.clone(), req);
        req = crate::headers::add_header(self.continuation, req);
        req = crate::headers::add_header(Some(self.max_item_count), req);
        req = crate::headers::add_header(Some(self.a_im), req);
>>>>>>> 4fff7274

        req = crate::headers::add_partition_keys_header(self.document_client.partition_keys(), req);

        let req = req.body(EMPTY_BODY.as_ref())?;

        Ok(self
            .document_client
            .http_client()
            .execute_request_check_status(req, StatusCode::OK)
            .await?
            .try_into()?)
    }

    pub fn stream(&self) -> impl Stream<Item = Result<ListAttachmentsResponse, CosmosError>> + '_ {
        #[derive(Debug, Clone, PartialEq)]
        enum States {
            Init,
            Continuation(String),
        };

        unfold(
            Some(States::Init),
            move |continuation_token: Option<States>| {
                async move {
                    debug!("continuation_token == {:?}", &continuation_token);
                    let response = match continuation_token {
                        Some(States::Init) => self.execute().await,
                        Some(States::Continuation(continuation_token)) => {
                            self.clone()
                                .with_continuation(&continuation_token)
                                .execute()
                                .await
                        }
                        None => return None,
                    };

                    // the ? operator does not work in async move (yet?)
                    // so we have to resort to this boilerplate
                    let response = match response {
                        Ok(response) => response,
                        Err(err) => return Some((Err(err), None)),
                    };

                    let continuation_token = match &response.continuation_token {
                        Some(ct) => Some(States::Continuation(ct.to_owned())),
                        None => None,
                    };

                    Some((Ok(response), continuation_token))
                }
            },
        )
    }
}<|MERGE_RESOLUTION|>--- conflicted
+++ resolved
@@ -55,23 +55,13 @@
         );
 
         // add trait headers
-<<<<<<< HEAD
-        req = azure_core::headers::add_optional_header(&self.if_match_condition(), req);
-        req = azure_core::headers::add_optional_header(&self.user_agent(), req);
-        req = azure_core::headers::add_optional_header(&self.activity_id(), req);
-        req = azure_core::headers::add_optional_header(&self.consistency_level(), req);
-        req = azure_core::headers::add_optional_header(&self.continuation(), req);
-        req = azure_core::headers::add_mandatory_header(&self.max_item_count(), req);
-        req = azure_core::headers::add_mandatory_header(&self.a_im(), req);
-=======
-        req = crate::headers::add_header(self.if_match_condition, req);
-        req = crate::headers::add_header(self.user_agent, req);
-        req = crate::headers::add_header(self.activity_id, req);
-        req = crate::headers::add_header(self.consistency_level.clone(), req);
-        req = crate::headers::add_header(self.continuation, req);
-        req = crate::headers::add_header(Some(self.max_item_count), req);
-        req = crate::headers::add_header(Some(self.a_im), req);
->>>>>>> 4fff7274
+        req = azure_core::headers::add_optional_header(&self.if_match_condition, req);
+        req = azure_core::headers::add_optional_header(&self.user_agent, req);
+        req = azure_core::headers::add_optional_header(&self.activity_id, req);
+        req = azure_core::headers::add_optional_header(&self.consistency_level, req);
+        req = azure_core::headers::add_optional_header(&self.continuation, req);
+        req = azure_core::headers::add_mandatory_header(&self.max_item_count, req);
+        req = azure_core::headers::add_mandatory_header(&self.a_im, req);
 
         req = crate::headers::add_partition_keys_header(self.document_client.partition_keys(), req);
 
