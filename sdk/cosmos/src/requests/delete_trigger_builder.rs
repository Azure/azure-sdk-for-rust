--- conflicted
+++ resolved
@@ -37,15 +37,9 @@
             .prepare_request_with_trigger_name(http::Method::DELETE);
 
         // add trait headers
-<<<<<<< HEAD
-        let req = azure_core::headers::add_optional_header(&self.user_agent(), req);
-        let req = azure_core::headers::add_optional_header(&self.activity_id(), req);
-        let req = azure_core::headers::add_optional_header(&self.consistency_level(), req);
-=======
-        let req = crate::headers::add_header(self.user_agent, req);
-        let req = crate::headers::add_header(self.activity_id, req);
-        let req = crate::headers::add_header(self.consistency_level.clone(), req);
->>>>>>> 4fff7274
+        let req = azure_core::headers::add_optional_header(&self.user_agent, req);
+        let req = azure_core::headers::add_optional_header(&self.activity_id, req);
+        let req = azure_core::headers::add_optional_header(&self.consistency_level, req);
 
         let request = req.body(EMPTY_BODY.as_ref())?;
 
