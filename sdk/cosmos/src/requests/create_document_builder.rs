use crate::prelude::*;
use crate::resources::ResourceType;
use crate::responses::CreateDocumentResponse;
use azure_core::errors::UnexpectedHTTPResult;
use azure_core::prelude::*;
use azure_core::{ActivityId, No, ToAssign, UserAgent, Yes};
use chrono::{DateTime, Utc};
use http::StatusCode;
use serde::Serialize;
use std::convert::TryFrom;
use std::marker::PhantomData;

#[derive(Debug, Clone)]
pub struct CreateDocumentBuilder<'a, 'b, PartitionKeysSet>
where
    PartitionKeysSet: ToAssign,
{
    collection_client: &'a CollectionClient,
    partition_keys: Option<&'b PartitionKeys>,
    is_upsert: IsUpsert,
    indexing_directive: IndexingDirective,
    if_match_condition: Option<IfMatchCondition<'b>>,
    if_modified_since: Option<IfModifiedSince<'b>>,
    user_agent: Option<UserAgent<'b>>,
    activity_id: Option<ActivityId<'b>>,
    consistency_level: Option<ConsistencyLevel>,
    allow_tentative_writes: TenativeWritesAllowance,
    p_partition_keys: PhantomData<PartitionKeysSet>,
}

impl<'a, 'b> CreateDocumentBuilder<'a, 'b, No> {
    pub(crate) fn new(collection_client: &'a CollectionClient) -> Self {
        Self {
            collection_client,
            partition_keys: None,
            is_upsert: IsUpsert::No,
            indexing_directive: IndexingDirective::Default,
            if_match_condition: None,
            if_modified_since: None,
            user_agent: None,
            activity_id: None,
            consistency_level: None,
            allow_tentative_writes: TenativeWritesAllowance::Deny,
            p_partition_keys: PhantomData,
        }
    }
}

impl<'a, 'b, PartitionKeysSet> CreateDocumentBuilder<'a, 'b, PartitionKeysSet>
where
    PartitionKeysSet: ToAssign,
{
    setters! {
        user_agent: &'b str => Some(UserAgent::new(user_agent)),
        activity_id: &'b str => Some(ActivityId::new(activity_id)),
        consistency_level: ConsistencyLevel => Some(consistency_level),
        if_match_condition: IfMatchCondition<'b> => Some(if_match_condition),
        if_modified_since: &'b DateTime<Utc> => Some(IfModifiedSince::new(if_modified_since)),
        allow_tentative_writes: TenativeWritesAllowance,
        is_upsert: bool => if is_upsert { IsUpsert::Yes } else { IsUpsert::No },
        indexing_directive: IndexingDirective,
    }
}

impl<'a, 'b> CreateDocumentBuilder<'a, 'b, No> {
    pub fn with_partition_keys(
        self,
        partition_keys: &'b PartitionKeys,
    ) -> CreateDocumentBuilder<'a, 'b, Yes> {
        CreateDocumentBuilder {
            partition_keys: Some(partition_keys),
            collection_client: self.collection_client,
            is_upsert: self.is_upsert,
            indexing_directive: self.indexing_directive,
            if_match_condition: self.if_match_condition,
            if_modified_since: self.if_modified_since,
            user_agent: self.user_agent,
            activity_id: self.activity_id,
            consistency_level: self.consistency_level,
            allow_tentative_writes: self.allow_tentative_writes,
            p_partition_keys: PhantomData,
        }
    }
}

impl<'a, 'b> CreateDocumentBuilder<'a, 'b, Yes> {
    pub async fn execute_with_document<T>(
        &self,
        document: &T,
    ) -> Result<CreateDocumentResponse, CosmosError>
    where
        T: Serialize,
    {
        let mut req = self.collection_client.cosmos_client().prepare_request(
            &format!(
                "dbs/{}/colls/{}/docs",
                self.collection_client.database_client().database_name(),
                self.collection_client.collection_name()
            ),
            http::Method::POST,
            ResourceType::Documents,
        );

        // add trait headers
<<<<<<< HEAD
        req = azure_core::headers::add_optional_header(&self.if_match_condition(), req);
        req = azure_core::headers::add_optional_header(&self.if_modified_since(), req);
        req = azure_core::headers::add_optional_header(&self.user_agent(), req);
        req = azure_core::headers::add_optional_header(&self.activity_id(), req);
        req = azure_core::headers::add_optional_header(&self.consistency_level(), req);
        req = azure_core::headers::add_mandatory_header(&self.partition_keys(), req);
        req = azure_core::headers::add_mandatory_header(&self.is_upsert(), req);
        req = azure_core::headers::add_mandatory_header(&self.indexing_directive(), req);
        req = azure_core::headers::add_mandatory_header(&self.allow_tentative_writes(), req);
=======
        req = crate::headers::add_header(self.if_match_condition, req);
        req = crate::headers::add_header(self.if_modified_since.clone(), req);
        req = crate::headers::add_header(self.user_agent, req);
        req = crate::headers::add_header(self.activity_id, req);
        req = crate::headers::add_header(self.consistency_level.clone(), req);
        req = crate::headers::add_header(self.partition_keys, req);
        req = crate::headers::add_header(Some(self.is_upsert), req);
        req = crate::headers::add_header(Some(self.indexing_directive), req);
        req = crate::headers::add_header(Some(self.allow_tentative_writes), req);
>>>>>>> 4fff7274

        let serialized = serde_json::to_string(document)?;
        let req = req.body(serialized.as_bytes())?;

        let response = self
            .collection_client
            .http_client()
            .execute_request(req)
            .await?;

        debug!("status_core == {:?}", response.status());
        debug!("headers == {:?}", response.headers());
        debug!("whole body == {:#?}", response.body());

        // expect CREATED is IsUpsert is off. Otherwise either
        // CREATED or OK means success.
        if self.is_upsert == IsUpsert::No && response.status() != StatusCode::CREATED {
            return Err(UnexpectedHTTPResult::new(
                StatusCode::CREATED,
                response.status(),
                std::str::from_utf8(response.body())?,
            )
            .into());
        } else if response.status() != StatusCode::CREATED && response.status() != StatusCode::OK {
            return Err(UnexpectedHTTPResult::new_multiple(
                vec![StatusCode::CREATED, StatusCode::OK],
                response.status(),
                std::str::from_utf8(response.body())?,
            )
            .into());
        }

        CreateDocumentResponse::try_from(response)
    }
}<|MERGE_RESOLUTION|>--- conflicted
+++ resolved
@@ -102,27 +102,15 @@
         );
 
         // add trait headers
-<<<<<<< HEAD
-        req = azure_core::headers::add_optional_header(&self.if_match_condition(), req);
-        req = azure_core::headers::add_optional_header(&self.if_modified_since(), req);
-        req = azure_core::headers::add_optional_header(&self.user_agent(), req);
-        req = azure_core::headers::add_optional_header(&self.activity_id(), req);
-        req = azure_core::headers::add_optional_header(&self.consistency_level(), req);
-        req = azure_core::headers::add_mandatory_header(&self.partition_keys(), req);
-        req = azure_core::headers::add_mandatory_header(&self.is_upsert(), req);
-        req = azure_core::headers::add_mandatory_header(&self.indexing_directive(), req);
-        req = azure_core::headers::add_mandatory_header(&self.allow_tentative_writes(), req);
-=======
-        req = crate::headers::add_header(self.if_match_condition, req);
-        req = crate::headers::add_header(self.if_modified_since.clone(), req);
-        req = crate::headers::add_header(self.user_agent, req);
-        req = crate::headers::add_header(self.activity_id, req);
-        req = crate::headers::add_header(self.consistency_level.clone(), req);
-        req = crate::headers::add_header(self.partition_keys, req);
-        req = crate::headers::add_header(Some(self.is_upsert), req);
-        req = crate::headers::add_header(Some(self.indexing_directive), req);
-        req = crate::headers::add_header(Some(self.allow_tentative_writes), req);
->>>>>>> 4fff7274
+        req = azure_core::headers::add_optional_header(&self.if_match_condition, req);
+        req = azure_core::headers::add_optional_header(&self.if_modified_since, req);
+        req = azure_core::headers::add_optional_header(&self.user_agent, req);
+        req = azure_core::headers::add_optional_header(&self.activity_id, req);
+        req = azure_core::headers::add_optional_header(&self.consistency_level, req);
+        req = azure_core::headers::add_mandatory_header(&self.partition_keys.unwrap(), req);
+        req = azure_core::headers::add_mandatory_header(&self.is_upsert, req);
+        req = azure_core::headers::add_mandatory_header(&self.indexing_directive, req);
+        req = azure_core::headers::add_mandatory_header(&self.allow_tentative_writes, req);
 
         let serialized = serde_json::to_string(document)?;
         let req = req.body(serialized.as_bytes())?;
