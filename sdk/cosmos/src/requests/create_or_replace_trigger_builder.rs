--- conflicted
+++ resolved
@@ -122,10 +122,6 @@
     TriggerTypeSet: ToAssign,
     BodySet: ToAssign,
 {
-<<<<<<< HEAD
-=======
-    #[inline]
->>>>>>> af171214
     fn consistency_level(&self) -> Option<ConsistencyLevel> {
         self.consistency_level.clone()
     }
@@ -249,24 +245,8 @@
 {
     type O = Self;
 
-<<<<<<< HEAD
     fn with_consistency_level(self, consistency_level: ConsistencyLevel) -> Self::O {
         Self {
-=======
-    #[inline]
-    fn with_consistency_level(self, consistency_level: ConsistencyLevel) -> Self::O {
-        CreateOrReplaceTriggerBuilder {
-            trigger_client: self.trigger_client,
-            is_create: self.is_create,
-            p_trigger_operation: PhantomData {},
-            p_trigger_type: PhantomData {},
-            p_body: PhantomData {},
-            trigger_operation: self.trigger_operation,
-            trigger_type: self.trigger_type,
-            body: self.body,
-            user_agent: self.user_agent,
-            activity_id: self.activity_id,
->>>>>>> af171214
             consistency_level: Some(consistency_level),
             ..self
         }
@@ -287,18 +267,8 @@
 }
 
 // methods callable only when every mandatory field has been filled
-<<<<<<< HEAD
 impl<'a> CreateOrReplaceTriggerBuilder<'a, Yes, Yes, Yes> {
-    pub async fn execute(&self) -> Result<CreateTriggerResponse, AzureError> {
-=======
-impl<'a, C, D, COLL> CreateOrReplaceTriggerBuilder<'a, C, D, COLL, Yes, Yes, Yes>
-where
-    C: CosmosClient,
-    D: DatabaseClient<C>,
-    COLL: CollectionClient<C, D>,
-{
     pub async fn execute(&self) -> Result<CreateTriggerResponse, CosmosError> {
->>>>>>> af171214
         trace!("CreateOrReplaceTriggerBuilder::execute called");
 
         let req = self.trigger_client;
