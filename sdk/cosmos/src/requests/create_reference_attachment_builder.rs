use crate::prelude::*;
use azure_core::prelude::*;
use azure_core::{ActivityId, No, ToAssign, UserAgent, Yes};
use http::StatusCode;
use std::convert::TryInto;
use std::marker::PhantomData;

#[derive(Debug, Clone)]
pub struct CreateReferenceAttachmentBuilder<'a, 'b, ContentTypeSet, MediaSet>
where
    ContentTypeSet: ToAssign,
    MediaSet: ToAssign,
{
    attachment_client: &'a AttachmentClient,
    p_content_type: PhantomData<ContentTypeSet>,
    p_media: PhantomData<MediaSet>,
    content_type: Option<ContentType<'b>>,
    media: Option<&'b str>,
    user_agent: Option<UserAgent<'b>>,
    activity_id: Option<ActivityId<'b>>,
    consistency_level: Option<ConsistencyLevel>,
}

impl<'a, 'b> CreateReferenceAttachmentBuilder<'a, 'b, No, No> {
    pub(crate) fn new(attachment_client: &'a AttachmentClient) -> Self {
        Self {
            attachment_client,
            content_type: None,
            media: None,
            user_agent: None,
            activity_id: None,
            consistency_level: None,
            p_content_type: PhantomData,
            p_media: PhantomData,
        }
    }
}

impl<'a, 'b, ContentTypeSet, MediaSet>
    CreateReferenceAttachmentBuilder<'a, 'b, ContentTypeSet, MediaSet>
where
    ContentTypeSet: ToAssign,
    MediaSet: ToAssign,
{
    setters! {
        user_agent: &'b str => Some(UserAgent::new(user_agent)),
        activity_id: &'b str => Some(ActivityId::new(activity_id)),
        consistency_level: ConsistencyLevel => Some(consistency_level),
    }
}

impl<'a, 'b, MediaSet> CreateReferenceAttachmentBuilder<'a, 'b, No, MediaSet>
where
    MediaSet: ToAssign,
{
    pub fn with_content_type(
        self,
        content_type: &'b str,
    ) -> CreateReferenceAttachmentBuilder<'a, 'b, Yes, MediaSet> {
        CreateReferenceAttachmentBuilder {
            content_type: Some(ContentType::new(content_type)),
            attachment_client: self.attachment_client,
            media: self.media,
            user_agent: self.user_agent,
            activity_id: self.activity_id,
            consistency_level: self.consistency_level,
            p_content_type: PhantomData,
            p_media: PhantomData,
        }
    }
}

impl<'a, 'b, ContentTypeSet> CreateReferenceAttachmentBuilder<'a, 'b, ContentTypeSet, No>
where
    ContentTypeSet: ToAssign,
{
    pub fn with_media(
        self,
        media: &'b str,
    ) -> CreateReferenceAttachmentBuilder<'a, 'b, ContentTypeSet, Yes> {
        CreateReferenceAttachmentBuilder {
            media: Some(media),
            attachment_client: self.attachment_client,
            content_type: self.content_type,
            user_agent: self.user_agent,
            activity_id: self.activity_id,
            consistency_level: self.consistency_level,
            p_content_type: PhantomData,
            p_media: PhantomData,
        }
    }
}

impl<'a, 'b> CreateReferenceAttachmentBuilder<'a, 'b, Yes, Yes> {
    pub async fn execute(
        &self,
    ) -> Result<crate::responses::CreateReferenceAttachmentResponse, CosmosError> {
        let mut req = self.attachment_client.prepare_request(http::Method::POST);

        // add trait headers
<<<<<<< HEAD
        req = azure_core::headers::add_optional_header(&self.user_agent(), req);
        req = azure_core::headers::add_optional_header(&self.activity_id(), req);
        req = azure_core::headers::add_optional_header(&self.consistency_level(), req);
=======
        req = crate::headers::add_header(self.user_agent, req);
        req = crate::headers::add_header(self.activity_id, req);
        req = crate::headers::add_header(self.consistency_level.clone(), req);
>>>>>>> 4fff7274

        req = crate::headers::add_partition_keys_header(
            self.attachment_client.document_client().partition_keys(),
            req,
        );

        // create serialized request
        #[derive(Debug, Clone, Serialize)]
        struct _Request<'r> {
            pub id: &'r str,
            #[serde(rename = "contentType")]
            pub content_type: &'r str,
            pub media: &'r str,
        }

        let request = serde_json::to_string(&_Request {
            id: self.attachment_client.attachment_name(),
            content_type: self.content_type.unwrap().as_str(),
            media: self.media.unwrap(),
        })?;

        req = req.header(http::header::CONTENT_TYPE, "application/json");
        req = req.header(http::header::CONTENT_LENGTH, request.len());
        let req = req.body(request.as_bytes())?;
        debug!("req == {:#?}", req);

        Ok(self
            .attachment_client
            .http_client()
            .execute_request_check_status(req, StatusCode::CREATED)
            .await?
            .try_into()?)
    }
}<|MERGE_RESOLUTION|>--- conflicted
+++ resolved
@@ -98,15 +98,9 @@
         let mut req = self.attachment_client.prepare_request(http::Method::POST);
 
         // add trait headers
-<<<<<<< HEAD
-        req = azure_core::headers::add_optional_header(&self.user_agent(), req);
-        req = azure_core::headers::add_optional_header(&self.activity_id(), req);
-        req = azure_core::headers::add_optional_header(&self.consistency_level(), req);
-=======
-        req = crate::headers::add_header(self.user_agent, req);
-        req = crate::headers::add_header(self.activity_id, req);
-        req = crate::headers::add_header(self.consistency_level.clone(), req);
->>>>>>> 4fff7274
+        req = azure_core::headers::add_optional_header(&self.user_agent, req);
+        req = azure_core::headers::add_optional_header(&self.activity_id, req);
+        req = azure_core::headers::add_optional_header(&self.consistency_level, req);
 
         req = crate::headers::add_partition_keys_header(
             self.attachment_client.document_client().partition_keys(),
