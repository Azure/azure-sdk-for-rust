--- conflicted
+++ resolved
@@ -41,17 +41,7 @@
     }
 }
 
-<<<<<<< HEAD
 impl<'a, 'b> ConsistencyLevelOption<'b> for DeletePermissionsBuilder<'a, 'b> {
-=======
-impl<'a, 'b, C, D, USER> ConsistencyLevelOption<'b> for DeletePermissionsBuilder<'a, 'b, C, D, USER>
-where
-    C: CosmosClient,
-    D: DatabaseClient<C>,
-    USER: UserClient<C, D>,
-{
-    #[inline]
->>>>>>> af171214
     fn consistency_level(&self) -> Option<ConsistencyLevel> {
         self.consistency_level.clone()
     }
@@ -79,29 +69,11 @@
     }
 }
 
-<<<<<<< HEAD
 impl<'a, 'b> ConsistencyLevelSupport<'b> for DeletePermissionsBuilder<'a, 'b> {
     type O = Self;
 
     fn with_consistency_level(self, consistency_level: ConsistencyLevel) -> Self::O {
         Self {
-=======
-impl<'a, 'b, C, D, USER> ConsistencyLevelSupport<'b>
-    for DeletePermissionsBuilder<'a, 'b, C, D, USER>
-where
-    C: CosmosClient,
-    D: DatabaseClient<C>,
-    USER: UserClient<C, D>,
-{
-    type O = DeletePermissionsBuilder<'a, 'b, C, D, USER>;
-
-    #[inline]
-    fn with_consistency_level(self, consistency_level: ConsistencyLevel) -> Self::O {
-        DeletePermissionsBuilder {
-            permission_client: self.permission_client,
-            user_agent: self.user_agent,
-            activity_id: self.activity_id,
->>>>>>> af171214
             consistency_level: Some(consistency_level),
             ..self
         }
@@ -109,18 +81,8 @@
 }
 
 // methods callable only when every mandatory field has been filled
-<<<<<<< HEAD
 impl<'a, 'b> DeletePermissionsBuilder<'a, 'b> {
-    pub async fn execute(&self) -> Result<DeletePermissionResponse, AzureError> {
-=======
-impl<'a, 'b, C, D, USER> DeletePermissionsBuilder<'a, 'b, C, D, USER>
-where
-    C: CosmosClient,
-    D: DatabaseClient<C>,
-    USER: UserClient<C, D>,
-{
     pub async fn execute(&self) -> Result<DeletePermissionResponse, CosmosError> {
->>>>>>> af171214
         trace!("DeletePermissionBuilder::execute called");
 
         let request = self
