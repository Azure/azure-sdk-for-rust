use crate::prelude::*;
use azure_core::prelude::*;
use http::StatusCode;
use std::convert::TryInto;

#[derive(Debug, Clone)]
pub struct DeleteAttachmentBuilder<'a, 'b> {
    attachment_client: &'a AttachmentClient,
    if_match_condition: Option<IfMatchCondition<'b>>,
    user_agent: Option<&'b str>,
    activity_id: Option<&'b str>,
    consistency_level: Option<ConsistencyLevel>,
}

impl<'a, 'b> DeleteAttachmentBuilder<'a, 'b> {
    pub(crate) fn new(attachment_client: &'a AttachmentClient) -> Self {
        Self {
            attachment_client,
            if_match_condition: None,
            user_agent: None,
            activity_id: None,
            consistency_level: None,
        }
    }
}

impl<'a, 'b> AttachmentClientRequired<'a> for DeleteAttachmentBuilder<'a, 'b> {
    fn attachment_client(&self) -> &'a AttachmentClient {
        self.attachment_client
    }
}

impl<'a, 'b> IfMatchConditionOption<'b> for DeleteAttachmentBuilder<'a, 'b> {
    fn if_match_condition(&self) -> Option<IfMatchCondition<'b>> {
        self.if_match_condition
    }
}

impl<'a, 'b> UserAgentOption<'b> for DeleteAttachmentBuilder<'a, 'b> {
    fn user_agent(&self) -> Option<&'b str> {
        self.user_agent
    }
}

impl<'a, 'b> ActivityIdOption<'b> for DeleteAttachmentBuilder<'a, 'b> {
    fn activity_id(&self) -> Option<&'b str> {
        self.activity_id
    }
}

<<<<<<< HEAD
impl<'a, 'b> ConsistencyLevelOption<'b> for DeleteAttachmentBuilder<'a, 'b> {
=======
impl<'a, 'b, C, D, COLL, DOC> ConsistencyLevelOption<'b>
    for DeleteAttachmentBuilder<'a, 'b, C, D, COLL, DOC>
where
    C: CosmosClient,
    D: DatabaseClient<C>,
    COLL: CollectionClient<C, D>,
    DOC: DocumentClient<C, D, COLL>,
{
    #[inline]
>>>>>>> af171214
    fn consistency_level(&self) -> Option<ConsistencyLevel> {
        self.consistency_level.clone()
    }
}

impl<'a, 'b> IfMatchConditionSupport<'b> for DeleteAttachmentBuilder<'a, 'b> {
    type O = Self;

    fn with_if_match_condition(self, if_match_condition: IfMatchCondition<'b>) -> Self::O {
        Self {
            if_match_condition: Some(if_match_condition),
            ..self
        }
    }
}

impl<'a, 'b> UserAgentSupport<'b> for DeleteAttachmentBuilder<'a, 'b> {
    type O = Self;

    fn with_user_agent(self, user_agent: &'b str) -> Self::O {
        Self {
            user_agent: Some(user_agent),
            ..self
        }
    }
}

impl<'a, 'b> ActivityIdSupport<'b> for DeleteAttachmentBuilder<'a, 'b> {
    type O = Self;

    fn with_activity_id(self, activity_id: &'b str) -> Self::O {
        Self {
            activity_id: Some(activity_id),
            ..self
        }
    }
}

<<<<<<< HEAD
impl<'a, 'b> ConsistencyLevelSupport<'b> for DeleteAttachmentBuilder<'a, 'b> {
    type O = Self;

    fn with_consistency_level(self, consistency_level: ConsistencyLevel) -> Self::O {
        Self {
=======
impl<'a, 'b, C, D, COLL, DOC> ConsistencyLevelSupport<'b>
    for DeleteAttachmentBuilder<'a, 'b, C, D, COLL, DOC>
where
    C: CosmosClient,
    D: DatabaseClient<C>,
    COLL: CollectionClient<C, D>,
    DOC: DocumentClient<C, D, COLL>,
{
    type O = DeleteAttachmentBuilder<'a, 'b, C, D, COLL, DOC>;

    #[inline]
    fn with_consistency_level(self, consistency_level: ConsistencyLevel) -> Self::O {
        DeleteAttachmentBuilder {
            attachment_client: self.attachment_client,
            if_match_condition: self.if_match_condition,
            user_agent: self.user_agent,
            activity_id: self.activity_id,
>>>>>>> af171214
            consistency_level: Some(consistency_level),
            ..self
        }
    }
}

// methods callable only when every mandatory field has been filled
<<<<<<< HEAD
impl<'a, 'b> DeleteAttachmentBuilder<'a, 'b> {
    pub async fn execute(&self) -> Result<crate::responses::DeleteAttachmentResponse, AzureError> {
=======
impl<'a, 'b, C, D, COLL, DOC> DeleteAttachmentBuilder<'a, 'b, C, D, COLL, DOC>
where
    C: CosmosClient,
    D: DatabaseClient<C>,
    COLL: CollectionClient<C, D>,
    DOC: DocumentClient<C, D, COLL>,
{
    pub async fn execute(&self) -> Result<crate::responses::DeleteAttachmentResponse, CosmosError> {
>>>>>>> af171214
        let mut req = self
            .attachment_client
            .prepare_request_with_attachment_name(http::Method::DELETE);

        // add trait headers
        req = IfMatchConditionOption::add_header(self, req);
        req = UserAgentOption::add_header(self, req);
        req = ActivityIdOption::add_header(self, req);
        req = ConsistencyLevelOption::add_header(self, req);

        req = crate::add_partition_keys_header(
            self.attachment_client.document_client().partition_keys(),
            req,
        );

        let req = req.body(EMPTY_BODY.as_ref())?;

        debug!("req == {:#?}", req);

        Ok(self
            .attachment_client
            .http_client()
            .execute_request_check_status(req, StatusCode::NO_CONTENT)
            .await?
            .try_into()?)
    }
}<|MERGE_RESOLUTION|>--- conflicted
+++ resolved
@@ -48,19 +48,7 @@
     }
 }
 
-<<<<<<< HEAD
 impl<'a, 'b> ConsistencyLevelOption<'b> for DeleteAttachmentBuilder<'a, 'b> {
-=======
-impl<'a, 'b, C, D, COLL, DOC> ConsistencyLevelOption<'b>
-    for DeleteAttachmentBuilder<'a, 'b, C, D, COLL, DOC>
-where
-    C: CosmosClient,
-    D: DatabaseClient<C>,
-    COLL: CollectionClient<C, D>,
-    DOC: DocumentClient<C, D, COLL>,
-{
-    #[inline]
->>>>>>> af171214
     fn consistency_level(&self) -> Option<ConsistencyLevel> {
         self.consistency_level.clone()
     }
@@ -99,31 +87,11 @@
     }
 }
 
-<<<<<<< HEAD
 impl<'a, 'b> ConsistencyLevelSupport<'b> for DeleteAttachmentBuilder<'a, 'b> {
     type O = Self;
 
     fn with_consistency_level(self, consistency_level: ConsistencyLevel) -> Self::O {
         Self {
-=======
-impl<'a, 'b, C, D, COLL, DOC> ConsistencyLevelSupport<'b>
-    for DeleteAttachmentBuilder<'a, 'b, C, D, COLL, DOC>
-where
-    C: CosmosClient,
-    D: DatabaseClient<C>,
-    COLL: CollectionClient<C, D>,
-    DOC: DocumentClient<C, D, COLL>,
-{
-    type O = DeleteAttachmentBuilder<'a, 'b, C, D, COLL, DOC>;
-
-    #[inline]
-    fn with_consistency_level(self, consistency_level: ConsistencyLevel) -> Self::O {
-        DeleteAttachmentBuilder {
-            attachment_client: self.attachment_client,
-            if_match_condition: self.if_match_condition,
-            user_agent: self.user_agent,
-            activity_id: self.activity_id,
->>>>>>> af171214
             consistency_level: Some(consistency_level),
             ..self
         }
@@ -131,19 +99,8 @@
 }
 
 // methods callable only when every mandatory field has been filled
-<<<<<<< HEAD
 impl<'a, 'b> DeleteAttachmentBuilder<'a, 'b> {
-    pub async fn execute(&self) -> Result<crate::responses::DeleteAttachmentResponse, AzureError> {
-=======
-impl<'a, 'b, C, D, COLL, DOC> DeleteAttachmentBuilder<'a, 'b, C, D, COLL, DOC>
-where
-    C: CosmosClient,
-    D: DatabaseClient<C>,
-    COLL: CollectionClient<C, D>,
-    DOC: DocumentClient<C, D, COLL>,
-{
     pub async fn execute(&self) -> Result<crate::responses::DeleteAttachmentResponse, CosmosError> {
->>>>>>> af171214
         let mut req = self
             .attachment_client
             .prepare_request_with_attachment_name(http::Method::DELETE);
