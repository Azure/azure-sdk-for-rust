use crate::prelude::*;
use crate::resources::permission::{ExpirySeconds, PermissionMode};
use crate::resources::ResourceType;
use crate::responses::CreatePermissionResponse;

use azure_core::prelude::*;
use http::StatusCode;
use std::convert::TryInto;

#[derive(Debug, Clone)]
pub struct CreatePermissionBuilder<'a, 'b> {
    permission_client: &'a PermissionClient,
    // TODO: use this field
    expiry_seconds: ExpirySeconds,
    user_agent: Option<UserAgent<'b>>,
    activity_id: Option<ActivityId<'b>>,
    consistency_level: Option<ConsistencyLevel>,
}

impl<'a, 'b> CreatePermissionBuilder<'a, 'b> {
    pub(crate) fn new(permission_client: &'a PermissionClient) -> Self {
        Self {
            permission_client,
            expiry_seconds: ExpirySeconds::new(3600),
            user_agent: None,
            activity_id: None,
            consistency_level: None,
        }
    }
}

impl<'a, 'b> CreatePermissionBuilder<'a, 'b> {
    setters! {
        user_agent: &'b str => Some(UserAgent::new(user_agent)),
        activity_id: &'b str => Some(ActivityId::new(activity_id)),
        consistency_level: ConsistencyLevel => Some(consistency_level),
        expiry_seconds: u64 => ExpirySeconds::new(expiry_seconds),
    }
}

impl<'a, 'b> CreatePermissionBuilder<'a, 'b> {
    pub async fn execute_with_permission(
        &self,
        permission_mode: &PermissionMode<'a>,
    ) -> Result<CreatePermissionResponse<'a>, CosmosError> {
        trace!("CreatePermissionBuilder::execute called");

        let request = self.permission_client.cosmos_client().prepare_request(
            &format!(
                "dbs/{}/users/{}/permissions",
                self.permission_client.database_client().database_name(),
                self.permission_client.user_client().user_name(),
            ),
            http::Method::POST,
            ResourceType::Permissions,
        );

<<<<<<< HEAD
        let request = azure_core::headers::add_optional_header(&self.user_agent(), request);
        let request = azure_core::headers::add_optional_header(&self.activity_id(), request);
        let request = azure_core::headers::add_optional_header(&self.consistency_level(), request);
=======
        let request = crate::headers::add_header(self.user_agent, request);
        let request = crate::headers::add_header(self.activity_id, request);
        let request = crate::headers::add_header(self.consistency_level.clone(), request);
>>>>>>> 4fff7274

        let request = request.header(http::header::CONTENT_TYPE, "application/json");

        #[derive(Serialize, Deserialize)]
        struct RequestBody<'x> {
            id: &'x str,
            #[serde(rename = "permissionMode")]
            permission_mode: &'x str,
            resource: &'x str,
        };

        let request_body = RequestBody {
            id: self.permission_client.permission_name(),
            permission_mode: permission_mode.kind(),
            resource: permission_mode.resource(),
        };
        let request_body = serde_json::to_string(&request_body)?;

        let request = request.body(request_body.as_bytes())?;
        debug!("\nrequest == {:#?}", request);

        Ok(self
            .permission_client
            .http_client()
            .execute_request_check_status(request, StatusCode::CREATED)
            .await?
            .try_into()?)
    }
}<|MERGE_RESOLUTION|>--- conflicted
+++ resolved
@@ -55,15 +55,9 @@
             ResourceType::Permissions,
         );
 
-<<<<<<< HEAD
-        let request = azure_core::headers::add_optional_header(&self.user_agent(), request);
-        let request = azure_core::headers::add_optional_header(&self.activity_id(), request);
-        let request = azure_core::headers::add_optional_header(&self.consistency_level(), request);
-=======
-        let request = crate::headers::add_header(self.user_agent, request);
-        let request = crate::headers::add_header(self.activity_id, request);
-        let request = crate::headers::add_header(self.consistency_level.clone(), request);
->>>>>>> 4fff7274
+        let request = azure_core::headers::add_optional_header(&self.user_agent, request);
+        let request = azure_core::headers::add_optional_header(&self.activity_id, request);
+        let request = azure_core::headers::add_optional_header(&self.consistency_level, request);
 
         let request = request.header(http::header::CONTENT_TYPE, "application/json");
 
