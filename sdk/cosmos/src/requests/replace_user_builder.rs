use crate::prelude::*;
use crate::responses::CreateUserResponse;
use azure_core::prelude::*;
use azure_core::{No, ToAssign, Yes};
use http::StatusCode;
use std::convert::TryInto;
use std::marker::PhantomData;

#[derive(Debug, Clone)]
pub struct ReplaceUserBuilder<'a, 'b, UserNameSet>
where
    UserNameSet: ToAssign,
{
    user_client: &'a UserClient,
    p_user_name: PhantomData<UserNameSet>,
    user_name: Option<&'a dyn UserName>,
    user_agent: Option<&'b str>,
    activity_id: Option<&'b str>,
    consistency_level: Option<ConsistencyLevel>,
}

impl<'a, 'b> ReplaceUserBuilder<'a, 'b, No> {
    pub(crate) fn new(user_client: &'a UserClient) -> ReplaceUserBuilder<'a, 'b, No> {
        Self {
            user_client,
            p_user_name: PhantomData {},
            user_name: None,
            user_agent: None,
            activity_id: None,
            consistency_level: None,
        }
    }
}

impl<'a, 'b, UserNameSet> UserClientRequired<'a> for ReplaceUserBuilder<'a, 'b, UserNameSet>
where
    UserNameSet: ToAssign,
{
    fn user_client(&self) -> &'a UserClient {
        self.user_client
    }
}

impl<'a, 'b> UserNameRequired<'a> for ReplaceUserBuilder<'a, 'b, Yes> {
    fn user_name(&self) -> &'a dyn UserName {
        self.user_name.unwrap()
    }
}

impl<'a, 'b, UserNameSet> UserAgentOption<'b> for ReplaceUserBuilder<'a, 'b, UserNameSet>
where
    UserNameSet: ToAssign,
{
    fn user_agent(&self) -> Option<&'b str> {
        self.user_agent
    }
}

impl<'a, 'b, UserNameSet> ActivityIdOption<'b> for ReplaceUserBuilder<'a, 'b, UserNameSet>
where
    UserNameSet: ToAssign,
{
    fn activity_id(&self) -> Option<&'b str> {
        self.activity_id
    }
}

impl<'a, 'b, UserNameSet> ConsistencyLevelOption<'b> for ReplaceUserBuilder<'a, 'b, UserNameSet>
where
    UserNameSet: ToAssign,
{
<<<<<<< HEAD
=======
    #[inline]
>>>>>>> af171214
    fn consistency_level(&self) -> Option<ConsistencyLevel> {
        self.consistency_level.clone()
    }
}

impl<'a, 'b> UserNameSupport<'a> for ReplaceUserBuilder<'a, 'b, No> {
    type O = ReplaceUserBuilder<'a, 'b, Yes>;

    fn with_user_name(self, user_name: &'a dyn UserName) -> Self::O {
        ReplaceUserBuilder {
            user_client: self.user_client,
            p_user_name: PhantomData {},
            user_name: Some(user_name),
            user_agent: self.user_agent,
            activity_id: self.activity_id,
            consistency_level: self.consistency_level,
        }
    }
}

impl<'a, 'b, UserNameSet> UserAgentSupport<'b> for ReplaceUserBuilder<'a, 'b, UserNameSet>
where
    UserNameSet: ToAssign,
{
    type O = Self;

    fn with_user_agent(self, user_agent: &'b str) -> Self::O {
        Self {
            user_agent: Some(user_agent),
            ..self
        }
    }
}

impl<'a, 'b, UserNameSet> ActivityIdSupport<'b> for ReplaceUserBuilder<'a, 'b, UserNameSet>
where
    UserNameSet: ToAssign,
{
    type O = Self;

    fn with_activity_id(self, activity_id: &'b str) -> Self::O {
        Self {
            activity_id: Some(activity_id),
            ..self
        }
    }
}

impl<'a, 'b, UserNameSet> ConsistencyLevelSupport<'b> for ReplaceUserBuilder<'a, 'b, UserNameSet>
where
    UserNameSet: ToAssign,
{
    type O = Self;

<<<<<<< HEAD
    fn with_consistency_level(self, consistency_level: ConsistencyLevel) -> Self::O {
        Self {
=======
    #[inline]
    fn with_consistency_level(self, consistency_level: ConsistencyLevel) -> Self::O {
        ReplaceUserBuilder {
            user_client: self.user_client,
            p_user_name: PhantomData {},
            user_name: self.user_name,
            user_agent: self.user_agent,
            activity_id: self.activity_id,
>>>>>>> af171214
            consistency_level: Some(consistency_level),
            ..self
        }
    }
}

// methods callable only when every mandatory field has been filled
<<<<<<< HEAD
impl<'a, 'b> ReplaceUserBuilder<'a, 'b, Yes> {
    pub async fn execute(&self) -> Result<Option<CreateUserResponse>, AzureError> {
=======
impl<'a, 'b, C, D> ReplaceUserBuilder<'a, 'b, C, D, Yes>
where
    C: CosmosClient,
    D: DatabaseClient<C>,
{
    pub async fn execute(&self) -> Result<Option<CreateUserResponse>, CosmosError> {
>>>>>>> af171214
        trace!("ReplaceUserBuilder::execute called");

        let req = self
            .user_client
            .prepare_request_with_user_name(http::Method::PUT);

        let req = UserAgentOption::add_header(self, req);
        let req = ActivityIdOption::add_header(self, req);
        let req = ConsistencyLevelOption::add_header(self, req);

        #[derive(Serialize, Deserialize)]
        struct RequestBody<'x> {
            id: &'x str,
        }
        let request_body = RequestBody {
            id: self.user_name().id(),
        };
        let request_body = serde_json::to_string(&request_body)?;

        let req = req.body(request_body.as_bytes())?;
        debug!("\nreq == {:?}", req);

        let response = self
            .user_client
            .http_client()
            .execute_request_check_statuses(req, &[StatusCode::OK, StatusCode::NOT_FOUND])
            .await?;

        match response.status() {
            StatusCode::NOT_FOUND => Ok(None),
            StatusCode::OK => Ok(Some(response.try_into()?)),
            _ => unreachable!(),
        }
    }
}<|MERGE_RESOLUTION|>--- conflicted
+++ resolved
@@ -69,10 +69,6 @@
 where
     UserNameSet: ToAssign,
 {
-<<<<<<< HEAD
-=======
-    #[inline]
->>>>>>> af171214
     fn consistency_level(&self) -> Option<ConsistencyLevel> {
         self.consistency_level.clone()
     }
@@ -127,19 +123,8 @@
 {
     type O = Self;
 
-<<<<<<< HEAD
     fn with_consistency_level(self, consistency_level: ConsistencyLevel) -> Self::O {
         Self {
-=======
-    #[inline]
-    fn with_consistency_level(self, consistency_level: ConsistencyLevel) -> Self::O {
-        ReplaceUserBuilder {
-            user_client: self.user_client,
-            p_user_name: PhantomData {},
-            user_name: self.user_name,
-            user_agent: self.user_agent,
-            activity_id: self.activity_id,
->>>>>>> af171214
             consistency_level: Some(consistency_level),
             ..self
         }
@@ -147,17 +132,8 @@
 }
 
 // methods callable only when every mandatory field has been filled
-<<<<<<< HEAD
 impl<'a, 'b> ReplaceUserBuilder<'a, 'b, Yes> {
-    pub async fn execute(&self) -> Result<Option<CreateUserResponse>, AzureError> {
-=======
-impl<'a, 'b, C, D> ReplaceUserBuilder<'a, 'b, C, D, Yes>
-where
-    C: CosmosClient,
-    D: DatabaseClient<C>,
-{
     pub async fn execute(&self) -> Result<Option<CreateUserResponse>, CosmosError> {
->>>>>>> af171214
         trace!("ReplaceUserBuilder::execute called");
 
         let req = self
