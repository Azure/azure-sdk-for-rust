use crate::prelude::*;
use azure_core::prelude::*;

use http::StatusCode;
use std::convert::TryInto;

#[derive(Debug, Clone)]
pub struct GetAttachmentBuilder<'a, 'b> {
    attachment_client: &'a AttachmentClient,
    if_match_condition: Option<IfMatchCondition<'b>>,
    user_agent: Option<UserAgent<'b>>,
    activity_id: Option<ActivityId<'b>>,
    consistency_level: Option<ConsistencyLevel>,
}

impl<'a, 'b> GetAttachmentBuilder<'a, 'b> {
    pub(crate) fn new(attachment_client: &'a AttachmentClient) -> Self {
        Self {
            attachment_client,
            if_match_condition: None,
            user_agent: None,
            activity_id: None,
            consistency_level: None,
        }
    }

    setters! {
        user_agent: &'b str => Some(UserAgent::new(user_agent)),
        activity_id: &'b str => Some(ActivityId::new(activity_id)),
        consistency_level: ConsistencyLevel => Some(consistency_level),
        if_match_condition: IfMatchCondition<'b> => Some(if_match_condition),
    }

    pub async fn execute(&self) -> Result<crate::responses::GetAttachmentResponse, CosmosError> {
        let mut req = self
            .attachment_client
            .prepare_request_with_attachment_name(http::Method::GET);

        // add trait headers
<<<<<<< HEAD
        req = azure_core::headers::add_optional_header(&self.if_match_condition(), req);
        req = azure_core::headers::add_optional_header(&self.user_agent(), req);
        req = azure_core::headers::add_optional_header(&self.activity_id(), req);
        req = azure_core::headers::add_optional_header(&self.consistency_level(), req);
=======
        req = crate::headers::add_header(self.if_match_condition, req);
        req = crate::headers::add_header(self.user_agent, req);
        req = crate::headers::add_header(self.activity_id, req);
        req = crate::headers::add_header(self.consistency_level.clone(), req);
>>>>>>> 4fff7274

        req = crate::headers::add_partition_keys_header(
            self.attachment_client.document_client().partition_keys(),
            req,
        );

        let req = req.body(EMPTY_BODY.as_ref())?;

        debug!("req == {:#?}", req);

        Ok(self
            .attachment_client
            .http_client()
            .execute_request_check_status(req, StatusCode::OK)
            .await?
            .try_into()?)
    }
}<|MERGE_RESOLUTION|>--- conflicted
+++ resolved
@@ -37,17 +37,10 @@
             .prepare_request_with_attachment_name(http::Method::GET);
 
         // add trait headers
-<<<<<<< HEAD
-        req = azure_core::headers::add_optional_header(&self.if_match_condition(), req);
-        req = azure_core::headers::add_optional_header(&self.user_agent(), req);
-        req = azure_core::headers::add_optional_header(&self.activity_id(), req);
-        req = azure_core::headers::add_optional_header(&self.consistency_level(), req);
-=======
-        req = crate::headers::add_header(self.if_match_condition, req);
-        req = crate::headers::add_header(self.user_agent, req);
-        req = crate::headers::add_header(self.activity_id, req);
-        req = crate::headers::add_header(self.consistency_level.clone(), req);
->>>>>>> 4fff7274
+        req = azure_core::headers::add_optional_header(&self.if_match_condition, req);
+        req = azure_core::headers::add_optional_header(&self.user_agent, req);
+        req = azure_core::headers::add_optional_header(&self.activity_id, req);
+        req = azure_core::headers::add_optional_header(&self.consistency_level, req);
 
         req = crate::headers::add_partition_keys_header(
             self.attachment_client.document_client().partition_keys(),
