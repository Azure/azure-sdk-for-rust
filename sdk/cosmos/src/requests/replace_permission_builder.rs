--- conflicted
+++ resolved
@@ -50,17 +50,7 @@
     }
 }
 
-<<<<<<< HEAD
 impl<'a, 'b> ConsistencyLevelOption<'b> for ReplacePermissionBuilder<'a, 'b> {
-=======
-impl<'a, 'b, C, D, USER> ConsistencyLevelOption<'b> for ReplacePermissionBuilder<'a, 'b, C, D, USER>
-where
-    C: CosmosClient,
-    D: DatabaseClient<C>,
-    USER: UserClient<C, D>,
-{
-    #[inline]
->>>>>>> af171214
     fn consistency_level(&self) -> Option<ConsistencyLevel> {
         self.consistency_level.clone()
     }
@@ -99,30 +89,11 @@
     }
 }
 
-<<<<<<< HEAD
 impl<'a, 'b> ConsistencyLevelSupport<'b> for ReplacePermissionBuilder<'a, 'b> {
     type O = Self;
 
     fn with_consistency_level(self, consistency_level: ConsistencyLevel) -> Self::O {
         Self {
-=======
-impl<'a, 'b, C, D, USER> ConsistencyLevelSupport<'b>
-    for ReplacePermissionBuilder<'a, 'b, C, D, USER>
-where
-    C: CosmosClient,
-    D: DatabaseClient<C>,
-    USER: UserClient<C, D>,
-{
-    type O = ReplacePermissionBuilder<'a, 'b, C, D, USER>;
-
-    #[inline]
-    fn with_consistency_level(self, consistency_level: ConsistencyLevel) -> Self::O {
-        ReplacePermissionBuilder {
-            permission_client: self.permission_client,
-            expiry_seconds: self.expiry_seconds,
-            user_agent: self.user_agent,
-            activity_id: self.activity_id,
->>>>>>> af171214
             consistency_level: Some(consistency_level),
             ..self
         }
