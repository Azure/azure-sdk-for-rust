use crate::prelude::*;
use crate::resources::ResourceType;
use crate::responses::ListDocumentsResponse;
use azure_core::prelude::*;
use futures::stream::{unfold, Stream};
use http::StatusCode;
use serde::de::DeserializeOwned;
use std::convert::TryInto;

#[derive(Debug, Clone)]
pub struct ListDocumentsBuilder<'a, 'b> {
    collection_client: &'a CollectionClient,
    if_match_condition: Option<IfMatchCondition<'b>>,
    user_agent: Option<UserAgent<'b>>,
    activity_id: Option<ActivityId<'b>>,
    consistency_level: Option<ConsistencyLevel>,
    continuation: Option<Continuation<'b>>,
    max_item_count: MaxItemCount,
    a_im: ChangeFeed,
    partition_range_id: Option<PartitionRangeId<'b>>,
}

impl<'a, 'b> ListDocumentsBuilder<'a, 'b> {
    pub(crate) fn new(collection_client: &'a CollectionClient) -> Self {
        Self {
            collection_client,
            if_match_condition: None,
            user_agent: None,
            activity_id: None,
            consistency_level: None,
            continuation: None,
            max_item_count: MaxItemCount::new(-1),
            a_im: ChangeFeed::None,
            partition_range_id: None,
        }
    }

    setters! {
        user_agent: &'b str => Some(UserAgent::new(user_agent)),
        activity_id: &'b str => Some(ActivityId::new(activity_id)),
        consistency_level: ConsistencyLevel => Some(consistency_level),
        continuation: &'b str => Some(Continuation::new(continuation)),
        max_item_count: i32 => MaxItemCount::new(max_item_count),
        a_im: ChangeFeed,
        if_match_condition: IfMatchCondition<'b> => Some(if_match_condition),
        partition_range_id: &'b str => Some(PartitionRangeId::new(partition_range_id)),
    }

    pub async fn execute<T>(&self) -> Result<ListDocumentsResponse<T>, CosmosError>
    where
        T: DeserializeOwned,
    {
        let req = self.collection_client.cosmos_client().prepare_request(
            &format!(
                "dbs/{}/colls/{}/docs",
                self.collection_client.database_client().database_name(),
                self.collection_client.collection_name()
            ),
            http::Method::GET,
            ResourceType::Documents,
        );

        // add trait headers
<<<<<<< HEAD
        let req = azure_core::headers::add_optional_header(&self.if_match_condition(), req);
        let req = azure_core::headers::add_optional_header(&self.user_agent(), req);
        let req = azure_core::headers::add_optional_header(&self.activity_id(), req);
        let req = azure_core::headers::add_optional_header(&self.consistency_level(), req);
        let req = azure_core::headers::add_optional_header(&self.continuation(), req);
        let req = azure_core::headers::add_mandatory_header(&self.max_item_count(), req);
        let req = azure_core::headers::add_mandatory_header(&self.a_im(), req);
        let req = azure_core::headers::add_optional_header(&self.partition_range_id(), req);
=======
        let req = crate::headers::add_header(self.if_match_condition, req);
        let req = crate::headers::add_header(self.user_agent, req);
        let req = crate::headers::add_header(self.activity_id, req);
        let req = crate::headers::add_header(self.consistency_level.clone(), req);
        let req = crate::headers::add_header(self.continuation, req);
        let req = crate::headers::add_header(Some(self.max_item_count), req);
        let req = crate::headers::add_header(Some(self.a_im), req);
        let req = crate::headers::add_header(self.partition_range_id, req);
>>>>>>> 4fff7274

        let req = req.body(EMPTY_BODY.as_ref())?;

        Ok(self
            .collection_client
            .http_client()
            .execute_request_check_status(req, StatusCode::OK)
            .await?
            .try_into()?)
    }

    pub fn stream<T>(
        &self,
    ) -> impl Stream<Item = Result<ListDocumentsResponse<T>, CosmosError>> + '_
    where
        T: DeserializeOwned,
    {
        #[derive(Debug, Clone, PartialEq)]
        enum States {
            Init,
            Continuation(String),
        };

        unfold(
            Some(States::Init),
            move |continuation_token: Option<States>| {
                async move {
                    debug!("continuation_token == {:?}", &continuation_token);
                    let response = match continuation_token {
                        Some(States::Init) => self.execute().await,
                        Some(States::Continuation(continuation_token)) => {
                            self.clone()
                                .with_continuation(&continuation_token)
                                .execute()
                                .await
                        }
                        None => return None,
                    };

                    // the ? operator does not work in async move (yet?)
                    // so we have to resort to this boilerplate
                    let response = match response {
                        Ok(response) => response,
                        Err(err) => return Some((Err(err), None)),
                    };

                    let continuation_token = match &response.continuation_token {
                        Some(ct) => Some(States::Continuation(ct.to_owned())),
                        None => None,
                    };

                    Some((Ok(response), continuation_token))
                }
            },
        )
    }
}<|MERGE_RESOLUTION|>--- conflicted
+++ resolved
@@ -61,25 +61,14 @@
         );
 
         // add trait headers
-<<<<<<< HEAD
-        let req = azure_core::headers::add_optional_header(&self.if_match_condition(), req);
-        let req = azure_core::headers::add_optional_header(&self.user_agent(), req);
-        let req = azure_core::headers::add_optional_header(&self.activity_id(), req);
-        let req = azure_core::headers::add_optional_header(&self.consistency_level(), req);
-        let req = azure_core::headers::add_optional_header(&self.continuation(), req);
-        let req = azure_core::headers::add_mandatory_header(&self.max_item_count(), req);
-        let req = azure_core::headers::add_mandatory_header(&self.a_im(), req);
-        let req = azure_core::headers::add_optional_header(&self.partition_range_id(), req);
-=======
-        let req = crate::headers::add_header(self.if_match_condition, req);
-        let req = crate::headers::add_header(self.user_agent, req);
-        let req = crate::headers::add_header(self.activity_id, req);
-        let req = crate::headers::add_header(self.consistency_level.clone(), req);
-        let req = crate::headers::add_header(self.continuation, req);
-        let req = crate::headers::add_header(Some(self.max_item_count), req);
-        let req = crate::headers::add_header(Some(self.a_im), req);
-        let req = crate::headers::add_header(self.partition_range_id, req);
->>>>>>> 4fff7274
+        let req = azure_core::headers::add_optional_header(&self.if_match_condition, req);
+        let req = azure_core::headers::add_optional_header(&self.user_agent, req);
+        let req = azure_core::headers::add_optional_header(&self.activity_id, req);
+        let req = azure_core::headers::add_optional_header(&self.consistency_level, req);
+        let req = azure_core::headers::add_optional_header(&self.continuation, req);
+        let req = azure_core::headers::add_mandatory_header(&self.max_item_count, req);
+        let req = azure_core::headers::add_mandatory_header(&self.a_im, req);
+        let req = azure_core::headers::add_optional_header(&self.partition_range_id, req);
 
         let req = req.body(EMPTY_BODY.as_ref())?;
 
