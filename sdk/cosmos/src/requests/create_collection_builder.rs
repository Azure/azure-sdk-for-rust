--- conflicted
+++ resolved
@@ -153,10 +153,6 @@
     IndexingPolicySet: ToAssign,
     PartitionKeySet: ToAssign,
 {
-<<<<<<< HEAD
-=======
-    #[inline]
->>>>>>> af171214
     fn consistency_level(&self) -> Option<ConsistencyLevel> {
         self.consistency_level.clone()
     }
@@ -336,10 +332,6 @@
         PartitionKeySet,
     >;
 
-<<<<<<< HEAD
-    fn with_consistency_level(self, consistency_level: ConsistencyLevel) -> Self::O {
-        Self {
-=======
     #[inline]
     fn with_consistency_level(self, consistency_level: ConsistencyLevel) -> Self::O {
         CreateCollectionBuilder {
@@ -354,24 +346,14 @@
             partition_key: self.partition_key,
             user_agent: self.user_agent,
             activity_id: self.activity_id,
->>>>>>> af171214
             consistency_level: Some(consistency_level),
-            ..self
         }
     }
 }
 
 // methods callable only when every mandatory field has been filled
-<<<<<<< HEAD
 impl<'a> CreateCollectionBuilder<'a, Yes, Yes, Yes, Yes> {
-    pub async fn execute(&self) -> Result<CreateCollectionResponse, AzureError> {
-=======
-impl<'a, C> CreateCollectionBuilder<'a, C, Yes, Yes, Yes, Yes>
-where
-    C: CosmosClient,
-{
     pub async fn execute(&self) -> Result<CreateCollectionResponse, CosmosError> {
->>>>>>> af171214
         trace!("CreateCollectionBuilder::execute called");
 
         let mut req = self.database_client.cosmos_client().prepare_request(
