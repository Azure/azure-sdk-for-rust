use crate::prelude::*;
use crate::responses::DeleteDocumentResponse;
use crate::DocumentClientRequired;
use azure_core::modify_conditions::IfMatchCondition;
use azure_core::prelude::*;
use azure_core::{IfMatchConditionOption, IfMatchConditionSupport};
use chrono::{DateTime, Utc};
use http::StatusCode;
use std::convert::TryInto;

#[derive(Debug, Clone)]
pub struct DeleteDocumentBuilder<'a> {
    document_client: &'a DocumentClient,
    if_match_condition: Option<IfMatchCondition<'a>>,
    if_modified_since: Option<&'a DateTime<Utc>>,
    user_agent: Option<&'a str>,
    activity_id: Option<&'a str>,
    consistency_level: Option<ConsistencyLevel>,
    allow_tentative_writes: bool,
}

impl<'a> DeleteDocumentBuilder<'a> {
    pub(crate) fn new(document_client: &'a DocumentClient) -> DeleteDocumentBuilder<'a> {
        Self {
            document_client,
            if_match_condition: None,
            if_modified_since: None,
            user_agent: None,
            activity_id: None,
            consistency_level: None,
            allow_tentative_writes: false,
        }
    }
}

impl<'a> DocumentClientRequired<'a> for DeleteDocumentBuilder<'a> {
    fn document_client(&self) -> &'a DocumentClient {
        self.document_client
    }
}

impl<'a> IfMatchConditionOption<'a> for DeleteDocumentBuilder<'a> {
    fn if_match_condition(&self) -> Option<IfMatchCondition<'a>> {
        self.if_match_condition
    }
}

impl<'a> IfModifiedSinceOption<'a> for DeleteDocumentBuilder<'a> {
    fn if_modified_since(&self) -> Option<&'a DateTime<Utc>> {
        self.if_modified_since
    }
}

impl<'a> UserAgentOption<'a> for DeleteDocumentBuilder<'a> {
    fn user_agent(&self) -> Option<&'a str> {
        self.user_agent
    }
}

impl<'a> ActivityIdOption<'a> for DeleteDocumentBuilder<'a> {
    fn activity_id(&self) -> Option<&'a str> {
        self.activity_id
    }
}

<<<<<<< HEAD
impl<'a> ConsistencyLevelOption<'a> for DeleteDocumentBuilder<'a> {
=======
impl<'a, C, D, COLL> ConsistencyLevelOption<'a> for DeleteDocumentBuilder<'a, C, D, COLL>
where
    C: CosmosClient,
    D: DatabaseClient<C>,
    COLL: CollectionClient<C, D>,
{
    #[inline]
>>>>>>> af171214
    fn consistency_level(&self) -> Option<ConsistencyLevel> {
        self.consistency_level.clone()
    }
}

impl<'a> AllowTentativeWritesOption for DeleteDocumentBuilder<'a> {
    fn allow_tentative_writes(&self) -> bool {
        self.allow_tentative_writes
    }
}

impl<'a> IfMatchConditionSupport<'a> for DeleteDocumentBuilder<'a> {
    type O = Self;

    fn with_if_match_condition(self, if_match_condition: IfMatchCondition<'a>) -> Self::O {
        Self {
            if_match_condition: Some(if_match_condition),
            ..self
        }
    }
}

impl<'a> IfModifiedSinceSupport<'a> for DeleteDocumentBuilder<'a> {
    type O = Self;

    fn with_if_modified_since(self, if_modified_since: &'a DateTime<Utc>) -> Self::O {
        Self {
            if_modified_since: Some(if_modified_since),
            ..self
        }
    }
}

impl<'a> UserAgentSupport<'a> for DeleteDocumentBuilder<'a> {
    type O = Self;

    fn with_user_agent(self, user_agent: &'a str) -> Self::O {
        Self {
            user_agent: Some(user_agent),
            ..self
        }
    }
}

impl<'a> ActivityIdSupport<'a> for DeleteDocumentBuilder<'a> {
    type O = Self;

    fn with_activity_id(self, activity_id: &'a str) -> Self::O {
        Self {
            activity_id: Some(activity_id),
            ..self
        }
    }
}

impl<'a> ConsistencyLevelSupport<'a> for DeleteDocumentBuilder<'a> {
    type O = Self;

<<<<<<< HEAD
    fn with_consistency_level(self, consistency_level: ConsistencyLevel) -> Self::O {
        Self {
=======
    #[inline]
    fn with_consistency_level(self, consistency_level: ConsistencyLevel) -> Self::O {
        DeleteDocumentBuilder {
            document_client: self.document_client,
            if_match_condition: self.if_match_condition,
            if_modified_since: self.if_modified_since,
            user_agent: self.user_agent,
            activity_id: self.activity_id,
>>>>>>> af171214
            consistency_level: Some(consistency_level),
            ..self
        }
    }
}

impl<'a> AllowTentativeWritesSupport for DeleteDocumentBuilder<'a> {
    type O = Self;

    fn with_allow_tentative_writes(self, allow_tentative_writes: bool) -> Self::O {
        Self {
            allow_tentative_writes,
            ..self
        }
    }
}

// methods callable only when every mandatory field has been filled
<<<<<<< HEAD
impl<'a> DeleteDocumentBuilder<'a> {
    pub async fn execute(&self) -> Result<DeleteDocumentResponse, AzureError> {
=======
impl<'a, C, D, COLL> DeleteDocumentBuilder<'a, C, D, COLL>
where
    C: CosmosClient,
    D: DatabaseClient<C>,
    COLL: CollectionClient<C, D>,
{
    pub async fn execute(&self) -> Result<DeleteDocumentResponse, CosmosError> {
>>>>>>> af171214
        trace!("DeleteDocumentBuilder::execute called");

        let mut req = self
            .document_client
            .prepare_request_with_document_name(http::Method::DELETE);

        // add trait headers
        req = IfMatchConditionOption::add_header(self, req);
        req = IfModifiedSinceOption::add_header(self, req);
        req = UserAgentOption::add_header(self, req);
        req = ActivityIdOption::add_header(self, req);
        req = ConsistencyLevelOption::add_header(self, req);
        req = AllowTentativeWritesOption::add_header(self, req);

        req = crate::add_partition_keys_header(self.document_client.partition_keys(), req);

        let req = req.body(EMPTY_BODY.as_ref())?;
        debug!("{:?}", req);

        Ok(self
            .document_client
            .http_client()
            .execute_request_check_status(req, StatusCode::NO_CONTENT)
            .await?
            .try_into()?)
    }
}<|MERGE_RESOLUTION|>--- conflicted
+++ resolved
@@ -63,17 +63,7 @@
     }
 }
 
-<<<<<<< HEAD
 impl<'a> ConsistencyLevelOption<'a> for DeleteDocumentBuilder<'a> {
-=======
-impl<'a, C, D, COLL> ConsistencyLevelOption<'a> for DeleteDocumentBuilder<'a, C, D, COLL>
-where
-    C: CosmosClient,
-    D: DatabaseClient<C>,
-    COLL: CollectionClient<C, D>,
-{
-    #[inline]
->>>>>>> af171214
     fn consistency_level(&self) -> Option<ConsistencyLevel> {
         self.consistency_level.clone()
     }
@@ -132,19 +122,8 @@
 impl<'a> ConsistencyLevelSupport<'a> for DeleteDocumentBuilder<'a> {
     type O = Self;
 
-<<<<<<< HEAD
     fn with_consistency_level(self, consistency_level: ConsistencyLevel) -> Self::O {
         Self {
-=======
-    #[inline]
-    fn with_consistency_level(self, consistency_level: ConsistencyLevel) -> Self::O {
-        DeleteDocumentBuilder {
-            document_client: self.document_client,
-            if_match_condition: self.if_match_condition,
-            if_modified_since: self.if_modified_since,
-            user_agent: self.user_agent,
-            activity_id: self.activity_id,
->>>>>>> af171214
             consistency_level: Some(consistency_level),
             ..self
         }
@@ -163,18 +142,8 @@
 }
 
 // methods callable only when every mandatory field has been filled
-<<<<<<< HEAD
 impl<'a> DeleteDocumentBuilder<'a> {
-    pub async fn execute(&self) -> Result<DeleteDocumentResponse, AzureError> {
-=======
-impl<'a, C, D, COLL> DeleteDocumentBuilder<'a, C, D, COLL>
-where
-    C: CosmosClient,
-    D: DatabaseClient<C>,
-    COLL: CollectionClient<C, D>,
-{
     pub async fn execute(&self) -> Result<DeleteDocumentResponse, CosmosError> {
->>>>>>> af171214
         trace!("DeleteDocumentBuilder::execute called");
 
         let mut req = self
