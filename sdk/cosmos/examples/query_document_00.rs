--- conflicted
+++ resolved
@@ -41,17 +41,11 @@
 
     let authorization_token = AuthorizationToken::new_master(&master_key)?;
 
-<<<<<<< HEAD
-    let client = CosmosClient::new(account, authorization_token);
+    let http_client: Arc<Box<dyn HttpClient>> = Arc::new(Box::new(reqwest::Client::new()));
+    let client = CosmosClient::new(http_client, account.clone(), authorization_token);
+
     let client = client.into_database_client(database_name);
     let client = client.into_collection_client(collection_name);
-=======
-    let http_client: Arc<Box<dyn HttpClient>> = Arc::new(Box::new(reqwest::Client::new()));
-    let client = CosmosStruct::new(http_client, account.clone(), authorization_token);
-
-    let client = client.with_database_client(database_name);
-    let client = client.with_collection_client(collection_name);
->>>>>>> af171214
 
     let query_obj = Query::new(&query);
 
