--- conflicted
+++ resolved
@@ -27,8 +27,9 @@
 
     let authorization_token = AuthorizationToken::new_master(&master_key)?;
 
-<<<<<<< HEAD
-    let client = CosmosClient::new(account, authorization_token);
+    let http_client: Arc<Box<dyn HttpClient>> = Arc::new(Box::new(reqwest::Client::new()));
+    let client = CosmosClient::new(http_client, account.clone(), authorization_token);
+
     let database_client = client.into_database_client(database_name);
     let collection_client = database_client
         .clone()
@@ -37,15 +38,6 @@
         .clone()
         .into_collection_client(collection_name2);
     let user_client = database_client.clone().into_user_client(user_name);
-=======
-    let http_client: Arc<Box<dyn HttpClient>> = Arc::new(Box::new(reqwest::Client::new()));
-    let client = CosmosStruct::new(http_client, account.clone(), authorization_token);
-
-    let database_client = client.with_database_client(database_name);
-    let collection_client = database_client.with_collection_client(collection_name);
-    let collection2_client = database_client.with_collection_client(collection_name2);
-    let user_client = database_client.with_user_client(user_name);
->>>>>>> af171214
 
     let get_database_response = database_client.get_database().execute().await?;
     println!("get_database_response == {:#?}", get_database_response);
