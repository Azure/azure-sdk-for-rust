use azure_core::HttpClient;
/// This sample showcases execution of stored procedure
/// Create stored procedure called test_proc, like so:
/// function f(personToGreet) {
///     var context = getContext();
///     var response = context.getResponse();
///     response.setBody("Hello, " + personToGreet);
/// }
use azure_cosmos::prelude::*;
use azure_cosmos::stored_procedure::Parameters;
use std::error::Error;
use std::sync::Arc;

#[tokio::main]
async fn main() -> Result<(), Box<dyn Error + Send + Sync>> {
    let database = std::env::args()
        .nth(1)
        .expect("please specify database name as first command line parameter");
    let collection = std::env::args()
        .nth(2)
        .expect("please specify collection name as second command line parameter");

    let account = std::env::var("COSMOS_ACCOUNT").expect("Set env variable COSMOS_ACCOUNT first!");
    let master_key =
        std::env::var("COSMOS_MASTER_KEY").expect("Set env variable COSMOS_MASTER_KEY first!");

    let authorization_token = AuthorizationToken::new_master(&master_key)?;

<<<<<<< HEAD
    let client = CosmosClient::new(account, authorization_token);
=======
    let http_client: Arc<Box<dyn HttpClient>> = Arc::new(Box::new(reqwest::Client::new()));
    let client = CosmosStruct::new(http_client, account.clone(), authorization_token);
>>>>>>> af171214

    let ret = client
        .into_database_client(database)
        .into_collection_client(collection)
        .into_stored_procedure_client("test_proc")
        .execute_stored_procedure()
        .with_parameters(Parameters::new().push("Robert")?)
        .execute::<serde_json::Value>()
        .await?;

    println!("Response object:\n{:#?}", ret);
    println!("Response as JSON:\n{}", ret.payload.to_string());

    Ok(())
}<|MERGE_RESOLUTION|>--- conflicted
+++ resolved
@@ -26,12 +26,8 @@
 
     let authorization_token = AuthorizationToken::new_master(&master_key)?;
 
-<<<<<<< HEAD
-    let client = CosmosClient::new(account, authorization_token);
-=======
     let http_client: Arc<Box<dyn HttpClient>> = Arc::new(Box::new(reqwest::Client::new()));
-    let client = CosmosStruct::new(http_client, account.clone(), authorization_token);
->>>>>>> af171214
+    let client = CosmosClient::new(http_client, account.clone(), authorization_token);
 
     let ret = client
         .into_database_client(database)
