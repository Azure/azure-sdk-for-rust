--- conflicted
+++ resolved
@@ -40,17 +40,14 @@
         .unwrap();
 
     let list_users_response = database_client.list_users().execute().await.unwrap();
-<<<<<<< HEAD
-    assert_eq!(list_users_response.users.len(), 0);
-
-    let user_client = database_client.into_user_client(USER_NAME_REPLACED);
-=======
     assert_eq!(list_users_response.users.len(), 1);
 
     let user_client = database_client.clone().into_user_client(USER_NAME_REPLACED);
->>>>>>> 2876e88b
 
     let _delete_user_response = user_client.delete_user().execute().await.unwrap();
+
+    let list_users_response = database_client.list_users().execute().await.unwrap();
+    assert_eq!(list_users_response.users.len(), 0);
 
     // delete the database
     client
