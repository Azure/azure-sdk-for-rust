--- conflicted
+++ resolved
@@ -73,9 +73,6 @@
     let storage_account_client =
         StorageAccountClient::new_access_key(http_client.clone(), &account_name, &account_key);
 
-<<<<<<< HEAD
-    Ok(DataLakeClient::new(account, bearer_token.token.secret().to_owned(), None).unwrap())
-=======
     let storage_client = storage_account_client.as_storage_client();
 
     Ok(DataLakeClient::new(
@@ -83,5 +80,4 @@
         StorageSharedKeyCredential::new(account_name, account_key),
         None,
     ))
->>>>>>> ad480594
 }