--- conflicted
+++ resolved
@@ -1,10 +1,5 @@
-<<<<<<< HEAD
-use azure_identity::token_credentials::DefaultAzureCredential;
-use azure_identity::token_credentials::TokenCredential;
-=======
 use azure_storage::core::prelude::*;
 use azure_storage::storage_shared_key_credential::StorageSharedKeyCredential;
->>>>>>> ad480594
 use azure_storage_datalake::prelude::*;
 use chrono::Utc;
 use futures::stream::StreamExt;
@@ -75,17 +70,6 @@
 async fn create_data_lake_client() -> Result<DataLakeClient, Box<dyn Error + Send + Sync>> {
     let account_name = std::env::var("ADLSGEN2_STORAGE_ACCOUNT")
         .expect("Set env variable ADLSGEN2_STORAGE_ACCOUNT first!");
-<<<<<<< HEAD
-
-    let resource_id = "https://storage.azure.com/";
-    println!("getting bearer token for '{}'...", resource_id);
-    let bearer_token = DefaultAzureCredential::default()
-        .get_token(resource_id)
-        .await?;
-    println!("token expires on {}\n", bearer_token.expires_on);
-
-    Ok(DataLakeClient::new(account, bearer_token.token.secret().to_owned(), None).unwrap())
-=======
     let account_key = std::env::var("ADLSGEN2_STORAGE_MASTER_KEY")
         .expect("Set env variable ADLSGEN2_STORAGE_MASTER_KEY first!");
 
@@ -101,5 +85,4 @@
         StorageSharedKeyCredential::new(account_name, account_key),
         None,
     ))
->>>>>>> ad480594
 }