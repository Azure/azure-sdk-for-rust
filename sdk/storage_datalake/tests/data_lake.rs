#![cfg(all(test, feature = "test_e2e"))]
// #![cfg(feature = "mock_transport_framework")]

use azure_core::prelude::*;
use azure_storage::core::prelude::*;
use azure_storage::storage_shared_key_credential::StorageSharedKeyCredential;
use azure_storage_datalake::prelude::*;
use chrono::Utc;
use futures::stream::StreamExt;
use std::error::Error;
use std::num::NonZeroU32;

#[tokio::test]
async fn test_data_lake_file_system_functions() -> Result<(), Box<dyn Error + Send + Sync>> {
    let data_lake_client = create_data_lake_client().await.unwrap();

    let file_system_name = format!(
        "azurerustsdk-datalake-e2etest-fs-{}",
        Utc::now().timestamp()
    );
    let file_system_client = data_lake_client
        .clone()
        .into_file_system_client(file_system_name.to_string());

    let mut fs_properties = Properties::new();
    fs_properties.insert("AddedVia", "Azure SDK for Rust");

    let create_fs_response = file_system_client
        .create()
        .properties(fs_properties.clone())
        .into_future()
        .await?;
    assert!(
        create_fs_response.namespace_enabled,
        "namespace should be enabled"
    );

    let mut stream = Box::pin(
        data_lake_client
            .list_file_systems()
            .max_results(NonZeroU32::new(3).unwrap())
            .into_stream(),
    );
    let mut found = false;
    while let Some(list_fs_response) = stream.next().await {
        for fs in list_fs_response.unwrap().file_systems {
            if fs.name == file_system_name {
                found = true;
                break;
            }
        }
    }
    assert!(found, "did not find created file system");

    let get_fs_props_response = file_system_client.get_properties().into_future().await?;
    let properties_hashmap = get_fs_props_response.properties.hash_map();
    let added_via_option = properties_hashmap.get("AddedVia");
    assert!(
        added_via_option.is_some(),
        "did not find expected property: AddedVia"
    );
    assert_eq!(
        added_via_option.unwrap().to_string(),
        "Azure SDK for Rust",
        "did not find expected property value for: AddedVia"
    );

    fs_properties.insert("ModifiedBy", "Iota");
    file_system_client
        .set_properties(Some(fs_properties))
        .into_future()
        .await?;

    let get_fs_props_response = file_system_client.get_properties().into_future().await?;
    let properties_hashmap = get_fs_props_response.properties.hash_map();
    let modified_by_option = properties_hashmap.get("ModifiedBy");
    assert!(
        modified_by_option.is_some(),
        "did not find expected property: ModifiedBy"
    );
    assert_eq!(
        modified_by_option.unwrap().to_string(),
        "Iota",
        "did not find expected property value for: ModifiedBy"
    );

    file_system_client.delete().into_future().await?;

    Ok(())
}

#[tokio::test]
async fn test_data_lake_file_create_delete_functions() -> Result<(), Box<dyn Error + Send + Sync>> {
    let data_lake_client = create_data_lake_client().await.unwrap();

    let file_system_name = format!(
        "azurerustsdk-datalake-e2etest-file-create-{}",
        Utc::now().timestamp()
    );
    let file_system_client = data_lake_client
        .clone()
        .into_file_system_client(file_system_name.to_string());

    let create_fs_response = file_system_client.create().into_future().await?;
    assert!(
        create_fs_response.namespace_enabled,
        "namespace should be enabled"
    );

    // TODO: CoreError(PolicyError(RelativeUrlWithoutBase))

    let file_path = "some/path/e2etest-file.txt";

    file_system_client
        .create_file(Context::default(), file_path, FileCreateOptions::default())
        .await?;

    let create_file_if_not_exists_result = file_system_client
        .create_file_if_not_exists(Context::default(), file_path)
        .await;
    assert!(create_file_if_not_exists_result.is_err());

    file_system_client
        .create_file(Context::default(), file_path, FileCreateOptions::default())
        .await?;

    file_system_client
        .delete_file(Context::default(), file_path, FileDeleteOptions::default())
        .await?;

    file_system_client.delete().into_future().await?;

    Ok(())
}

#[tokio::test]
async fn test_data_lake_file_upload_functions() -> Result<(), Box<dyn Error + Send + Sync>> {
    let data_lake_client = create_data_lake_client().await.unwrap();

    let file_system_name = format!(
        "azurerustsdk-datalake-e2etest-file-upload-{}",
        Utc::now().timestamp()
    );
    let file_system_client = data_lake_client
        .clone()
        .into_file_system_client(file_system_name.to_string());

    let create_fs_response = file_system_client.create().into_future().await?;
    assert!(
        create_fs_response.namespace_enabled,
        "namespace should be enabled"
    );

    let file_path = "some/path/e2etest-file.txt";

    file_system_client
        .create_file(Context::default(), file_path, FileCreateOptions::default())
        .await?;

    let bytes = bytes::Bytes::from("some data");
    let file_length = bytes.len() as i64;
    file_system_client
        .append_to_file(
            Context::default(),
            file_path,
            bytes,
            0,
            FileAppendOptions::default(),
        )
        .await?;

    file_system_client
        .flush_file(
            Context::default(),
            file_path,
            file_length,
            true,
            FileFlushOptions::default(),
        )
        .await?;

    file_system_client.delete().into_future().await?;

    Ok(())
}

#[tokio::test]
async fn test_data_lake_file_rename_functions() -> Result<(), Box<dyn Error + Send + Sync>> {
    let data_lake_client = create_data_lake_client().await.unwrap();

    let file_system_name = format!(
        "azurerustsdk-datalake-e2etest-file-rename-{}",
        Utc::now().timestamp()
    );
    let file_system_client = data_lake_client
        .clone()
        .into_file_system_client(file_system_name.to_string());

    let create_fs_response = file_system_client.create().into_future().await?;
    assert!(
        create_fs_response.namespace_enabled,
        "namespace should be enabled"
    );

    let file_path1 = "some/path/e2etest-file1.txt";
    let file_path2 = "some/path/e2etest-file2.txt";

    file_system_client
        .create_file(Context::default(), file_path1, FileCreateOptions::default())
        .await?;

    file_system_client
        .create_file(Context::default(), file_path2, FileCreateOptions::default())
        .await?;

    let rename_file_if_not_exists_result = file_system_client
        .rename_file_if_not_exists(Context::default(), file_path1, file_path2)
        .await;
    assert!(rename_file_if_not_exists_result.is_err());

    file_system_client
        .rename_file(
            Context::default(),
            file_path1,
            file_path2,
            FileRenameOptions::default(),
        )
        .await?;

    file_system_client.delete().into_future().await?;

    Ok(())
}

async fn create_data_lake_client() -> Result<DataLakeClient, Box<dyn Error + Send + Sync>> {
    let account_name = std::env::var("ADLSGEN2_STORAGE_ACCOUNT")
        .expect("Set env variable ADLSGEN2_STORAGE_ACCOUNT first!");
    let account_key = std::env::var("ADLSGEN2_STORAGE_MASTER_KEY")
        .expect("Set env variable ADLSGEN2_STORAGE_MASTER_KEY first!");

<<<<<<< HEAD
    let resource_id = "https://storage.azure.com/";
    println!("getting bearer token for '{}'...", resource_id);
    let bearer_token = DefaultAzureCredential::default()
        .get_token(resource_id)
        .await?;
    println!("token expires on {}\n", bearer_token.expires_on);

    Ok(DataLakeClient::new(account, bearer_token.token.secret().to_owned(), None).unwrap())
=======
    let http_client = azure_core::new_http_client();

    let storage_account_client =
        StorageAccountClient::new_access_key(http_client.clone(), &account_name, &account_key);

    let storage_client = storage_account_client.as_storage_client();

    Ok(DataLakeClient::new(
        storage_client,
        StorageSharedKeyCredential::new(account_name, account_key),
        None,
    ))
>>>>>>> ad480594
}<|MERGE_RESOLUTION|>--- conflicted
+++ resolved
@@ -238,16 +238,6 @@
     let account_key = std::env::var("ADLSGEN2_STORAGE_MASTER_KEY")
         .expect("Set env variable ADLSGEN2_STORAGE_MASTER_KEY first!");
 
-<<<<<<< HEAD
-    let resource_id = "https://storage.azure.com/";
-    println!("getting bearer token for '{}'...", resource_id);
-    let bearer_token = DefaultAzureCredential::default()
-        .get_token(resource_id)
-        .await?;
-    println!("token expires on {}\n", bearer_token.expires_on);
-
-    Ok(DataLakeClient::new(account, bearer_token.token.secret().to_owned(), None).unwrap())
-=======
     let http_client = azure_core::new_http_client();
 
     let storage_account_client =
@@ -260,5 +250,4 @@
         StorageSharedKeyCredential::new(account_name, account_key),
         None,
     ))
->>>>>>> ad480594
 }