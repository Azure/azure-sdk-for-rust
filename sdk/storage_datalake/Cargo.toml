--- conflicted
+++ resolved
@@ -15,15 +15,9 @@
 
 [dependencies]
 async-trait = "0.1"
-<<<<<<< HEAD
-azure_core = { path = "../core", version = "0.8" }
-azure_storage = { path = "../storage", version = "0.9", default_features = false }
-base64 = "0.21"
-=======
 azure_core = { path = "../core", version = "0.10" }
 azure_storage = { path = "../storage", version = "0.10", default_features = false }
-base64 = "0.13"
->>>>>>> be6b2f7d
+base64 = "0.21"
 bytes = "1.0"
 time = "0.3.10"
 futures = "0.3"
