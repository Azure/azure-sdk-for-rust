--- conflicted
+++ resolved
@@ -11,7 +11,6 @@
     #[stream]
     ListFileSystems,
     client: DataLakeClient,
-<<<<<<< HEAD
     ?prefix: Prefix,
     ?next_marker: NextMarker,
     ?max_results: MaxResults
@@ -22,42 +21,6 @@
         let make_request = move |continuation: Option<NextMarker>| {
             let this = self.clone();
             let ctx = self.client.context.clone();
-=======
-    prefix: Option<Prefix>,
-    next_marker: Option<NextMarker>,
-    max_results: Option<MaxResults>,
-    client_request_id: Option<ClientRequestId>,
-    timeout: Option<Timeout>,
-    context: Context,
-}
-
-impl ListFileSystemsBuilder {
-    pub(crate) fn new(client: DataLakeClient) -> Self {
-        Self {
-            client,
-            prefix: None,
-            next_marker: None,
-            max_results: None,
-            client_request_id: None,
-            timeout: None,
-            context: Context::new(),
-        }
-    }
-
-    setters! {
-        prefix: Prefix => Some(prefix),
-        next_marker: NextMarker => Some(next_marker),
-        max_results: MaxResults => Some(max_results),
-        client_request_id: ClientRequestId => Some(client_request_id),
-        timeout: Timeout => Some(timeout),
-        context: Context => context,
-    }
-
-    pub fn into_stream(self) -> ListFileSystems {
-        let make_request = move |continuation: Option<NextMarker>| {
-            let this = self.clone();
-            let mut ctx = self.context.clone();
->>>>>>> ebbe6dc2
 
             async move {
                 let mut url = this.client.url()?;
@@ -73,17 +36,11 @@
 
                 let mut request = Request::new(url, azure_core::Method::Get);
 
-<<<<<<< HEAD
                 let response = this
                     .client
                     .pipeline()
                     .send(&mut ctx.clone(), &mut request)
                     .await?;
-=======
-                request.insert_headers(&this.client_request_id);
-
-                let response = this.client.send(&mut ctx, &mut request).await?;
->>>>>>> ebbe6dc2
 
                 ListFileSystemsResponse::try_from(response).await
             }
