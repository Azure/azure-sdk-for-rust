use crate::clients::FileSystemClient;
use azure_core::{prelude::*, Request, Response};
use azure_storage::headers::CommonStorageResponseHeaders;
use std::convert::TryInto;

operation! {
    DeleteFileSystem,
    client: FileSystemClient,
<<<<<<< HEAD
    ?if_modified_since_condition: IfModifiedSinceCondition
}

impl DeleteFileSystemBuilder {
=======
    if_modified_since_condition: Option<IfModifiedSinceCondition>,
    client_request_id: Option<ClientRequestId>,
    timeout: Option<Timeout>,
    context: Context,
}

impl DeleteFileSystemBuilder {
    pub(crate) fn new(client: FileSystemClient) -> Self {
        Self {
            client,
            if_modified_since_condition: None,
            client_request_id: None,
            timeout: None,
            context: Context::new(),
        }
    }

    setters! {
        if_modified_since_condition: IfModifiedSinceCondition => Some(if_modified_since_condition),
        client_request_id: ClientRequestId => Some(client_request_id),
        timeout: Timeout => Some(timeout),
    }

>>>>>>> ebbe6dc2
    pub fn into_future(self) -> DeleteFileSystem {
        let this = self.clone();
        let mut ctx = self.context.clone();

        Box::pin(async move {
            let mut url = this.client.url()?;
            url.query_pairs_mut().append_pair("resource", "filesystem");

            let mut request = Request::new(url, azure_core::Method::Delete);

            request.insert_headers(&this.if_modified_since_condition);
            request.insert_headers(&ContentLength::new(0));

            let response = self.client.send(&mut ctx, &mut request).await?;

            DeleteFileSystemResponse::try_from(response).await
        })
    }
}

#[derive(Debug, Clone)]
pub struct DeleteFileSystemResponse {
    pub common_storage_response_headers: CommonStorageResponseHeaders,
}

impl DeleteFileSystemResponse {
    pub async fn try_from(response: Response) -> azure_core::Result<Self> {
        let (_status_code, headers, _pinned_stream) = response.deconstruct();

        Ok(Self {
            common_storage_response_headers: (&headers).try_into()?,
        })
    }
}<|MERGE_RESOLUTION|>--- conflicted
+++ resolved
@@ -6,36 +6,10 @@
 operation! {
     DeleteFileSystem,
     client: FileSystemClient,
-<<<<<<< HEAD
     ?if_modified_since_condition: IfModifiedSinceCondition
 }
 
 impl DeleteFileSystemBuilder {
-=======
-    if_modified_since_condition: Option<IfModifiedSinceCondition>,
-    client_request_id: Option<ClientRequestId>,
-    timeout: Option<Timeout>,
-    context: Context,
-}
-
-impl DeleteFileSystemBuilder {
-    pub(crate) fn new(client: FileSystemClient) -> Self {
-        Self {
-            client,
-            if_modified_since_condition: None,
-            client_request_id: None,
-            timeout: None,
-            context: Context::new(),
-        }
-    }
-
-    setters! {
-        if_modified_since_condition: IfModifiedSinceCondition => Some(if_modified_since_condition),
-        client_request_id: ClientRequestId => Some(client_request_id),
-        timeout: Timeout => Some(timeout),
-    }
-
->>>>>>> ebbe6dc2
     pub fn into_future(self) -> DeleteFileSystem {
         let this = self.clone();
         let mut ctx = self.context.clone();
