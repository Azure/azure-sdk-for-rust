use crate::clients::{FileClient, PathClient};
use azure_core::{
    headers::{self, etag_from_headers, last_modified_from_headers},
    prelude::*,
    Request, Response,
};
use azure_storage::headers::CommonStorageResponseHeaders;
use bytes::Bytes;
use std::convert::TryInto;
use time::OffsetDateTime;

operation! {
    GetFile,
    client: FileClient,
    ?range: Range,
    ?if_match_condition: IfMatchCondition,
    ?if_modified_since: IfModifiedSince,
    ?lease_id: LeaseId
}

impl GetFileBuilder {
<<<<<<< HEAD
=======
    pub(crate) fn new(client: FileClient) -> Self {
        Self {
            client,
            timeout: None,
            range: None,
            if_match_condition: None,
            if_modified_since: None,
            client_request_id: None,
            lease_id: None,
            context: Context::new(),
        }
    }

    setters! {
        timeout: Timeout => Some(timeout),
        range: Range => Some(range),
        if_match_condition: IfMatchCondition => Some(if_match_condition),
        if_modified_since: IfModifiedSinceCondition => Some(if_modified_since),
        client_request_id: ClientRequestId => Some(client_request_id),
        lease_id: LeaseId => Some(lease_id),
        context: Context => context,
    }

>>>>>>> ebbe6dc2
    pub fn into_future(self) -> GetFile {
        let this = self.clone();
        let mut ctx = self.context.clone();

        Box::pin(async move {
            let url = this.client.url()?;

            let mut request = Request::new(url, azure_core::Method::Get);

            let requested_range = self.range.unwrap_or_else(|| Range::new(0, u64::MAX));
            request.insert_headers(&requested_range);

            request.insert_headers(&this.if_match_condition);
            request.insert_headers(&this.if_modified_since);
            request.insert_headers(&this.lease_id);

            let response = self.client.send(&mut ctx, &mut request).await?;

            GetFileResponse::try_from(response).await
        })
    }
}

#[derive(Debug, Clone)]
pub struct GetFileResponse {
    pub common_storage_response_headers: CommonStorageResponseHeaders,
    pub etag: String,
    pub last_modified: OffsetDateTime,
    pub data: Bytes,
    pub content_range: Option<ContentRange>,
}

impl GetFileResponse {
    pub async fn try_from(response: Response) -> azure_core::Result<Self> {
        let (_status_code, headers, body) = response.deconstruct();
        let data = body.collect().await?;

        let content_range = headers.get_optional_as(&headers::CONTENT_RANGE)?;

        Ok(Self {
            common_storage_response_headers: (&headers).try_into()?,
            etag: etag_from_headers(&headers)?,
            last_modified: last_modified_from_headers(&headers)?,
            data,
            content_range,
        })
    }
}<|MERGE_RESOLUTION|>--- conflicted
+++ resolved
@@ -19,32 +19,6 @@
 }
 
 impl GetFileBuilder {
-<<<<<<< HEAD
-=======
-    pub(crate) fn new(client: FileClient) -> Self {
-        Self {
-            client,
-            timeout: None,
-            range: None,
-            if_match_condition: None,
-            if_modified_since: None,
-            client_request_id: None,
-            lease_id: None,
-            context: Context::new(),
-        }
-    }
-
-    setters! {
-        timeout: Timeout => Some(timeout),
-        range: Range => Some(range),
-        if_match_condition: IfMatchCondition => Some(if_match_condition),
-        if_modified_since: IfModifiedSinceCondition => Some(if_modified_since),
-        client_request_id: ClientRequestId => Some(client_request_id),
-        lease_id: LeaseId => Some(lease_id),
-        context: Context => context,
-    }
-
->>>>>>> ebbe6dc2
     pub fn into_future(self) -> GetFile {
         let this = self.clone();
         let mut ctx = self.context.clone();
