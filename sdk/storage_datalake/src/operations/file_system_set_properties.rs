--- conflicted
+++ resolved
@@ -11,40 +11,11 @@
 operation! {
     SetFileSystemProperties,
     client: FileSystemClient,
-<<<<<<< HEAD
     properties: Properties,
     ?if_modified_since_condition: IfModifiedSinceCondition
 }
 
 impl SetFileSystemPropertiesBuilder {
-=======
-    properties: Option<Properties>,
-    if_modified_since_condition: Option<IfModifiedSinceCondition>,
-    client_request_id: Option<ClientRequestId>,
-    timeout: Option<Timeout>,
-    context: Context,
-}
-
-impl SetFileSystemPropertiesBuilder {
-    pub(crate) fn new(client: FileSystemClient, properties: Option<Properties>) -> Self {
-        Self {
-            client,
-            if_modified_since_condition: None,
-            client_request_id: None,
-            timeout: None,
-            properties,
-            context: Context::new(),
-        }
-    }
-
-    setters! {
-        properties: Properties => Some(properties),
-        if_modified_since_condition: IfModifiedSinceCondition => Some(if_modified_since_condition),
-        client_request_id: ClientRequestId => Some(client_request_id),
-        timeout: Timeout => Some(timeout),
-    }
-
->>>>>>> ebbe6dc2
     pub fn into_future(self) -> SetFileSystemProperties {
         let this = self.clone();
         let mut ctx = self.context.clone();
