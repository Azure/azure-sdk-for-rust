use super::{FileSystemClient, PathClient};
use crate::{operations::*, request_options::*, Properties};
use azure_core::prelude::IfMatchCondition;
use bytes::Bytes;
use url::Url;

#[derive(Debug, Clone)]
pub struct FileClient {
    file_system_client: FileSystemClient,
    file_path: String,
}

#[cfg_attr(target_arch = "wasm32", async_trait::async_trait(?Send))]
#[cfg_attr(not(target_arch = "wasm32"), async_trait::async_trait)]
impl PathClient for FileClient {
    fn url(&self) -> azure_core::Result<Url> {
        let fs_url = self.file_system_client.url()?;
        let file_path = vec![fs_url.path(), &self.file_path].join("/");
        Ok(self.file_system_client.url()?.join(&file_path)?)
    }

    async fn send(
        &self,
        ctx: &mut azure_core::Context,
        request: &mut azure_core::Request,
    ) -> crate::Result<azure_core::Response> {
        self.file_system_client.send(ctx, request).await
    }
}

impl FileClient {
    pub(crate) fn new(file_system_client: FileSystemClient, path: String) -> Self {
        Self {
            file_system_client,
            file_path: path,
        }
    }

    pub fn create(&self) -> PutPathBuilder<Self> {
        PutPathBuilder::new(self.clone()).resource(ResourceType::File)
    }

    pub fn create_if_not_exists(&self) -> PutPathBuilder<Self> {
        self.create()
            .if_match_condition(IfMatchCondition::NotMatch("*".to_string()))
    }

    pub fn append<B>(&self, position: i64, bytes: B) -> PatchPathBuilder<Self>
    where
        B: Into<Bytes>,
    {
<<<<<<< HEAD
        PatchPathBuilder::new(self.clone(), PathUpdateAction::Append)
=======
        PatchPathBuilder::new(self.clone())
            .action(PathUpdateAction::Append)
>>>>>>> ebbe6dc2
            .position(position)
            .bytes(bytes.into())
    }

    pub fn flush(&self, position: i64) -> PatchPathBuilder<Self> {
<<<<<<< HEAD
        PatchPathBuilder::new(self.clone(), PathUpdateAction::Flush).position(position)
=======
        PatchPathBuilder::new(self.clone())
            .action(PathUpdateAction::Flush)
            .position(position)
>>>>>>> ebbe6dc2
    }

    pub fn read(&self) -> GetFileBuilder {
        GetFileBuilder::new(self.clone())
    }

    pub fn rename<P>(&self, destination_path: P) -> RenamePathBuilder<Self>
    where
        P: Into<String>,
    {
        let destination_client = self.file_system_client.get_file_client(destination_path);
        let fs_url = self.file_system_client.url().unwrap();
        // the path will contain a leading '/' as we extract if from the path component of the url
        let file_path = vec![fs_url.path(), &self.file_path].join("/");
        RenamePathBuilder::new(destination_client)
            .mode(PathRenameMode::Legacy)
            .rename_source(file_path)
    }

    pub fn rename_if_not_exists<P>(&self, destination_path: P) -> RenamePathBuilder<Self>
    where
        P: Into<String>,
    {
        self.rename(destination_path)
            .if_match_condition(IfMatchCondition::NotMatch("*".to_string()))
    }

    pub fn delete(&self) -> DeletePathBuilder<Self> {
<<<<<<< HEAD
        DeletePathBuilder::new(self.clone())
=======
        DeletePathBuilder::new(self.clone(), None)
>>>>>>> ebbe6dc2
    }

    pub fn get_properties(&self) -> HeadPathBuilder<Self> {
        HeadPathBuilder::new(self.clone())
    }

    pub fn get_status(&self) -> HeadPathBuilder<Self> {
        HeadPathBuilder::new(self.clone()).action(PathGetPropertiesAction::GetStatus)
    }

    pub fn get_access_control_list(&self) -> HeadPathBuilder<Self> {
        HeadPathBuilder::new(self.clone()).action(PathGetPropertiesAction::GetAccessControl)
    }

    pub fn set_properties(&self, properties: impl Into<Properties>) -> PatchPathBuilder<Self> {
<<<<<<< HEAD
        PatchPathBuilder::new(self.clone(), PathUpdateAction::SetProperties).properties(properties)
=======
        PatchPathBuilder::new(self.clone())
            .properties(properties)
            .action(PathUpdateAction::SetProperties)
>>>>>>> ebbe6dc2
    }

    pub fn set_access_control_list(
        &self,
        acl: impl Into<AccessControlList>,
    ) -> PatchPathBuilder<Self> {
<<<<<<< HEAD
        PatchPathBuilder::new(self.clone(), PathUpdateAction::SetAccessControl).acl(acl)
=======
        PatchPathBuilder::new(self.clone())
            .acl(acl)
            .action(PathUpdateAction::SetAccessControl)
>>>>>>> ebbe6dc2
    }
}<|MERGE_RESOLUTION|>--- conflicted
+++ resolved
@@ -49,24 +49,13 @@
     where
         B: Into<Bytes>,
     {
-<<<<<<< HEAD
         PatchPathBuilder::new(self.clone(), PathUpdateAction::Append)
-=======
-        PatchPathBuilder::new(self.clone())
-            .action(PathUpdateAction::Append)
->>>>>>> ebbe6dc2
             .position(position)
             .bytes(bytes.into())
     }
 
     pub fn flush(&self, position: i64) -> PatchPathBuilder<Self> {
-<<<<<<< HEAD
         PatchPathBuilder::new(self.clone(), PathUpdateAction::Flush).position(position)
-=======
-        PatchPathBuilder::new(self.clone())
-            .action(PathUpdateAction::Flush)
-            .position(position)
->>>>>>> ebbe6dc2
     }
 
     pub fn read(&self) -> GetFileBuilder {
@@ -95,11 +84,7 @@
     }
 
     pub fn delete(&self) -> DeletePathBuilder<Self> {
-<<<<<<< HEAD
         DeletePathBuilder::new(self.clone())
-=======
-        DeletePathBuilder::new(self.clone(), None)
->>>>>>> ebbe6dc2
     }
 
     pub fn get_properties(&self) -> HeadPathBuilder<Self> {
@@ -115,25 +100,13 @@
     }
 
     pub fn set_properties(&self, properties: impl Into<Properties>) -> PatchPathBuilder<Self> {
-<<<<<<< HEAD
         PatchPathBuilder::new(self.clone(), PathUpdateAction::SetProperties).properties(properties)
-=======
-        PatchPathBuilder::new(self.clone())
-            .properties(properties)
-            .action(PathUpdateAction::SetProperties)
->>>>>>> ebbe6dc2
     }
 
     pub fn set_access_control_list(
         &self,
         acl: impl Into<AccessControlList>,
     ) -> PatchPathBuilder<Self> {
-<<<<<<< HEAD
         PatchPathBuilder::new(self.clone(), PathUpdateAction::SetAccessControl).acl(acl)
-=======
-        PatchPathBuilder::new(self.clone())
-            .acl(acl)
-            .action(PathUpdateAction::SetAccessControl)
->>>>>>> ebbe6dc2
     }
 }