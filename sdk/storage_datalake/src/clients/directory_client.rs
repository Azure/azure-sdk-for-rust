use crate::operations::*;
use crate::request_options::*;
use crate::{clients::FileSystemClient, prelude::PathClient, Properties};
use azure_core::prelude::IfMatchCondition;
use url::Url;

#[derive(Debug, Clone)]
pub struct DirectoryClient {
    file_system_client: FileSystemClient,
    dir_path: String,
}

#[cfg_attr(target_arch = "wasm32", async_trait::async_trait(?Send))]
#[cfg_attr(not(target_arch = "wasm32"), async_trait::async_trait)]
impl PathClient for DirectoryClient {
    fn url(&self) -> azure_core::Result<Url> {
        let fs_url = self.file_system_client.url()?;
        let dir_path = vec![fs_url.path(), &self.dir_path].join("/");
        Ok(self.file_system_client.url()?.join(&dir_path)?)
    }

    async fn send(
        &self,
        ctx: &mut azure_core::Context,
        request: &mut azure_core::Request,
    ) -> crate::Result<azure_core::Response> {
        self.file_system_client.send(ctx, request).await
    }
}

impl DirectoryClient {
    pub(crate) fn new(file_system_client: FileSystemClient, path: String) -> Self {
        Self {
            file_system_client,
            dir_path: path,
        }
    }

    pub fn list_paths(&self) -> ListPathsBuilder {
        let fs_url = self.file_system_client.url().unwrap();
        // the path will contain a leading '/' as we extract if from the path component of the url
        let dir_path = vec![fs_url.path(), &self.dir_path].join("/");
        ListPathsBuilder::new(self.file_system_client.clone())
            .directory(dir_path)
            .recursive(true)
    }

    pub fn create(&self) -> PutPathBuilder<Self> {
        PutPathBuilder::new(self.clone()).resource(ResourceType::Directory)
    }

    pub fn create_if_not_exists(&self) -> PutPathBuilder<Self> {
        self.create()
            .if_match_condition(IfMatchCondition::NotMatch("*".to_string()))
    }

    pub fn rename<P>(&self, destination_path: P) -> RenamePathBuilder<Self>
    where
        P: Into<String>,
    {
        let destination_client = self
            .file_system_client
            .get_directory_client(destination_path);
        let fs_url = self.file_system_client.url().unwrap();
        // the path will contain a leading '/' as we extract if from the path component of the url
        let dir_path = vec![fs_url.path(), &self.dir_path].join("/");
        RenamePathBuilder::new(destination_client)
            .mode(PathRenameMode::Legacy)
            .rename_source(dir_path)
    }

    pub fn rename_if_not_exists<P>(&self, destination_path: P) -> RenamePathBuilder<Self>
    where
        P: Into<String>,
    {
        self.rename(destination_path)
            .if_match_condition(IfMatchCondition::NotMatch("*".to_string()))
    }

    pub fn delete<R>(&self, recursive: R) -> DeletePathBuilder<Self>
    where
        R: Into<Recursive>,
    {
<<<<<<< HEAD
        DeletePathBuilder::new(self.clone()).recursive(recursive.into())
=======
        DeletePathBuilder::new(self.clone(), Some(recursive.into()))
>>>>>>> ebbe6dc2
    }

    pub fn get_properties(&self) -> HeadPathBuilder<Self> {
        HeadPathBuilder::new(self.clone())
    }

    pub fn get_status(&self) -> HeadPathBuilder<Self> {
        HeadPathBuilder::new(self.clone()).action(PathGetPropertiesAction::GetStatus)
    }

    pub fn get_access_control_list(&self) -> HeadPathBuilder<Self> {
        HeadPathBuilder::new(self.clone()).action(PathGetPropertiesAction::GetAccessControl)
    }

    pub fn set_properties(&self, properties: impl Into<Properties>) -> PatchPathBuilder<Self> {
<<<<<<< HEAD
        PatchPathBuilder::new(self.clone(), PathUpdateAction::SetProperties).properties(properties)
=======
        PatchPathBuilder::new(self.clone())
            .properties(properties)
            .action(PathUpdateAction::SetProperties)
>>>>>>> ebbe6dc2
    }

    pub fn set_access_control_list(
        &self,
        acl: impl Into<AccessControlList>,
        recursive: bool,
    ) -> PatchPathBuilder<Self> {
<<<<<<< HEAD
        let action = if recursive {
            PathUpdateAction::SetAccessControlRecursive
=======
        let builder = PatchPathBuilder::new(self.clone()).acl(acl);
        if recursive {
            builder.action(PathUpdateAction::SetAccessControlRecursive)
>>>>>>> ebbe6dc2
        } else {
            PathUpdateAction::SetAccessControl
        };

        PatchPathBuilder::new(self.clone(), action).acl(acl)
    }
}<|MERGE_RESOLUTION|>--- conflicted
+++ resolved
@@ -81,11 +81,7 @@
     where
         R: Into<Recursive>,
     {
-<<<<<<< HEAD
         DeletePathBuilder::new(self.clone()).recursive(recursive.into())
-=======
-        DeletePathBuilder::new(self.clone(), Some(recursive.into()))
->>>>>>> ebbe6dc2
     }
 
     pub fn get_properties(&self) -> HeadPathBuilder<Self> {
@@ -101,13 +97,7 @@
     }
 
     pub fn set_properties(&self, properties: impl Into<Properties>) -> PatchPathBuilder<Self> {
-<<<<<<< HEAD
         PatchPathBuilder::new(self.clone(), PathUpdateAction::SetProperties).properties(properties)
-=======
-        PatchPathBuilder::new(self.clone())
-            .properties(properties)
-            .action(PathUpdateAction::SetProperties)
->>>>>>> ebbe6dc2
     }
 
     pub fn set_access_control_list(
@@ -115,14 +105,8 @@
         acl: impl Into<AccessControlList>,
         recursive: bool,
     ) -> PatchPathBuilder<Self> {
-<<<<<<< HEAD
         let action = if recursive {
             PathUpdateAction::SetAccessControlRecursive
-=======
-        let builder = PatchPathBuilder::new(self.clone()).acl(acl);
-        if recursive {
-            builder.action(PathUpdateAction::SetAccessControlRecursive)
->>>>>>> ebbe6dc2
         } else {
             PathUpdateAction::SetAccessControl
         };
