--- conflicted
+++ resolved
@@ -11,12 +11,7 @@
 pub mod clients;
 mod file_system;
 pub mod operations;
-<<<<<<< HEAD
-=======
-pub mod requests;
-pub mod responses;
 mod shared_key_authorization_policy;
->>>>>>> ad480594
 pub use file_system::FileSystem;
 mod properties;
 mod util;
