--- conflicted
+++ resolved
@@ -74,26 +74,11 @@
             &auth
         );
 
-<<<<<<< HEAD
-        request
-            .headers_mut()
-            .insert(HEADER_DATE, HeaderValue::from(time_nonce.to_string()));
-        request
-            .headers_mut()
-            .insert(HEADER_VERSION, HeaderValue::from_static(AZURE_VERSION));
-        request
-            .headers_mut()
-            .insert(AUTHORIZATION, HeaderValue::from(auth));
-
-        // now next[0] is safe (will not panic) because we checked
-        // at the beginning of the function.
-=======
-        request.insert_header(HEADER_DATE, HeaderValue::from_str(&time_nonce.to_string())?);
+        request.insert_header(HEADER_DATE, HeaderValue::from(time_nonce.to_string()));
         request.insert_header(HEADER_VERSION, HeaderValue::from_static(AZURE_VERSION));
-        request.insert_header(AUTHORIZATION, HeaderValue::from_str(&auth)?);
+        request.insert_header(AUTHORIZATION, HeaderValue::from(auth));
 
         // next[0] will not panic, because we checked at the beginning of the function
->>>>>>> 2ac449c9
         next[0].send(ctx, request, &next[1..]).await
     }
 }
