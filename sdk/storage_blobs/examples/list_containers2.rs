--- conflicted
+++ resolved
@@ -24,19 +24,6 @@
             .storage_client();
     let blob_service_client = storage_client.blob_service_client();
 
-<<<<<<< HEAD
-=======
-    let response = storage_client
-        .container_client("azuresdkforrust")
-        .list_blobs()
-        .into_stream()
-        .next()
-        .await
-        .expect("stream failed")?;
-
-    println!("key response = {:#?}", response);
-
->>>>>>> 94ab0689
     let response = blob_service_client
         .list_containers()
         .into_stream()
@@ -45,21 +32,9 @@
         .expect("stream failed")?;
     println!("response = {:#?}", response);
 
-<<<<<<< HEAD
     let response = storage_client
-        .as_container_client("$logs")
+        .container_client("$logs")
         .list_blobs()
-=======
-    // let's test a SAS token
-    // the code is identical
-    // once instantiated
-    let sas_token = "?sv=2019-12-12&ss=bfqt&srt=sco&sp=rwdlacupx&se=2020-12-05T20:20:58Z&st=2020-12-05T12:20:58Z&spr=https&sig=vxUuKjQW4%2FmB884f%2BdqCp4h3O%2BYuYgIJN8RVGHFVFpY%3D";
-    let blob_service_client =
-        StorageAccountClient::new_sas_token(http_client.clone(), &account, sas_token)?
-            .blob_service_client();
-    let response = blob_service_client
-        .list_containers()
->>>>>>> 94ab0689
         .into_stream()
         .next()
         .await
