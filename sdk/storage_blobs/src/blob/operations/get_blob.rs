--- conflicted
+++ resolved
@@ -44,74 +44,6 @@
         lease_id: LeaseId => Some(lease_id),
     }
 
-<<<<<<< HEAD
-    async fn execute(&self) -> azure_core::Result<GetBlobResponse> {
-        let mut url = self.blob_client.url_with_segments(None)?;
-
-        self.blob_versioning.append_to_url_query(&mut url);
-        self.timeout.append_to_url_query(&mut url);
-
-        let mut request =
-            self.blob_client
-                .prepare_request(url.as_str(), azure_core::Method::GET, None)?;
-        if let Some(item) = &self.range {
-            for (name, value) in item.as_headers() {
-                request.insert_header(name, value);
-            }
-        }
-        request.add_optional_header_ref(&self.client_request_id);
-        request.add_optional_header(&self.lease_id);
-
-        let response = self
-            .blob_client
-            .http_client()
-            .execute_request_check_status(&request)
-            .await?;
-
-        (self.blob_client.blob_name(), response).try_into()
-    }
-
-    pub fn stream(
-        self,
-        chunk_size: u64,
-    ) -> impl Stream<Item = azure_core::Result<GetBlobResponse>> + 'a {
-        enum States {
-            Init,
-            Progress(Range),
-            End,
-        }
-
-        // this can either be the range requested by the caller or the complete file.
-        let requested_range = self.range.unwrap_or_else(|| Range::new(0, u64::MAX));
-
-        futures::stream::unfold(States::Init, move |state| async move {
-            let mut remaining = match state {
-                States::Init => requested_range,
-                States::Progress(range) => range,
-                States::End => return None,
-            };
-
-            let range = if remaining.start + chunk_size > remaining.end {
-                Range::new(remaining.start, remaining.end)
-            } else {
-                Range::new(remaining.start, remaining.start + chunk_size)
-            };
-
-            let req = self.range(range);
-
-            let response = match req.execute().await {
-                Ok(response) => response,
-                Err(err) => return Some((Err(err), States::End)),
-            };
-
-            // now that we know what the remote blob size is, let's update the
-            // boundary. We do this only if it's smaller than the requested size because the could
-            // have specified a smaller range.
-            remaining.end = match response.content_range {
-                None => requested_range.end,
-                Some(content_range) => {
-                    std::cmp::min(requested_range.end, content_range.total_length())
-=======
     pub fn into_stream(self) -> Pageable<GetBlobResponse, Error> {
         let make_request = move |continuation: Option<Continuation>| {
             let this = self.clone();
@@ -130,13 +62,14 @@
                 this.blob_versioning.append_to_url_query(&mut url);
                 this.timeout.append_to_url_query(&mut url);
 
-                let mut request =
-                    this.blob_client
-                        .prepare_request(url.as_str(), http::Method::GET, None)?;
+                let mut request = this.blob_client.prepare_request(
+                    url.as_str(),
+                    azure_core::Method::GET,
+                    None,
+                )?;
 
                 for (name, value) in range.as_headers() {
                     request.insert_header(name, value);
->>>>>>> 546a17f2
                 }
 
                 request.add_optional_header(&this.lease_id);
