use crate::{blob::Blob, prelude::*};
use azure_core::{
    collect_pinned_stream, error::Error, headers::*, prelude::*, Context, Pageable, RequestId,
    Response as AzureResponse,
};
use bytes::Bytes;
use chrono::{DateTime, Utc};

const DEFAULT_CHUNK_SIZE: u64 = 0x1000 * 0x1000;

#[derive(Clone)]
pub struct GetBlobBuilder {
    blob_client: BlobClient,
    range: Option<Range>,
    blob_versioning: Option<BlobVersioning>,
    timeout: Option<Timeout>,
    lease_id: Option<LeaseId>,
    chunk_size: u64,
    context: Context,
}

impl GetBlobBuilder {
    pub(crate) fn new(blob_client: BlobClient) -> Self {
        Self {
            blob_client,
            blob_versioning: None,
            timeout: None,
            range: None,
            lease_id: None,
            chunk_size: DEFAULT_CHUNK_SIZE,
            context: Context::new(),
        }
    }

    setters! {
        range: Range => Some(range),
        chunk_size: u64 => chunk_size,
        blob_versioning: BlobVersioning => Some(blob_versioning),
        timeout: Timeout => Some(timeout),
        lease_id: LeaseId => Some(lease_id),
    }

    pub fn into_stream(self) -> Pageable<GetBlobResponse, Error> {
        let make_request = move |continuation: Option<Range>| {
            let this = self.clone();
            let mut ctx = self.context.clone();
            async move {
                let mut url = this.blob_client.url_with_segments(None)?;

                let range = match continuation {
<<<<<<< HEAD
                    Some(Continuation::Range(range)) => range.into(),
=======
                    Some(range) => range,
>>>>>>> 4a8841f9
                    None => initial_range(this.chunk_size, this.range),
                    Some(_) => {
                        panic!("unexpected contination type")
                    }
                };

                this.blob_versioning.append_to_url_query(&mut url);
                this.timeout.append_to_url_query(&mut url);

                let mut headers = Headers::new();
                for (name, value) in range.as_headers() {
                    headers.insert(name, value);
                }

                headers.add(this.lease_id);

                let mut request = this.blob_client.finalize_request(
                    url,
                    azure_core::Method::Get,
                    headers,
                    None,
                )?;

                let response = this.blob_client.send(&mut ctx, &mut request).await?;

                GetBlobResponse::try_from(this, response).await
            }
        };
        Pageable::new(make_request)
    }
}

#[derive(Debug, Clone)]
pub struct GetBlobResponse {
    pub request_id: RequestId,
    pub blob: Blob,
    pub data: Bytes,
    pub date: DateTime<Utc>,
    pub remaining_range: Option<Range>,
}

impl GetBlobResponse {
    async fn try_from(
        request: GetBlobBuilder,
        response: AzureResponse,
    ) -> azure_core::Result<Self> {
        let (_, headers, body) = response.deconstruct();
        let data = collect_pinned_stream(body).await?;

        let request_id = request_id_from_headers(&headers)?;
        let date = date_from_headers(&headers)?;

        let content_range = headers.get_optional_as(&CONTENT_RANGE)?;

        let remaining_range = remaining_range(request.chunk_size, request.range, content_range);

        Ok(Self {
            request_id,
            blob: Blob::from_headers(request.blob_client.blob_name(), &headers)?,
            data,
            date,
            remaining_range,
        })
    }
}

impl Continuable for GetBlobResponse {
    type Continuation = Range;
    fn continuation(&self) -> Option<Self::Continuation> {
        self.remaining_range
    }
}

// caclculate the first Range for use at the beginning of the Pageable.
fn initial_range(chunk_size: u64, request_range: Option<Range>) -> Range {
    match request_range {
        Some(range) => {
            let len = std::cmp::min(range.len(), chunk_size);
            Range::new(range.start, range.start + len)
        }
        None => Range::new(0, chunk_size),
    }
}

// After each request, calculate how much data is left to be read based on the
// requested chunk size, requested range, and Content-Range header from the response.
//
// The Content-Range response is authoritative for the current size of the blob,
// which we use that to determine the next chunk size.  If the Content-Range is
// missing from the response, we assume the response had the entire blob.
//
// If the Content-Range indicates the response was at the end of the blob or
// user's requested slice, we return None to indicate the response is complete.
//
// The remaining range is calculated from immediately after the response until
// the end of the requested range or chunk size, which ever is smaller.
fn remaining_range(
    chunk_size: u64,
    base_range: Option<Range>,
    content_range: Option<ContentRange>,
) -> Option<Range> {
    // if there was no content range in the response, assume the entire blob was
    // returned.
    let content_range = content_range?;

    // if the next byte is at or past the total length, then we're done.
    if content_range.end() + 1 >= content_range.total_length() {
        return None;
    }

    // if the user didn't specify a range, assume the entire size
    let requested_range = base_range.unwrap_or_else(|| Range::new(0, content_range.total_length()));

    // if the response said the end of the blob was downloaded, we're done
    if content_range.end() >= requested_range.end {
        return None;
    }

    // if the user specified range is smaller than the blob, truncate the
    // requested range.  Note, we add + 1, as we don't need to re-fetch the last
    // byte of the previous request.
    let start = content_range.end() + 1;
    let remaining_size = requested_range.end - start;

    let size = std::cmp::min(remaining_size, chunk_size);

    Some(Range::new(start, start + size))
}

#[cfg(test)]
mod tests {
    use super::*;

    #[test]
    fn test_initial_range() -> azure_core::Result<()> {
        let result = initial_range(3, Some(Range::new(0, 10)));
        let expected = Range::new(0, 3);
        assert_eq!(result, expected);

        let result = initial_range(3, Some(Range::new(3, 10)));
        let expected = Range::new(3, 6);
        assert_eq!(result, expected);

        let result = initial_range(3, None);
        let expected = Range::new(0, 3);
        assert_eq!(result, expected);
        Ok(())
    }
    #[test]
    fn test_remaining_range() -> azure_core::Result<()> {
        let result = remaining_range(3, None, None);
        assert!(result.is_none());

        let result = remaining_range(3, Some(Range::new(0, 10)), None);
        assert!(result.is_none());

        let result = remaining_range(
            3,
            Some(Range::new(0, 10)),
            Some(ContentRange::new(0, 3, 10)),
        );
        assert_eq!(result, Some(Range::new(4, 7)));

        let result = remaining_range(
            3,
            Some(Range::new(0, 10)),
            Some(ContentRange::new(0, 10, 10)),
        );
        assert!(result.is_none());

        let result = remaining_range(3, None, Some(ContentRange::new(0, 10, 10)));
        assert!(result.is_none());

        let result = remaining_range(3, None, Some(ContentRange::new(0, 10, 20)));
        assert_eq!(result, Some(Range::new(11, 14)));

        Ok(())
    }
}<|MERGE_RESOLUTION|>--- conflicted
+++ resolved
@@ -48,15 +48,8 @@
                 let mut url = this.blob_client.url_with_segments(None)?;
 
                 let range = match continuation {
-<<<<<<< HEAD
-                    Some(Continuation::Range(range)) => range.into(),
-=======
                     Some(range) => range,
->>>>>>> 4a8841f9
                     None => initial_range(this.chunk_size, this.range),
-                    Some(_) => {
-                        panic!("unexpected contination type")
-                    }
                 };
 
                 this.blob_versioning.append_to_url_query(&mut url);
