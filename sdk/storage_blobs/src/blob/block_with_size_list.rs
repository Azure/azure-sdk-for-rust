use crate::blob::{BlobBlockType, BlobBlockWithSize};
<<<<<<< HEAD
use azure_core::error::{ErrorKind, ResultExt};
use base64::{prelude::BASE64_STANDARD, Engine};
=======
use azure_core::{
    error::{ErrorKind, ResultExt},
    xml::read_xml_str,
};
>>>>>>> be6b2f7d

#[derive(Debug, Deserialize)]
struct Name {
    #[serde(rename = "$value")]
    pub value: String,
}

#[derive(Debug, Deserialize)]
struct Size {
    #[serde(rename = "$value")]
    pub value: u64,
}

#[derive(Debug, Deserialize)]
struct Block {
    #[serde(rename = "Name")]
    pub name: Name,
    #[serde(rename = "Size")]
    pub size: Size,
}

#[derive(Debug, Deserialize)]
struct OuterBlock {
    #[serde(rename = "Block", default)]
    pub block: Vec<Block>,
}

#[derive(Debug, Deserialize)]
struct BlockList {
    #[serde(rename = "CommittedBlocks", default)]
    pub committed_blocks: Option<OuterBlock>,
    #[serde(rename = "UncommittedBlocks", default)]
    pub uncommitted_blocks: Option<OuterBlock>,
}

#[derive(Default, Debug, Clone, PartialEq, Eq)]
pub struct BlockWithSizeList {
    pub blocks: Vec<BlobBlockWithSize>,
}

impl BlockWithSizeList {
    pub fn try_from_xml(xml: &str) -> azure_core::Result<Self> {
        let bl: BlockList = read_xml_str(xml).map_kind(ErrorKind::DataConversion)?;

        let mut lbs = BlockWithSizeList { blocks: Vec::new() };

        if let Some(committed) = bl.committed_blocks {
            for b_val in committed.block {
                lbs.blocks.push(BlobBlockWithSize {
                    block_list_type: BlobBlockType::Committed(
                        BASE64_STANDARD
                            .decode(&b_val.name.value)
                            .map_kind(ErrorKind::DataConversion)?
                            .into(),
                    ),
                    size_in_bytes: b_val.size.value,
                });
            }
        }

        if let Some(committed) = bl.uncommitted_blocks {
            for b_val in committed.block {
                lbs.blocks.push(BlobBlockWithSize {
                    block_list_type: BlobBlockType::Uncommitted(
                        BASE64_STANDARD
                            .decode(&b_val.name.value)
                            .map_kind(ErrorKind::DataConversion)?
                            .into(),
                    ),
                    size_in_bytes: b_val.size.value,
                });
            }
        }

        Ok(lbs)
    }
}

#[cfg(test)]
mod test {
    use super::*;

    #[test]
    fn try_parse1() {
        let range = "<?xml version=\"1.0\" encoding=\"utf-8\"?>
            <BlockList>
              <CommittedBlocks>
                   <Block>
                       <Name>YmFzZTY0LWVuY29kZWQtYmxvY2staWQ=</Name>
                       <Size>200</Size>
                    </Block>
               </CommittedBlocks>
               <UncommittedBlocks>
                    <Block>
                        <Name>YmFzZTY0LWVuY29kZWQtYmxvY2staWQtbnVtYmVyMg==</Name>
                        <Size>4096</Size>
                    </Block>
               </UncommittedBlocks>
            </BlockList>  ";

        let bl = BlockWithSizeList::try_from_xml(range).unwrap();
        assert_eq!(bl.blocks.len(), 2);
        assert_eq!(bl.blocks[0].size_in_bytes, 200);
        assert_eq!(bl.blocks[1].size_in_bytes, 4096);

        assert_eq!(
            bl.blocks[0].block_list_type,
            BlobBlockType::new_committed("base64-encoded-block-id")
        );
        let b2 = BlobBlockType::new_uncommitted("base64-encoded-block-id-number2");
        assert_eq!(
            bl.blocks[1].block_list_type, b2,
            "bl.blocks[1].block_list_type == {:?}, b2 == {:?}",
            bl.blocks[1].block_list_type, b2
        );
    }

    #[test]
    fn try_parse2() {
        let range = "<?xml version=\"1.0\" encoding=\"utf-8\"?><BlockList><CommittedBlocks /><UncommittedBlocks><Block><Name>YmxvY2sx</Name><Size>62</Size></Block><Block><Name>YmxvY2sy</Name><Size>62</Size></Block><Block><Name>YmxvY2sz</Name><Size>62</Size></Block></UncommittedBlocks></BlockList>";

        let bl = BlockWithSizeList::try_from_xml(range).unwrap();
        assert_eq!(bl.blocks.len(), 3);
        assert_eq!(bl.blocks[0].size_in_bytes, 62);
        assert_eq!(bl.blocks[1].size_in_bytes, 62);
        assert_eq!(bl.blocks[2].size_in_bytes, 62);
    }

    /// Tests that we can explicitly deserialize the response even if not all
    /// block types are present in the response
    #[test]
    fn test_incomplete_response() {
        let range = "<?xml version=\"1.0\" encoding=\"utf-8\"?>
        <BlockList>
          <CommittedBlocks>
               <Block>
                   <Name>YmFzZTY0LWVuY29kZWQtYmxvY2staWQ=</Name>
                   <Size>200</Size>
                </Block>
           </CommittedBlocks>
        </BlockList>  ";

        let bl = BlockWithSizeList::try_from_xml(range).unwrap();
        assert_eq!(bl.blocks.len(), 1);
        assert_eq!(bl.blocks[0].size_in_bytes, 200);

        let range = "<?xml version=\"1.0\" encoding=\"utf-8\"?>
        <BlockList>
          <UncommittedBlocks>
                <Block>
                    <Name>YmFzZTY0LWVuY29kZWQtYmxvY2staWQtbnVtYmVyMg==</Name>
                    <Size>4096</Size>
                </Block>
          </UncommittedBlocks>
        </BlockList>  ";

        let bl = BlockWithSizeList::try_from_xml(range).unwrap();
        assert_eq!(bl.blocks.len(), 1);
        assert_eq!(bl.blocks[0].size_in_bytes, 4096);

        let range = "<?xml version=\"1.0\" encoding=\"utf-8\"?>
        <BlockList>
          <UncommittedBlocks>
                <Block>
                    <Name>YmFzZTY0LWVuY29kZWQtYmxvY2staWQtbnVtYmVyMg==</Name>
                    <Size>4096</Size>
                </Block>
                <Block>
                    <Name>YmFzZTY0LWVuY29kZWQtYmxvY2sfaWQtbnVtYmVyMg==</Name>
                    <Size>200</Size>
                </Block>
          </UncommittedBlocks>
        </BlockList>  ";

        let bl = BlockWithSizeList::try_from_xml(range).unwrap();
        assert_eq!(bl.blocks.len(), 2);
        assert_eq!(bl.blocks[0].size_in_bytes, 4096);
        assert_eq!(bl.blocks[1].size_in_bytes, 200);

        let range = "<?xml version=\"1.0\" encoding=\"utf-8\"?>
        <BlockList>
        </BlockList>  ";
        let bl = BlockWithSizeList::try_from_xml(range).unwrap();
        assert!(bl.blocks.is_empty());
    }
}<|MERGE_RESOLUTION|>--- conflicted
+++ resolved
@@ -1,13 +1,9 @@
 use crate::blob::{BlobBlockType, BlobBlockWithSize};
-<<<<<<< HEAD
-use azure_core::error::{ErrorKind, ResultExt};
-use base64::{prelude::BASE64_STANDARD, Engine};
-=======
 use azure_core::{
     error::{ErrorKind, ResultExt},
     xml::read_xml_str,
 };
->>>>>>> be6b2f7d
+use base64::{prelude::BASE64_STANDARD, Engine};
 
 #[derive(Debug, Deserialize)]
 struct Name {
