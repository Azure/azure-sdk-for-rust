--- conflicted
+++ resolved
@@ -18,13 +18,8 @@
 
     fn value(&self) -> headers::HeaderValue {
         match self {
-<<<<<<< HEAD
             Hash::MD5(md5) => BASE64_STANDARD.encode(md5),
-            Hash::CRC64(crc64) => format!("{}", crc64),
-=======
-            Hash::MD5(md5) => base64::encode(md5),
             Hash::CRC64(crc64) => format!("{crc64}"),
->>>>>>> be6b2f7d
         }
         .into()
     }
