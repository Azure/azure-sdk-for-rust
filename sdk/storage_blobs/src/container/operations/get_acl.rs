--- conflicted
+++ resolved
@@ -43,15 +43,9 @@
 
             self.timeout.append_to_url_query(&mut url);
 
-<<<<<<< HEAD
             let mut request =
                 self.container_client
                     .prepare_request(url.as_str(), Method::Get, None)?;
-=======
-            let mut request = self
-                .container_client
-                .prepare_request(url, Method::GET, None)?;
->>>>>>> 1a49eed5
             request.add_optional_header(&self.lease_id);
 
             let response = self
