use crate::{blob::operations::*, prelude::*, BA512Range};
use azure_core::{
    error::{Error, ErrorKind, ResultExt},
    prelude::*,
    HttpClient, Request,
};
use azure_storage::core::{
    clients::StorageCredentials,
    prelude::*,
    shared_access_signature::{
        service_sas::{BlobSharedAccessSignatureBuilder, BlobSignedResource, SetResources},
        SasToken,
    },
};
use bytes::Bytes;
<<<<<<< HEAD
use futures::StreamExt;
use http::{
    method::Method,
    request::{Builder, Request},
};
=======
use http::method::Method;
>>>>>>> cd89ca15
use std::sync::Arc;
use url::Url;

pub trait AsBlobClient<BN: Into<String>> {
    fn as_blob_client(&self, blob_name: BN) -> Arc<BlobClient>;
}

impl<BN: Into<String>> AsBlobClient<BN> for Arc<ContainerClient> {
    fn as_blob_client(&self, blob_name: BN) -> Arc<BlobClient> {
        BlobClient::new(self.clone(), blob_name.into())
    }
}

#[derive(Debug, Clone)]
pub struct BlobClient {
    container_client: Arc<ContainerClient>,
    blob_name: String,
}

impl BlobClient {
    pub(crate) fn new(container_client: Arc<ContainerClient>, blob_name: String) -> Arc<Self> {
        Arc::new(Self {
            container_client,
            blob_name,
        })
    }

    pub fn blob_name(&self) -> &str {
        &self.blob_name
    }

    pub(crate) fn http_client(&self) -> &dyn HttpClient {
        self.container_client
            .storage_client()
            .storage_account_client()
            .http_client()
    }

    #[allow(dead_code)]
    pub(crate) fn storage_account_client(&self) -> &StorageAccountClient {
        self.container_client
            .storage_client()
            .storage_account_client()
    }

    #[allow(dead_code)]
    pub(crate) fn container_client(&self) -> &ContainerClient {
        self.container_client.as_ref()
    }

    pub(crate) fn url_with_segments<'a, I>(&'a self, segments: I) -> azure_core::Result<url::Url>
    where
        I: IntoIterator<Item = &'a str>,
    {
        let blob_name_with_segments = self.blob_name.split('/').into_iter().chain(segments);
        self.container_client
            .url_with_segments(blob_name_with_segments)
            .map_kind(ErrorKind::DataConversion)
    }

    pub fn get(&self) -> GetBlobBuilder {
        GetBlobBuilder::new(self)
    }

    // helper function that returns the entire blob stream
    pub async fn get_content(&self) -> azure_core::Result<Vec<u8>> {
        let mut blob = Vec::new();
        let mut stream = Box::pin(self.get().stream(1024 * 8));
        while let Some(value) = stream.next().await {
            let data = value?.data;
            println!("received {:?} bytes", data.len());
            blob.extend(&data);
        }
        Ok(blob)
    }

    pub fn get_properties(&self) -> GetBlobPropertiesBuilder {
        GetBlobPropertiesBuilder::new(self.clone())
    }

    pub fn get_metadata(&self) -> GetMetadataBuilder {
        GetMetadataBuilder::new(self.clone())
    }

    pub fn set_metadata(&self) -> SetMetadataBuilder {
        SetMetadataBuilder::new(self.clone())
    }

    pub fn set_blob_tier(&self) -> SetBlobTierBuilder {
        SetBlobTierBuilder::new(self.clone())
    }

    pub fn update_page(
        &self,
        ba512_range: BA512Range,
        content: impl Into<Bytes>,
    ) -> UpdatePageBuilder {
        UpdatePageBuilder::new(self.clone(), ba512_range, content)
    }

    pub fn get_page_ranges(&self) -> GetPageRangesBuilder {
        GetPageRangesBuilder::new(self.clone())
    }

    pub fn delete(&self) -> DeleteBlobBuilder {
        DeleteBlobBuilder::new(self.clone())
    }

    pub fn delete_snapshot(&self, snapshot: Snapshot) -> DeleteBlobSnapshotBuilder {
        DeleteBlobSnapshotBuilder::new(self.clone(), snapshot)
    }

    pub fn delete_version_id(&self, version_id: VersionId) -> DeleteBlobVersionBuilder {
        DeleteBlobVersionBuilder::new(self.clone(), version_id)
    }

    pub fn copy(&self, copy_source: Url) -> CopyBlobBuilder {
        CopyBlobBuilder::new(self.clone(), copy_source)
    }

    pub fn copy_from_url(&self, copy_source: Url) -> CopyBlobFromUrlBuilder {
        CopyBlobFromUrlBuilder::new(self.clone(), copy_source)
    }

    pub fn put_page_blob(&self, length: u128) -> PutPageBlobBuilder {
        PutPageBlobBuilder::new(self.clone(), length)
    }

    pub fn put_append_blob(&self) -> PutAppendBlobBuilder {
        PutAppendBlobBuilder::new(self.clone())
    }

    pub fn get_block_list(&self) -> GetBlockListBuilder {
        GetBlockListBuilder::new(self.clone())
    }

    pub fn put_block_list(&self, block_list: BlockList) -> PutBlockListBuilder {
        PutBlockListBuilder::new(self.clone(), block_list)
    }

    pub fn put_block_blob(&self, body: impl Into<Bytes>) -> PutBlockBlobBuilder {
        PutBlockBlobBuilder::new(self.clone(), body.into())
    }

    pub fn append_block(&self, body: impl Into<Bytes>) -> AppendBlockBuilder {
        AppendBlockBuilder::new(self.clone(), body.into())
    }

    pub fn put_block(
        &self,
        block_id: impl Into<BlockId>,
        body: impl Into<Bytes>,
    ) -> PutBlockBuilder {
        PutBlockBuilder::new(self.clone(), block_id, body)
    }

    pub fn clear_page(&self, ba512_range: BA512Range) -> ClearPageBuilder {
        ClearPageBuilder::new(self.clone(), ba512_range)
    }

    pub fn acquire_lease<LD: Into<LeaseDuration>>(
        &self,
        lease_duration: LD,
    ) -> AcquireLeaseBuilder {
        AcquireLeaseBuilder::new(self.clone(), lease_duration.into())
    }

    pub fn break_lease(&self) -> BreakLeaseBuilder {
        BreakLeaseBuilder::new(self.clone())
    }

    pub fn shared_access_signature(
        &self,
    ) -> azure_core::Result<BlobSharedAccessSignatureBuilder<(), SetResources, ()>> {
        let canonicalized_resource = format!(
            "/blob/{}/{}/{}",
            self.container_client.storage_account_client().account(),
            self.container_client.container_name(),
            self.blob_name()
        );

        match self.storage_account_client().storage_credentials() {
            StorageCredentials::Key(ref _account, ref key) => Ok(
                BlobSharedAccessSignatureBuilder::new(key.to_string(), canonicalized_resource)
                    .with_resources(BlobSignedResource::Blob),
            ),
            _ => Err(Error::message(ErrorKind::Credential,
                "Shared access signature generation - SAS can be generated only from key and account clients",
            )),
        }
    }

    pub fn generate_signed_blob_url<T>(&self, signature: &T) -> azure_core::Result<url::Url>
    where
        T: SasToken,
    {
        let mut url = self.url_with_segments(None)?;
        url.set_query(Some(&signature.token()));
        Ok(url)
    }

    pub(crate) fn prepare_request(
        &self,
        url: &str,
        method: Method,
        request_body: Option<Bytes>,
    ) -> azure_core::Result<Request> {
        self.container_client
            .prepare_request(url, method, request_body)
    }

    pub async fn exists(&self) -> azure_core::Result<bool> {
        let result = self.get_properties().into_future().await.map(|_| true);
        if let Err(err) = result {
            if let ErrorKind::HttpResponse { status, .. } = err.kind() {
                return Ok(status != &404u16);
            } else {
                return Err(err);
            }
        }
        result
    }
}

#[cfg(test)]
mod tests {
    use super::*;
    use crate::clients::AsBlobClient;

    struct FakeSas {
        token: String,
    }
    impl SasToken for FakeSas {
        fn token(&self) -> String {
            self.token.clone()
        }
    }

    fn build_url(container_name: &str, blob_name: &str, sas: &FakeSas) -> url::Url {
        let storage_account = StorageAccountClient::new_emulator_default().as_storage_client();
        storage_account
            .as_container_client(container_name)
            .as_blob_client(blob_name)
            .generate_signed_blob_url(sas)
            .expect("build url failed")
    }

    #[test]
    fn test_generate_url() {
        let sas = FakeSas {
            token: "fake_token".to_owned(),
        };

        let url = build_url("a", "b", &sas);
        assert_eq!(
            url.as_str(),
            "http://127.0.0.1:10000/devstoreaccount1/a/b?fake_token"
        );

        let url = build_url("a", "b/c/d", &sas);
        assert_eq!(
            url.as_str(),
            "http://127.0.0.1:10000/devstoreaccount1/a/b/c/d?fake_token"
        );
    }
}

#[cfg(test)]
#[cfg(feature = "test_integration")]
mod integration_tests {
    use super::*;
    use crate::blob::clients::AsBlobClient;

    fn get_emulator_client(container_name: &str) -> Arc<ContainerClient> {
        let storage_account = StorageAccountClient::new_emulator_default().as_storage_client();
        storage_account.as_container_client(container_name)
    }

    #[tokio::test]
    async fn test_get_properties() {
        let container_name = uuid::Uuid::new_v4().to_string();
        let container_client = get_emulator_client(&container_name);

        container_client
            .create()
            .execute()
            .await
            .expect("create container should succeed");

        let md5 = md5::compute("world");
        container_client
            .as_blob_client("hello.txt")
            .put_block_blob("world")
            .execute()
            .await
            .expect("put block blob should succeed");
        let properties = container_client
            .as_blob_client("hello.txt")
            .get_properties()
            .execute()
            .await
            .expect("get properties should succeed");
        assert_eq!(properties.blob.name, "hello.txt");
        assert_eq!(
            properties
                .blob
                .properties
                .content_md5
                .expect("has content_md5")
                .as_slice(),
            &md5.0
        );

        container_client
            .delete()
            .execute()
            .await
            .expect("delete container should succeed");
    }
}<|MERGE_RESOLUTION|>--- conflicted
+++ resolved
@@ -13,15 +13,8 @@
     },
 };
 use bytes::Bytes;
-<<<<<<< HEAD
 use futures::StreamExt;
-use http::{
-    method::Method,
-    request::{Builder, Request},
-};
-=======
 use http::method::Method;
->>>>>>> cd89ca15
 use std::sync::Arc;
 use url::Url;
 
