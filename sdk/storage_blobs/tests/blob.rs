#![cfg(all(test, feature = "test_e2e"))]
#[macro_use]
extern crate log;

use azure_storage::core::prelude::*;
use azure_storage_blobs::{
    blob::BlockListType,
    container::{Container, PublicAccess},
    prelude::*,
    BA512Range,
};
use bytes::Bytes;
use chrono::{FixedOffset, Utc};
use futures::StreamExt;
use std::{
    ops::{Add, Deref},
    sync::Arc,
    time::Duration,
};
use url::Url;
use uuid::Uuid;

#[tokio::test]
async fn create_and_delete_container() -> azure_core::Result<()> {
    let container_name = format!("create-{}", Uuid::new_v4().to_string());

<<<<<<< HEAD
    let storage_client = initialize().as_storage_client();
    let blob_service = storage_client.as_blob_service_client();
    let container = storage_client.as_container_client(&container_name);
=======
    let storage_client = initialize().storage_client();
    let blob_service = storage_client.blob_service_client();
    let container = storage_client.container_client(name);
>>>>>>> 94ab0689

    container
        .create()
        .public_access(PublicAccess::None)
        .into_future()
        .await?;

    // get acl without stored access policy list
    let _result = container.get_acl().into_future().await?;

    // set stored acess policy list
    let dt_start = Utc::now().with_timezone(&FixedOffset::east(0));
    let dt_end = dt_start.add(chrono::Duration::days(7));

    let mut sapl = StoredAccessPolicyList::default();
    sapl.stored_access
        .push(StoredAccessPolicy::new("pollo", dt_start, dt_end, "rwd"));

    let _result = container
        .set_acl(PublicAccess::None)
        .stored_access_policy_list(sapl.clone())
        .into_future()
        .await?;

    // now we get back the acess policy list and compare to the one created
    let result = container.get_acl().into_future().await?;

    assert!(result.public_access == PublicAccess::None);
    // we cannot compare the returned result because Azure will
    // trim the milliseconds
    // assert!(sapl == result.stored_access_policy_list);
    assert!(sapl.stored_access.len() == result.stored_access_policy_list.stored_access.len());
    for (i1, i2) in sapl
        .stored_access
        .iter()
        .zip(result.stored_access_policy_list.stored_access.iter())
    {
        assert!(i1.id == i2.id);
        assert!(i1.permission == i2.permission);
    }

    let res = container.get_properties().into_future().await?;
    assert!(res.container.public_access == PublicAccess::None);

    let list = blob_service
        .list_containers()
        .prefix(container_name.clone())
        .into_stream()
        .next()
        .await
        .unwrap()?;
    let cont_list: Vec<&Container> = list
        .containers
        .deref()
        .into_iter()
        .filter(|e| e.name == container_name)
        .collect();

    if cont_list.len() != 1 {
        panic!("More than 1 container returned with the same name!");
    }

    let res = container
        .acquire_lease(Duration::from_secs(30))
        .into_future()
        .await
        .unwrap();
    let lease_id = res.lease_id;
    let lease = container.container_lease_client(res.lease_id);

    let _res = lease.renew().into_future().await.unwrap();

    container
        .delete()
        .lease_id(lease_id) // must pass the lease here too
        .into_future()
        .await?;

    Ok(())
}

#[tokio::test]
async fn put_and_get_block_list() {
    let u = Uuid::new_v4();
    let container_name = format!("sdkrust{}", u);
    let name = "asd - ()krustputblock.txt";

    let storage = initialize().storage_client();
    let container = storage.container_client(&container_name);
    let blob = container.blob_client(name);

    container
        .create()
        .public_access(PublicAccess::None)
        .into_future()
        .await
        .expect("container already present");

    let contents1 = "AAAAAAAAAAAAAAAAAAAAAAAAAAAAAAAAAAAAAAAAAAAAAAAAAAAAAAAAAAAAAA";
    let contents2 = "BBBBBBBBBBBBBBBBBBBBBBBBBBBBBBBBBBBBBBBBBBBBBBBBBBBBBBBBBBBBBB";
    let contents3 = "CCCCCCCCCCCCCCCCCCCCCCCCCCCCCCCCCCCCCCCCCCCCCCCCCCCCCCCCCCCCCC";

    let digest3 = md5::compute(contents3);

    let put_block_response = blob
        .put_block("block1", Bytes::from(contents1))
        .into_future()
        .await
        .unwrap();

    assert!(put_block_response.content_crc64.is_some());

    blob.put_block("block2", Bytes::from(contents2))
        .into_future()
        .await
        .unwrap();

    let put_block_response = blob
        .put_block("block3", Bytes::from(contents3))
        .hash(digest3)
        .into_future()
        .await
        .unwrap();

    assert!(put_block_response.content_crc64.is_some());

    let received_block_list = blob
        .get_block_list()
        .block_list_type(BlockListType::All)
        .into_future()
        .await
        .unwrap();

    blob.put_block_list(received_block_list.block_with_size_list.into())
        .into_future()
        .await
        .unwrap();

    let res = blob
        .acquire_lease(Duration::from_secs(60))
        .into_future()
        .await
        .unwrap();
    println!("Acquire lease == {:?}", res);

    let lease_id = res.lease_id;
    let lease = blob.blob_lease_client(lease_id);

    let res = lease.renew().into_future().await.unwrap();
    println!("Renew lease == {:?}", res);

    let res = blob
        .break_lease()
        .lease_break_period(Duration::from_secs(15))
        .into_future()
        .await
        .unwrap();
    println!("Break lease == {:?}", res);

    let res = lease.release().into_future().await.unwrap();
    println!("Release lease == {:?}", res);

    let res = blob
        .delete()
        .delete_snapshots_method(DeleteSnapshotsMethod::Include)
        .into_future()
        .await
        .unwrap();
    println!("Delete blob == {:?}", res);

    container.delete().into_future().await.unwrap();

    println!("container {} deleted!", container_name);
}

#[tokio::test]
async fn list_containers() {
    let storage = initialize().storage_client();
    let blob_service = storage.blob_service_client();
    trace!("running list_containers");

    let mut stream = blob_service
        .list_containers()
        .max_results(std::num::NonZeroU32::new(2u32).unwrap())
        .into_stream();

    while let Some(result) = stream.next().await {
        let ret = result.unwrap();
        trace!("ret {:?}\n\n", ret);
    }
}

#[tokio::test]
async fn put_block_blob() {
    let blob_name: &'static str = "m1";
    let container_name: &'static str = "rust-upload-test";
    let data = Bytes::from_static(b"abcdef");

    let storage = initialize().storage_client();
    let blob_service = storage.blob_service_client();
    let container = storage.container_client(container_name);
    let blob = container.blob_client(blob_name);

    if blob_service
        .list_containers()
        .into_stream()
        .next()
        .await
        .unwrap()
        .unwrap()
        .containers
        .iter()
        .find(|x| x.name == container_name)
        .is_none()
    {
        container
            .create()
            .public_access(PublicAccess::None)
            .into_future()
            .await
            .unwrap();
    }

    // calculate md5 too!
    let digest = md5::compute(&data[..]);

    blob.put_block_blob(data)
        .content_type("text/plain")
        .hash(digest)
        .into_future()
        .await
        .unwrap();

    trace!("created {:?}", blob_name);
}

#[tokio::test]
async fn copy_blob() -> azure_core::Result<()> {
    let blob_name: &'static str = "copysrc";
    let container_name = format!("copy-blob-{}", Uuid::new_v4().to_string());
    let data = Bytes::from_static(b"abcdef");

<<<<<<< HEAD
    let storage = initialize().as_storage_client();
    let blob_service = storage.as_blob_service_client();
    let container = storage.as_container_client(&container_name);
    let blob = container.as_blob_client(blob_name);
=======
    let storage = initialize().storage_client();
    let blob_service = storage.blob_service_client();
    let container = storage.container_client(container_name);
    let blob = container.blob_client(blob_name);
>>>>>>> 94ab0689

    if blob_service
        .list_containers()
        .into_stream()
        .next()
        .await
        .unwrap()
        .unwrap()
        .containers
        .iter()
        .find(|x| x.name == container_name)
        .is_none()
    {
        container
            .create()
            .public_access(PublicAccess::None)
            .into_future()
            .await?;
    }

    // calculate md5 too!
    let digest = md5::compute(&data[..]);

    blob.put_block_blob(data)
        .content_type("text/plain")
        .hash(digest)
        .into_future()
        .await?;

    trace!("created {:?}", blob_name);

    let cloned_blob = container.blob_client("cloned_blob");

    let url = Url::parse(&format!(
        "https://{}.blob.core.windows.net/{}/{}",
        &std::env::var("STORAGE_ACCOUNT").unwrap(),
        &container_name,
        &blob_name
    ))
    .unwrap();

    cloned_blob.copy(url).into_future().await?;

    container.delete().into_future().await?;
    Ok(())
}

async fn requires_send_future<F, O>(fut: F) -> O
where
    F: std::future::Future<Output = O> + Send,
{
    fut.await
}

#[tokio::test]
async fn put_block_blob_and_get_properties() -> azure_core::Result<()> {
    let blob_name: &'static str = "properties";
    let container_name = format!("properties-{}", Uuid::new_v4().to_string());
    let data = Bytes::from_static(b"abcdef");

<<<<<<< HEAD
    let storage = initialize().as_storage_client();
    let blob_service = storage.as_blob_service_client();
    let container = storage.as_container_client(&container_name);
    let blob = container.as_blob_client(blob_name);
=======
    let storage = initialize().storage_client();
    let blob_service = storage.blob_service_client();
    let container = storage.container_client(container_name);
    let blob = container.blob_client(blob_name);
>>>>>>> 94ab0689

    if blob_service
        .list_containers()
        .into_stream()
        .next()
        .await
        .unwrap()
        .unwrap()
        .containers
        .iter()
        .find(|x| x.name == container_name)
        .is_none()
    {
        container
            .create()
            .public_access(PublicAccess::None)
            .into_future()
            .await
            .unwrap();
    }

    // calculate md5 too!
    let digest = md5::compute(&data[..]);

    blob.put_block_blob(data)
        .content_type("text/plain")
        .hash(digest)
        .into_future()
        .await
        .unwrap();

    trace!("created {:?}", blob_name);

    let blob_properties = blob.get_properties().into_future().await.unwrap();

    assert_eq!(blob_properties.blob.properties.content_length, 6);

    let _ = requires_send_future(blob.get_properties().into_future());
    container.delete().into_future().await?;
    Ok(())
}

#[tokio::test]
async fn set_blobtier() {
    let blob_name: &'static str = "m9";
    let container_name: &'static str = "rust-set-blobtier-test";
    let data = Bytes::from_static(b"abcdef");

    let storage = initialize().storage_client();
    let blob_service = storage.blob_service_client();
    let container = storage.container_client(container_name);
    let blob = container.blob_client(blob_name);

    if blob_service
        .list_containers()
        .into_stream()
        .next()
        .await
        .unwrap()
        .unwrap()
        .containers
        .iter()
        .find(|x| x.name == container_name)
        .is_none()
    {
        container
            .create()
            .public_access(PublicAccess::None)
            .into_future()
            .await
            .unwrap();
    }

    // calculate md5 too!
    let digest = md5::compute(&data[..]);

    blob.put_block_blob(data)
        .content_type("text/plain")
        .hash(digest)
        .into_future()
        .await
        .unwrap();

    trace!("created {:?}", blob_name);

    //
    // Hot -> Cool
    //
    blob.set_blob_tier()
        .access_tier(AccessTier::Cool)
        .into_future()
        .await
        .unwrap();

    trace!("blob access tier set to {:?}", AccessTier::Cool);

    //
    // Cool -> Hot
    //
    blob.set_blob_tier()
        .access_tier(AccessTier::Hot)
        .into_future()
        .await
        .unwrap();

    trace!("blob access tier set to {:?}", AccessTier::Hot);

    //
    // Hot -> Archive
    //
    blob.set_blob_tier()
        .access_tier(AccessTier::Archive)
        .into_future()
        .await
        .unwrap();

    trace!("blob access tier set to {:?}", AccessTier::Archive);

    //
    // Archive -> Cool
    //
    blob.set_blob_tier()
        .access_tier(AccessTier::Cool)
        .into_future()
        .await
        .unwrap();

    trace!("blob access tier set to {:?}", AccessTier::Cool);

    //
    // Archive -> Cool (rehydrating)
    //
    blob.set_blob_tier()
        .access_tier(AccessTier::Cool)
        .into_future()
        .await
        .unwrap();

    trace!("blob access tier set to {:?}", AccessTier::Cool);

    // Clean-up test
    container.delete().into_future().await.unwrap();
    println!("container {} deleted!", container_name);
}

#[allow(dead_code)]
fn send_check() {
    let client = initialize();
    let blob = client
        .storage_client()
        .container_client("a")
        .blob_client("b");

    let _ = requires_send_future(blob.acquire_lease(Duration::from_secs(10)).into_future());
    let _ = requires_send_future(
        blob.clear_page(BA512Range::new(0, 1024).unwrap())
            .into_future(),
    );
}

fn initialize() -> Arc<StorageAccountClient> {
    let account =
        std::env::var("STORAGE_ACCOUNT").expect("Set env variable STORAGE_ACCOUNT first!");
    let access_key =
        std::env::var("STORAGE_ACCESS_KEY").expect("Set env variable STORAGE_ACCESS_KEY first!");

    let http_client = azure_core::new_http_client();

    StorageAccountClient::new_access_key(http_client.clone(), &account, &access_key)
}<|MERGE_RESOLUTION|>--- conflicted
+++ resolved
@@ -24,15 +24,9 @@
 async fn create_and_delete_container() -> azure_core::Result<()> {
     let container_name = format!("create-{}", Uuid::new_v4().to_string());
 
-<<<<<<< HEAD
-    let storage_client = initialize().as_storage_client();
-    let blob_service = storage_client.as_blob_service_client();
-    let container = storage_client.as_container_client(&container_name);
-=======
     let storage_client = initialize().storage_client();
     let blob_service = storage_client.blob_service_client();
-    let container = storage_client.container_client(name);
->>>>>>> 94ab0689
+    let container = storage_client.container_client(&container_name);
 
     container
         .create()
@@ -275,17 +269,10 @@
     let container_name = format!("copy-blob-{}", Uuid::new_v4().to_string());
     let data = Bytes::from_static(b"abcdef");
 
-<<<<<<< HEAD
-    let storage = initialize().as_storage_client();
-    let blob_service = storage.as_blob_service_client();
-    let container = storage.as_container_client(&container_name);
-    let blob = container.as_blob_client(blob_name);
-=======
     let storage = initialize().storage_client();
     let blob_service = storage.blob_service_client();
-    let container = storage.container_client(container_name);
+    let container = storage.container_client(&container_name);
     let blob = container.blob_client(blob_name);
->>>>>>> 94ab0689
 
     if blob_service
         .list_containers()
@@ -346,17 +333,10 @@
     let container_name = format!("properties-{}", Uuid::new_v4().to_string());
     let data = Bytes::from_static(b"abcdef");
 
-<<<<<<< HEAD
-    let storage = initialize().as_storage_client();
-    let blob_service = storage.as_blob_service_client();
-    let container = storage.as_container_client(&container_name);
-    let blob = container.as_blob_client(blob_name);
-=======
     let storage = initialize().storage_client();
     let blob_service = storage.blob_service_client();
-    let container = storage.container_client(container_name);
+    let container = storage.container_client(&container_name);
     let blob = container.blob_client(blob_name);
->>>>>>> 94ab0689
 
     if blob_service
         .list_containers()
