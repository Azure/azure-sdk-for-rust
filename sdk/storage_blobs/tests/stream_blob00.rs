#![cfg(all(test, feature = "test_e2e"))]
use azure_core::{
    error::{ErrorKind, ResultExt},
    prelude::*,
};
use azure_storage::core::prelude::*;
use azure_storage_blobs::prelude::*;
use futures::StreamExt;
use uuid::Uuid;

#[tokio::test]
async fn create_blob_and_stream_back() {
    println!("once");
    code().await.unwrap();
}

async fn code() -> azure_core::Result<()> {
    let container_name = format!("create-{}", Uuid::new_v4().to_string());
    let file_name = "azure_sdk_for_rust_stream_test.txt";

    // First we retrieve the account name and access key from environment variables.
    let account =
        std::env::var("STORAGE_ACCOUNT").expect("Set env variable STORAGE_ACCOUNT first!");
    let access_key =
        std::env::var("STORAGE_ACCESS_KEY").expect("Set env variable STORAGE_ACCESS_KEY first!");

    let http_client = azure_core::new_http_client();

    let storage = StorageAccountClient::new_access_key(http_client.clone(), &account, &access_key)
<<<<<<< HEAD
        .as_storage_client();
    let blob_service = storage.as_blob_service_client();
    let container = storage.as_container_client(&container_name);
    let blob = container.as_blob_client(file_name);
=======
        .storage_client();
    let blob_service = storage.blob_service_client();
    let container = storage.container_client(container_name);
    let blob = container.blob_client(file_name);
>>>>>>> 94ab0689

    if blob_service
        .list_containers()
        .into_stream()
        .next()
        .await
        .unwrap()?
        .containers
        .iter()
        .find(|x| x.name == container_name)
        .is_none()
    {
        println!("create container");
        container
            .create()
            .public_access(PublicAccess::None)
            .into_future()
            .await?;
    }

    let string = "0123456789ABCDEF0123456789ABCDEF0123456789ABCDEF0123456789ABCDEF0123456789ABCDEF0123456789ABCDEF0123456789ABCDEF0123456789ABCDEF0123456789ABCDEF0123456789ABCDEF0123456789ABCDEF0123456789ABCDEF0123456789ABCDEF0123456789ABCDEF0123456789ABCDEF0123456789ABCDEF";
    println!("putting block {}", string.len());

    blob.put_block_blob(string)
        .content_type("text/plain")
        .into_future()
        .await?;

    println!("{}/{} blob created!", container_name, file_name);

    let mut stream = blob.get().chunk_size(5u64).into_stream();
    let mut result = vec![];
    while let Some(entry) = stream.next().await {
        let entry = entry?;
        println!("got {:?}", entry.data);
        result.extend(&entry.data);
    }

    let returned_string = { String::from_utf8(result).map_kind(ErrorKind::DataConversion)? };
    assert_eq!(string, returned_string);

    // test streaming a blob smaller than the chunk size issue 239.
    let mut stream = blob.get().chunk_size(0xFFFFu64).into_stream();
    let first = stream.next().await.expect("first chunk")?;
    let result = String::from_utf8(first.data.to_vec()).map_kind(ErrorKind::DataConversion)?;
    assert_eq!(result, string);

    assert!(stream.next().await.is_none(), "second chunk should be None");
    //while let Some(_value) = stream.next().await {}

    blob.delete()
        .delete_snapshots_method(DeleteSnapshotsMethod::Include)
        .into_future()
        .await?;

    println!("{}/{} blob deleted!", container_name, file_name);

    container.delete().into_future().await?;
    Ok(())
}<|MERGE_RESOLUTION|>--- conflicted
+++ resolved
@@ -27,17 +27,10 @@
     let http_client = azure_core::new_http_client();
 
     let storage = StorageAccountClient::new_access_key(http_client.clone(), &account, &access_key)
-<<<<<<< HEAD
-        .as_storage_client();
-    let blob_service = storage.as_blob_service_client();
-    let container = storage.as_container_client(&container_name);
-    let blob = container.as_blob_client(file_name);
-=======
         .storage_client();
     let blob_service = storage.blob_service_client();
-    let container = storage.container_client(container_name);
+    let container = storage.container_client(&container_name);
     let blob = container.blob_client(file_name);
->>>>>>> 94ab0689
 
     if blob_service
         .list_containers()
