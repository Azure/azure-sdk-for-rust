--- conflicted
+++ resolved
@@ -12,13 +12,8 @@
 
 [dependencies]
 async-trait = "0.1"
-<<<<<<< HEAD
-azure_core = { path = "../core", version = "0.8", default_features = false }
+azure_core = { path = "../core", version = "0.10", default_features = false }
 base64 = "0.21"
-=======
-azure_core = { path = "../core", version = "0.10", default_features = false }
-base64 = "0.20"
->>>>>>> be6b2f7d
 bytes = "1.0"
 time = "0.3.10"
 hmac = "0.12"
