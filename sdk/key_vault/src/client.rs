use crate::Error;
use azure_core::{TokenCredential, TokenResponse};
use const_format::formatcp;
use url::Url;

pub(crate) const API_VERSION: &str = "7.0";
pub(crate) const API_VERSION_PARAM: &str = formatcp!("api-version={}", API_VERSION);

/// Client for Key Vault operations - getting a secret, listing secrets, etc.
///
/// # Example
///
/// ```no_run
/// use azure_key_vault::KeyClient;
/// use azure_identity::token_credentials::DefaultCredential;
/// let creds = DefaultCredential::default();
/// let client = KeyClient::new(&"https://test-key-vault.vault.azure.net", &creds).unwrap();
/// ```
#[derive(Debug)]
pub struct KeyClient<'a, T> {
    pub(crate) vault_url: Url,
    pub(crate) endpoint: String,
    pub(crate) token_credential: &'a T,
    pub(crate) token: Option<TokenResponse>,
}

impl<'a, T: TokenCredential> KeyClient<'a, T> {
    /// Creates a new `KeyClient`.
    ///
    /// # Example
    ///
    /// ```no_run
    /// use azure_key_vault::KeyClient;
    /// use azure_identity::token_credentials::DefaultCredential;
    /// let creds = DefaultCredential::default();
    /// let client = KeyClient::new("test-key-vault.vault.azure.net", &creds).unwrap();
    /// ```
    pub fn new(vault_url: &str, token_credential: &'a T) -> Result<Self, Error> {
        let vault_url = Url::parse(vault_url)?;
        let endpoint = extract_endpoint(&vault_url)?;
        let client = KeyClient {
            vault_url,
            endpoint,
            token_credential,
            token: None,
        };
        Ok(client)
    }

    pub(crate) async fn refresh_token(&mut self) -> Result<(), Error> {
        if matches!(&self.token, Some(token) if token.expires_on > chrono::Utc::now()) {
            // Token is valid, return it.
            return Ok(());
        }

        let token = self
            .token_credential
            .get_token(&self.endpoint)
            .await
            .map_err(|_| Error::Authorization)?;
        self.token = Some(token);
        Ok(())
    }

    pub(crate) async fn get_authed(&mut self, uri: String) -> Result<String, Error> {
        self.refresh_token().await?;

        let resp = reqwest::Client::new()
            .get(&uri)
            .bearer_auth(self.token.as_ref().unwrap().token.secret())
            .send()
            .await
            .unwrap();
        let body = resp.text().await.unwrap();
        Ok(body)
    }

    pub(crate) async fn put_authed(&mut self, uri: String, body: String) -> Result<String, Error> {
        self.refresh_token().await?;

        let resp = reqwest::Client::new()
            .put(&uri)
            .bearer_auth(self.token.as_ref().unwrap().token.secret())
            .header("Content-Type", "application/json")
            .body(body)
            .send()
            .await
            .unwrap();
        let body = resp.text().await?;
        Ok(body)
    }

    pub(crate) async fn post_authed(
        &mut self,
        uri: String,
        json_body: Option<String>,
    ) -> Result<String, Error> {
        self.refresh_token().await?;

        let mut req = reqwest::Client::new()
            .post(&uri)
            .bearer_auth(self.token.as_ref().unwrap().token.secret());

        if let Some(body) = json_body {
            req = req.header("Content-Type", "application/json").body(body);
        } else {
            req = req.header("Content-Length", 0);
        }

        let resp = req.send().await?;

        let body = resp.text().await?;

        let body_serialized = serde_json::from_str::<serde_json::Value>(&body).unwrap();

        if let Some(err) = body_serialized.get("error") {
            let msg = err.get("message").ok_or(Error::UnparsableError)?;
            Err(Error::General(msg.to_string()))
        } else {
            Ok(body)
        }
    }

    pub(crate) async fn patch_authed(
        &mut self,
        uri: String,
        body: String,
    ) -> Result<String, Error> {
        self.refresh_token().await?;

        let resp = reqwest::Client::new()
            .patch(&uri)
            .bearer_auth(self.token.as_ref().unwrap().token.secret())
            .header("Content-Type", "application/json")
            .body(body)
            .send()
            .await
            .unwrap();

        let body = resp.text().await.unwrap();

        let body_serialized = serde_json::from_str::<serde_json::Value>(&body).unwrap();

        if let Some(err) = body_serialized.get("error") {
            let msg = err.get("message").ok_or(Error::UnparsableError)?;
            Err(Error::General(msg.to_string()))
        } else {
            Ok(body)
        }
    }

    pub(crate) async fn delete_authed(&mut self, uri: String) -> Result<String, Error> {
        self.refresh_token().await?;

        let resp = reqwest::Client::new()
            .delete(&uri)
            .bearer_auth(self.token.as_ref().unwrap().token.secret())
            .header("Content-Type", "application/json")
            .send()
            .await
            .unwrap();
        let body = resp.text().await.unwrap();
        Ok(body)
    }
}

/// Helper to get vault endpoint with a scheme and a trailing slash
/// ex. `https://vault.azure.net/` where the full client url is `https://myvault.vault.azure.net`
fn extract_endpoint(url: &Url) -> Result<String, Error> {
    let endpoint = url
        .host_str()
        .ok_or(Error::DomainParse)?
        .splitn(2, '.') // FIXME: replace with split_once() when it is in stable
        .last()
<<<<<<< HEAD
        .ok_or(KeyVaultError::DomainParse)?;
    Ok(format!("{}://{}", url.scheme(), endpoint))
=======
        .ok_or(Error::DomainParse)?;
    Ok(format!("{}://{}/", url.scheme(), endpoint))
>>>>>>> 2f7fa417
}

#[cfg(test)]
mod tests {
    use super::*;

    #[test]
    fn can_extract_endpoint() {
        let suffix =
            extract_endpoint(&Url::parse("https://myvault.vault.azure.net").unwrap()).unwrap();
        assert_eq!(suffix, "https://vault.azure.net");

        let suffix =
            extract_endpoint(&Url::parse("https://myvault.mycustom.vault.server.net").unwrap())
                .unwrap();
        assert_eq!(suffix, "https://mycustom.vault.server.net");

        let suffix = extract_endpoint(&Url::parse("https://myvault.internal").unwrap()).unwrap();
        assert_eq!(suffix, "https://internal");

        let suffix =
            extract_endpoint(&Url::parse("some-scheme://myvault.vault.azure.net").unwrap())
                .unwrap();
        assert_eq!(suffix, "some-scheme://vault.azure.net");
    }
}<|MERGE_RESOLUTION|>--- conflicted
+++ resolved
@@ -172,13 +172,8 @@
         .ok_or(Error::DomainParse)?
         .splitn(2, '.') // FIXME: replace with split_once() when it is in stable
         .last()
-<<<<<<< HEAD
-        .ok_or(KeyVaultError::DomainParse)?;
-    Ok(format!("{}://{}", url.scheme(), endpoint))
-=======
         .ok_or(Error::DomainParse)?;
     Ok(format!("{}://{}/", url.scheme(), endpoint))
->>>>>>> 2f7fa417
 }
 
 #[cfg(test)]
