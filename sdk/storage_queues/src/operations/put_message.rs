use crate::prelude::*;
use azure_core::{
    collect_pinned_stream, headers::utc_date_from_rfc2822, prelude::*, Context, Method,
    Response as AzureResponse,
};
use azure_storage::{core::headers::CommonStorageResponseHeaders, xml::read_xml};
use chrono::{DateTime, Utc};
use std::convert::TryInto;

#[derive(Debug, Clone)]
pub struct PutMessageBuilder {
    body: String,
    queue_client: QueueClient,
    visibility_timeout: Option<VisibilityTimeout>,
    ttl: Option<MessageTTL>,
    timeout: Option<Timeout>,
    context: Context,
}

impl PutMessageBuilder {
    pub(crate) fn new(queue_client: QueueClient, body: String) -> Self {
        PutMessageBuilder {
            body,
            queue_client,
            visibility_timeout: None,
            ttl: None,
            timeout: None,
            context: Context::new(),
        }
    }

    setters! {
        visibility_timeout: VisibilityTimeout => Some(visibility_timeout),
        ttl: MessageTTL => Some(ttl),
        timeout: Timeout => Some(timeout),
        context: Context => context,
    }

    pub fn into_future(mut self) -> Response {
        Box::pin(async move {
            let mut url = self.queue_client.url_with_segments(Some("messages"))?;

            self.visibility_timeout.append_to_url_query(&mut url);
            self.ttl.append_to_url_query(&mut url);
            self.timeout.append_to_url_query(&mut url);

            // since the format is fixed we just decorate the message with the tags.
            // This could be made optional in the future and/or more
            // stringent.
            let message = format!(
                "<QueueMessage><MessageText>{}</MessageText></QueueMessage>",
                self.body
            );

            let mut request = self.queue_client.storage_client().prepare_request(
<<<<<<< HEAD
                url.as_str(),
                Method::Post,
=======
                url,
                Method::POST,
>>>>>>> 1a49eed5
                Some(message.into()),
            )?;

            let response = self
                .queue_client
                .send(&mut self.context, &mut request)
                .await?;

            PutMessageResponse::try_from(response).await
        })
    }
}

pub type Response = futures::future::BoxFuture<'static, azure_core::Result<PutMessageResponse>>;

#[cfg(feature = "into_future")]
impl std::future::IntoFuture for PutMessageBuilder {
    type IntoFuture = Response;
    type Output = <Response as std::future::Future>::Output;
    fn into_future(self) -> Self::IntoFuture {
        Self::into_future(self)
    }
}

#[derive(Debug, Clone)]
pub struct PutMessageResponse {
    pub common_storage_response_headers: CommonStorageResponseHeaders,
    pub queue_message: QueueMessage,
}

#[derive(Debug, Clone, Serialize, Deserialize)]
struct PutMessageResponseInternal {
    #[serde(rename = "QueueMessage")]
    pub queue_message: QueueMessageInternal,
}

#[derive(Debug, Clone)]
pub struct QueueMessage {
    pub message_id: String,
    pub insertion_time: DateTime<Utc>,
    pub expiration_time: DateTime<Utc>,
    pub pop_receipt: String,
    pub time_next_visible: DateTime<Utc>,
}

#[derive(Debug, Clone, Serialize, Deserialize)]
struct QueueMessageInternal {
    #[serde(rename = "MessageId")]
    pub message_id: String,
    #[serde(rename = "InsertionTime")]
    pub insertion_time: String,
    #[serde(rename = "ExpirationTime")]
    pub expiration_time: String,
    #[serde(rename = "PopReceipt")]
    pub pop_receipt: String,
    #[serde(rename = "TimeNextVisible")]
    pub time_next_visible: String,
}

impl PutMessageResponse {
    async fn try_from(response: AzureResponse) -> azure_core::Result<Self> {
        let (_, headers, body) = response.deconstruct();
        let body = collect_pinned_stream(body).await?;

        let response: PutMessageResponseInternal = read_xml(&body)?;
        let queue_message = response.queue_message;

        let queue_message = QueueMessage {
            message_id: queue_message.message_id,
            insertion_time: utc_date_from_rfc2822(&queue_message.insertion_time)?,
            expiration_time: utc_date_from_rfc2822(&queue_message.expiration_time)?,
            pop_receipt: queue_message.pop_receipt,
            time_next_visible: utc_date_from_rfc2822(&queue_message.time_next_visible)?,
        };

        Ok(Self {
            common_storage_response_headers: (&headers).try_into()?,
            queue_message,
        })
    }
}<|MERGE_RESOLUTION|>--- conflicted
+++ resolved
@@ -53,13 +53,8 @@
             );
 
             let mut request = self.queue_client.storage_client().prepare_request(
-<<<<<<< HEAD
                 url.as_str(),
                 Method::Post,
-=======
-                url,
-                Method::POST,
->>>>>>> 1a49eed5
                 Some(message.into()),
             )?;
 
