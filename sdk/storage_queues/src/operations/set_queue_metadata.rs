use crate::clients::QueueClient;
use azure_core::{error::Error, prelude::*, Context, Method, Response as AzureResponse};
use azure_storage::core::headers::CommonStorageResponseHeaders;
use std::convert::TryInto;

#[derive(Debug, Clone)]
pub struct SetQueueMetadataBuilder {
    queue_client: QueueClient,
    metadata: Metadata,
    timeout: Option<Timeout>,
    context: Context,
}

impl SetQueueMetadataBuilder {
    pub(crate) fn new(queue_client: QueueClient, metadata: Metadata) -> Self {
        SetQueueMetadataBuilder {
            queue_client,
            metadata,
            timeout: None,
            context: Context::new(),
        }
    }

    setters! {
        timeout: Timeout => Some(timeout),
        context: Context => context,
    }

    pub fn into_future(mut self) -> Response {
        Box::pin(async move {
            let mut url = self.queue_client.url_with_segments(None)?;

            url.query_pairs_mut().append_pair("comp", "metadata");
            self.timeout.append_to_url_query(&mut url);

<<<<<<< HEAD
            let mut request = self.queue_client.storage_client().prepare_request(
                url.as_str(),
                Method::Put,
                None,
            )?;
=======
            let mut request =
                self.queue_client
                    .storage_client()
                    .prepare_request(url, Method::PUT, None)?;
>>>>>>> 1a49eed5
            for m in self.metadata.iter() {
                request.add_mandatory_header(&m);
            }

            let response = self
                .queue_client
                .send(&mut self.context, &mut request)
                .await?;

            response.try_into()
        })
    }
}

pub type Response =
    futures::future::BoxFuture<'static, azure_core::Result<SetQueueMetadataResponse>>;

#[cfg(feature = "into_future")]
impl std::future::IntoFuture for SetQueueMetadataBuilder {
    type IntoFuture = Response;
    type Output = <Response as std::future::Future>::Output;
    fn into_future(self) -> Self::IntoFuture {
        Self::into_future(self)
    }
}

#[derive(Debug, Clone)]
pub struct SetQueueMetadataResponse {
    pub common_storage_response_headers: CommonStorageResponseHeaders,
}

impl std::convert::TryFrom<AzureResponse> for SetQueueMetadataResponse {
    type Error = Error;

    fn try_from(response: AzureResponse) -> azure_core::Result<Self> {
        Ok(SetQueueMetadataResponse {
            common_storage_response_headers: response.headers().try_into()?,
        })
    }
}<|MERGE_RESOLUTION|>--- conflicted
+++ resolved
@@ -33,18 +33,11 @@
             url.query_pairs_mut().append_pair("comp", "metadata");
             self.timeout.append_to_url_query(&mut url);
 
-<<<<<<< HEAD
             let mut request = self.queue_client.storage_client().prepare_request(
                 url.as_str(),
                 Method::Put,
                 None,
             )?;
-=======
-            let mut request =
-                self.queue_client
-                    .storage_client()
-                    .prepare_request(url, Method::PUT, None)?;
->>>>>>> 1a49eed5
             for m in self.metadata.iter() {
                 request.add_mandatory_header(&m);
             }
