use crate::QueueServiceClient;
use azure_core::{
    collect_pinned_stream, error::Error, prelude::*, Context, Method, Pageable,
    Response as AzureResponse,
};
use azure_storage::{core::headers::CommonStorageResponseHeaders, xml::read_xml};
use std::convert::TryInto;

#[derive(Debug, Clone)]
pub struct ListQueuesBuilder {
    service_client: QueueServiceClient,
    prefix: Option<Prefix>,
    max_results: Option<MaxResults>,
    include_metadata: bool,
    timeout: Option<Timeout>,
    context: Context,
}

impl ListQueuesBuilder {
    pub(crate) fn new(service_client: QueueServiceClient) -> Self {
        Self {
            service_client,
            prefix: None,
            max_results: None,
            include_metadata: false,
            timeout: None,
            context: Context::new(),
        }
    }

    setters! {
        prefix: Prefix => Some(prefix),
        max_results: MaxResults => Some(max_results),
        include_metadata: bool => include_metadata,
        timeout: Timeout => Some(timeout),
        context: Context => context,
    }

    pub fn into_stream(self) -> Pageable<ListQueuesResponse, Error> {
        let make_request = move |continuation: Option<Continuation>| {
            let mut this = self.clone();
            async move {
                let mut url = this
                    .service_client
                    .storage_client
                    .storage_account_client()
                    .queue_storage_url()
                    .to_owned();

                url.query_pairs_mut().append_pair("comp", "list");

                this.prefix.append_to_url_query(&mut url);

                if let Some(continuation) = continuation {
                    url.query_pairs_mut()
                        .append_pair("marker", &continuation.as_string());
                }

                this.max_results.append_to_url_query(&mut url);

                if this.include_metadata {
                    url.query_pairs_mut().append_pair("include", "metadata");
                }

                this.timeout.append_to_url_query(&mut url);
                AppendToUrlQuery::append_to_url_query(&this.timeout, &mut url);

<<<<<<< HEAD
                let mut request = this.service_client.storage_client.prepare_request(
                    url.as_str(),
                    Method::Get,
                    None,
                )?;
=======
                let mut request =
                    this.service_client
                        .storage_client
                        .prepare_request(url, Method::GET, None)?;
>>>>>>> 1a49eed5

                let response = this
                    .service_client
                    .send(&mut this.context, &mut request)
                    .await?;

                ListQueuesResponse::try_from(response).await
            }
        };

        Pageable::new(make_request)
    }
}

#[derive(Debug, Clone)]
pub struct ListQueuesResponse {
    pub common_storage_response_headers: CommonStorageResponseHeaders,
    pub service_endpoint: String,
    pub prefix: Option<String>,
    // this seems duplicate :S
    pub marker: Option<String>,
    pub max_results: Option<u32>,
    pub queues: Vec<Queue>,
    pub next_marker: Option<NextMarker>,
}

impl Continuable for ListQueuesResponse {
    fn continuation(&self) -> Option<Continuation> {
        self.next_marker.clone().map(Continuation::from)
    }
}

#[derive(Debug, Clone, Serialize, Deserialize)]
struct ListQueuesResponseInternal {
    #[serde(rename = "ServiceEndpoint")]
    pub service_endpoint: String,
    #[serde(rename = "Prefix")]
    pub prefix: Option<String>,
    #[serde(rename = "Marker")]
    pub marker: Option<String>,
    #[serde(rename = "MaxResults")]
    pub max_results: Option<u32>,

    #[serde(rename = "Queues")]
    pub queues: Queues,

    #[serde(rename = "NextMarker")]
    pub next_marker: Option<String>,
}

#[derive(Debug, Clone, Serialize, Deserialize)]
pub struct Queues {
    #[serde(rename = "Queue")]
    pub queues: Option<Vec<Queue>>,
}

#[derive(Debug, Clone, Serialize, Deserialize)]
pub struct Queue {
    #[serde(rename = "Name")]
    pub name: String,
    #[serde(rename = "Metadata")]
    pub metadata: Option<std::collections::HashMap<String, String>>,
}

impl ListQueuesResponse {
    async fn try_from(response: AzureResponse) -> azure_core::Result<Self> {
        let (_, headers, body) = response.deconstruct();
        let body = collect_pinned_stream(body).await?;

        let mut response: ListQueuesResponseInternal = read_xml(&body)?;

        // get rid of the ugly Some("") empty string
        // we use None instead
        if let Some(next_marker) = &response.next_marker {
            if next_marker.is_empty() {
                response.next_marker = None;
            }
        }

        Ok(ListQueuesResponse {
            common_storage_response_headers: (&headers).try_into()?,
            service_endpoint: response.service_endpoint,
            prefix: response.prefix,
            marker: response.marker,
            max_results: response.max_results,
            queues: response.queues.queues.unwrap_or_default(),
            next_marker: response.next_marker.map(|nm| nm.into()),
        })
    }
}

#[cfg(test)]
mod test {
    use super::*;

    #[test]
    fn try_parse() {
        let range = "<?xml version=\"1.0\" encoding=\"utf-8\"?><EnumerationResults ServiceEndpoint=\"https://azureskdforrust.queue.core.windows.net/\"><Prefix>a</Prefix><MaxResults>2</MaxResults><Queues><Queue><Name>azureiscool</Name></Queue><Queue><Name>azurerocks</Name></Queue></Queues><NextMarker /></EnumerationResults>";

        let response: ListQueuesResponseInternal = serde_xml_rs::from_str(range).unwrap();

        assert_eq!(response.queues.queues.unwrap().len(), 2);
    }
}<|MERGE_RESOLUTION|>--- conflicted
+++ resolved
@@ -65,18 +65,11 @@
                 this.timeout.append_to_url_query(&mut url);
                 AppendToUrlQuery::append_to_url_query(&this.timeout, &mut url);
 
-<<<<<<< HEAD
                 let mut request = this.service_client.storage_client.prepare_request(
                     url.as_str(),
                     Method::Get,
                     None,
                 )?;
-=======
-                let mut request =
-                    this.service_client
-                        .storage_client
-                        .prepare_request(url, Method::GET, None)?;
->>>>>>> 1a49eed5
 
                 let response = this
                     .service_client
