use crate::{clients::PopReceiptClient, prelude::*};
use azure_core::{
    error::Error,
    headers::{rfc2822_from_headers_mandatory, HeaderName},
    prelude::*,
    Context, Method, Response as AzureResponse,
};
use azure_storage::core::headers::CommonStorageResponseHeaders;
use chrono::{DateTime, Utc};
use std::convert::TryInto;

#[derive(Debug, Clone)]
pub struct UpdateMessageBuilder {
    pop_receipt_client: PopReceiptClient,
    body: String,
    visibility_timeout: VisibilityTimeout,
    timeout: Option<Timeout>,
    context: Context,
}

impl UpdateMessageBuilder {
    pub(crate) fn new(
        pop_receipt_client: PopReceiptClient,
        body: String,
        visibility_timeout: VisibilityTimeout,
    ) -> Self {
        UpdateMessageBuilder {
            pop_receipt_client,
            body,
            visibility_timeout,
            timeout: None,
            context: Context::new(),
        }
    }

    setters! {
        timeout: Timeout => Some(timeout),
        context: Context => context,
    }

    pub fn into_future(mut self) -> Response {
        Box::pin(async move {
            let mut url = self.pop_receipt_client.pop_receipt_url()?;

            self.visibility_timeout.append_to_url_query(&mut url);
            self.timeout.append_to_url_query(&mut url);

            // since the format is fixed we just decorate the message with the tags.
            // This could be made optional in the future and/or more
            // stringent.
            let message = format!(
                "<QueueMessage><MessageText>{}</MessageText></QueueMessage>",
                self.body
            );

            let mut request = self.pop_receipt_client.storage_client().prepare_request(
<<<<<<< HEAD
                url.as_str(),
                Method::Put,
=======
                url,
                Method::PUT,
>>>>>>> 1a49eed5
                Some(message.into()),
            )?;

            let response = self
                .pop_receipt_client
                .send(&mut self.context, &mut request)
                .await?;

            response.try_into()
        })
    }
}

pub type Response = futures::future::BoxFuture<'static, azure_core::Result<UpdateMessageResponse>>;

#[cfg(feature = "into_future")]
impl std::future::IntoFuture for UpdateMessageBuilder {
    type IntoFuture = Response;
    type Output = <Response as std::future::Future>::Output;
    fn into_future(self) -> Self::IntoFuture {
        Self::into_future(self)
    }
}

#[derive(Debug, Clone)]
pub struct UpdateMessageResponse {
    pub common_storage_response_headers: CommonStorageResponseHeaders,
    pub time_next_visible: DateTime<Utc>,
    pub pop_receipt: String,
}

impl std::convert::TryFrom<AzureResponse> for UpdateMessageResponse {
    type Error = Error;

    fn try_from(response: AzureResponse) -> azure_core::Result<Self> {
        let headers = response.headers();
        Ok(UpdateMessageResponse {
            common_storage_response_headers: response.headers().try_into()?,
            time_next_visible: rfc2822_from_headers_mandatory(
                headers,
                &HeaderName::from_static("x-ms-time-next-visible"),
            )?,
            pop_receipt: headers.get_string(&HeaderName::from_static("x-ms-popreceipt"))?,
        })
    }
}<|MERGE_RESOLUTION|>--- conflicted
+++ resolved
@@ -54,13 +54,8 @@
             );
 
             let mut request = self.pop_receipt_client.storage_client().prepare_request(
-<<<<<<< HEAD
                 url.as_str(),
                 Method::Put,
-=======
-                url,
-                Method::PUT,
->>>>>>> 1a49eed5
                 Some(message.into()),
             )?;
 
