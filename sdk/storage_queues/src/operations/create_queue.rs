--- conflicted
+++ resolved
@@ -33,18 +33,11 @@
 
             self.timeout.append_to_url_query(&mut url);
 
-<<<<<<< HEAD
             let mut request = self.queue_client.storage_client().prepare_request(
                 url.as_str(),
                 Method::Put,
                 None,
             )?;
-=======
-            let mut request =
-                self.queue_client
-                    .storage_client()
-                    .prepare_request(url, Method::PUT, None)?;
->>>>>>> 1a49eed5
 
             if let Some(metadata) = &self.metadata {
                 for m in metadata.iter() {
