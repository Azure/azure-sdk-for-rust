use crate::{QueueServiceClient, QueueServiceProperties};
use azure_core::{
    error::{Error, ErrorKind, ResultExt},
    prelude::*,
    Context, Method, Response as AzureResponse,
};
use azure_storage::core::headers::CommonStorageResponseHeaders;
use std::convert::TryInto;

#[derive(Debug, Clone)]
pub struct SetQueueServicePropertiesBuilder {
    service_client: QueueServiceClient,
    properties: QueueServiceProperties,
    timeout: Option<Timeout>,
    context: Context,
}

impl SetQueueServicePropertiesBuilder {
    pub(crate) fn new(
        service_client: QueueServiceClient,
        properties: QueueServiceProperties,
    ) -> Self {
        SetQueueServicePropertiesBuilder {
            service_client,
            properties,
            timeout: None,
            context: Context::new(),
        }
    }

    setters! {
        timeout: Timeout => Some(timeout),
        context: Context => context,
    }

    pub fn into_future(mut self) -> Response {
        Box::pin(async move {
            let mut url = self
                .service_client
                .storage_client
                .storage_account_client()
                .queue_storage_url()
                .to_owned();

            url.query_pairs_mut().append_pair("restype", "service");
            url.query_pairs_mut().append_pair("comp", "properties");
            self.timeout.append_to_url_query(&mut url);

            let xml_body =
                serde_xml_rs::to_string(&self.properties).map_kind(ErrorKind::DataConversion)?;

            let mut request = self.service_client.storage_client.prepare_request(
<<<<<<< HEAD
                url.as_str(),
                Method::Put,
=======
                url,
                Method::PUT,
>>>>>>> 1a49eed5
                Some(xml_body.into()),
            )?;

            let response = self
                .service_client
                .send(&mut self.context, &mut request)
                .await?;

            response.try_into()
        })
    }
}

pub type Response =
    futures::future::BoxFuture<'static, azure_core::Result<SetQueueServicePropertiesResponse>>;

#[cfg(feature = "into_future")]
impl std::future::IntoFuture for SetQueueServicePropertiesBuilder {
    type IntoFuture = Response;
    type Output = <Response as std::future::Future>::Output;
    fn into_future(self) -> Self::IntoFuture {
        Self::into_future(self)
    }
}

#[derive(Debug, Clone)]
pub struct SetQueueServicePropertiesResponse {
    pub common_storage_response_headers: CommonStorageResponseHeaders,
}

impl std::convert::TryFrom<AzureResponse> for SetQueueServicePropertiesResponse {
    type Error = Error;

    fn try_from(response: AzureResponse) -> azure_core::Result<Self> {
        Ok(SetQueueServicePropertiesResponse {
            common_storage_response_headers: response.headers().try_into()?,
        })
    }
}<|MERGE_RESOLUTION|>--- conflicted
+++ resolved
@@ -50,13 +50,8 @@
                 serde_xml_rs::to_string(&self.properties).map_kind(ErrorKind::DataConversion)?;
 
             let mut request = self.service_client.storage_client.prepare_request(
-<<<<<<< HEAD
                 url.as_str(),
                 Method::Put,
-=======
-                url,
-                Method::PUT,
->>>>>>> 1a49eed5
                 Some(xml_body.into()),
             )?;
 
