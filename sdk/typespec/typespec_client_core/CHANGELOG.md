# Release History

## 0.5.0 (Unreleased)

### Features Added

<<<<<<< HEAD
-   Added `#[safe]` attribute helper for `SafeDebug` derive macro to show or hide types and members as appropriate.
-   Added module `fmt::as_string` which is used to (de)serialize types in string format.
-   Added `get_async_runtime()` and `set_async_runtime()` to allow customers to replace
    the default asynchronous runtime with another.

=======
>>>>>>> e77379fe
### Breaking Changes

### Bugs Fixed

### Other Changes

## 0.4.0 (2025-06-06)

### Features Added

- Added `#[safe]` attribute helper for `SafeDebug` derive macro to show or hide types and members as appropriate.
- Added module `fmt::as_string` which is used to (de)serialize types in string format.
- Added `Response<T, F>` type to represent a response with a specific format and model type.
- Added `RawResponse` type to represent a raw response without a specific model.

### Breaking Changes

- Removed the `Model` trait and replaced it with `Response<T, F>`, which moves the "format" information (JSON/XML/etc.) from the model to the service client method's return type. This allows for more flexibility in handling different response formats and user data types in Responses.
- Split `Response` into `Response<T, F>` and `RawResponse` (which carries the raw response data without a specific format).

## 0.3.0 (2025-05-02)

### Breaking Changes

-   The `reqwest_rustls` feature enables `rustls-tls-native-roots-no-provider` instead of `rustls-tls-native-roots` to remove the dependency on the `ring` crate.

### Other Changes

-   Deriving `SafeDebug` formats non-exhaustive types by default. Enable `debug` feature to format normal `Debug` output.
-   Updated dependencies.

## 0.2.0 (2025-04-08)

### Breaking Changes

-   Consolidated all the `tokio` features into a single feature named `tokio`. Traits remain separate but `tokio` support is enabled with a single feature.
-   Removed `Header` re-export from `http` module. It is still defined in the `http::headers` module.
-   Removed `http-types` dependency and implemented `Method` instead.
-   Removed `Pager`.
-   Removed `parsing` module.

### Other Changes

-   Use `std::sync::LazyLock` added in rustc 1.80 instead of `once_cell::sync::Lazy`.

## 0.1.0 (2025-02-18)

### Features Added

-   Initial supported release.<|MERGE_RESOLUTION|>--- conflicted
+++ resolved
@@ -4,14 +4,9 @@
 
 ### Features Added
 
-<<<<<<< HEAD
--   Added `#[safe]` attribute helper for `SafeDebug` derive macro to show or hide types and members as appropriate.
--   Added module `fmt::as_string` which is used to (de)serialize types in string format.
 -   Added `get_async_runtime()` and `set_async_runtime()` to allow customers to replace
     the default asynchronous runtime with another.
 
-=======
->>>>>>> e77379fe
 ### Breaking Changes
 
 ### Bugs Fixed
