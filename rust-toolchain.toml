--- conflicted
+++ resolved
@@ -1,8 +1,3 @@
 [toolchain]
-<<<<<<< HEAD
-channel = "1.65.0"
-components = ["rustfmt", "clippy"]
-=======
 channel = "1.64.0"
-components = [ "rustfmt", "clippy" ]
->>>>>>> 7c64aa82
+components = ["rustfmt", "clippy"]