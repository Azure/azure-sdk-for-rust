--- conflicted
+++ resolved
@@ -1,11 +1,7 @@
 {
   "main": "dist/src/index.js",
   "dependencies": {
-<<<<<<< HEAD
-    "@azure-tools/typespec-rust": "0.12.0"
-=======
     "@azure-tools/typespec-rust": "0.13.0"
->>>>>>> ff4b6f3f
   },
   "devDependencies": {
     "@azure-tools/typespec-azure-core": "0.53.0",
