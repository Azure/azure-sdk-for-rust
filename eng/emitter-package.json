{
  "main": "dist/src/index.js",
  "dependencies": {
<<<<<<< HEAD
    "@azure-tools/typespec-rust": "0.9.1"
=======
    "@azure-tools/typespec-rust": "0.9.0"
>>>>>>> c63cb2bb
  },
  "devDependencies": {
    "@azure-tools/typespec-azure-core": "0.50.0",
    "@azure-tools/typespec-azure-rulesets": "0.50.0",
    "@azure-tools/typespec-client-generator-core": "0.50.3",
    "@typespec/compiler": "0.64.0",
    "@typespec/http": "0.64.0",
    "@typespec/openapi": "0.64.0",
    "@typespec/rest": "0.64.1",
    "@typespec/versioning": "0.64.0",
    "@typespec/xml": "0.64.0"
  }
}<|MERGE_RESOLUTION|>--- conflicted
+++ resolved
@@ -1,11 +1,7 @@
 {
   "main": "dist/src/index.js",
   "dependencies": {
-<<<<<<< HEAD
     "@azure-tools/typespec-rust": "0.9.1"
-=======
-    "@azure-tools/typespec-rust": "0.9.0"
->>>>>>> c63cb2bb
   },
   "devDependencies": {
     "@azure-tools/typespec-azure-core": "0.50.0",
