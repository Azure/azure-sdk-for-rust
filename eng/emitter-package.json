--- conflicted
+++ resolved
@@ -1,11 +1,7 @@
 {
   "main": "dist/src/index.js",
   "dependencies": {
-<<<<<<< HEAD
-    "@azure-tools/typespec-rust": "0.31.0"
-=======
     "@azure-tools/typespec-rust": "0.32.0"
->>>>>>> 811ac4d5
   },
   "devDependencies": {
     "@azure-tools/typespec-azure-core": "~0.63.0",
