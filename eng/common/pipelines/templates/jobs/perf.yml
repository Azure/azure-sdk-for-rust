parameters:
- name: JobName
  type: string
  default: 'Perf'
- name: TimeoutInMinutes
  type: number
  default: '360'
- name: LinuxPool
  type: string
  default: 'azsdk-pool-mms-ubuntu-2204-perf'
- name: LinuxVmImage
  type: string
  default: 'ubuntu-22.04'
- name: WindowsPool
  type: string
  default: 'azsdk-pool-mms-win-2022-perf'
- name: WindowsVmImage
  type: string
  default: 'windows-2022'
- name: Language
  type: string
  default: ''
- name: LanguageVersion
  type: string
  default: ''
- name: LanguageRepoName
  type: string
  default: $(Build.Repository.Name)
- name: LanguageRepoCommitish
  type: string
  default: $(Build.SourceVersion)
- name: ToolsRepoCommitish
  type: string
  default: 'main'
- name: Variables
  type: object
  default: []
- name: OperatingSystems
  type: string
  default: 'Linux'
- name: InstallLanguageSteps
  type: stepList
  default: []
- name: ServiceDirectory
  type: string
  default: ''
- name: PackageVersions
  type: string
  default: '.*'
- name: Tests
  type: string
  default: '.*'
- name: Arguments
  type: string
  default: '.*'
- name: Iterations
  type: number
  default: '5'
- name: Profile
  type: boolean
  default: false
- name: AdditionalArguments
  type: string
  default: ''
- name: EnvVars
  type: object
  default: {}

jobs:
- job: ${{ parameters.JobName }}
  timeoutInMinutes: ${{ parameters.TimeoutInMinutes }}
  strategy:
    matrix:
      ${{ if contains(parameters.OperatingSystems, 'Linux') }}:
        Linux:
          Pool: ${{ parameters.LinuxPool }}
          OsVmImage: ${{ parameters.LinuxVmImage }}
          MatrixName: 'Linux'
      ${{ if contains(parameters.OperatingSystems, 'Windows') }}:
        Windows:
          Pool: ${{ parameters.WindowsPool }}
          OsVmImage: ${{ parameters.WindowsVmImage }}
          MatrixName: 'Windows'
  variables:
  - ${{ parameters.Variables }}
  - name: Profile
    ${{ if parameters.Profile }}:
      value: '--profile'
    ${{ else }}:
      value: ''
  pool:
    name: $(Pool)
    vmImage: $(OSVmImage)
  steps:

  - template: /eng/common/pipelines/templates/steps/sparse-checkout.yml
    parameters:
      Paths:
      - '/*'
      - '!sdk/**/test-recordings/*'
      - '!sdk/**/recordings/*'
      - '!sdk/**/SessionRecords/*'
      - '!sdk/**/session-records/*'
      Repositories:
      - Name: ${{ parameters.LanguageRepoName }}
        Commitish: ${{ parameters.LanguageRepoCommitish }}
        WorkingDirectory: $(System.DefaultWorkingDirectory)
      - Name: Azure/azure-sdk-tools
        Commitish: ${{ parameters.ToolsRepoCommitish }}
        WorkingDirectory: $(System.DefaultWorkingDirectory)/azure-sdk-tools

  - template: /eng/common/pipelines/templates/steps/verify-agent-os.yml
    parameters:
      AgentImage: $(OSVmImage)
<<<<<<< HEAD
      
=======
    
>>>>>>> 5a7d5fb9
  - ${{ parameters.InstallLanguageSteps }}

  - template: /eng/common/TestResources/deploy-test-resources.yml
    parameters:
      ServiceDirectory: ${{ parameters.ServiceDirectory }}
      Location: westus
      ResourceType: perf
      ServiceConnection: azure-sdk-tests-public

  - task: AzurePowerShell@5
    inputs:
      azureSubscription: azure-sdk-tests-public
      azurePowerShellVersion: LatestVersion
      pwsh: true
      ScriptType: InlineScript
      Inline: >-
        $account = (Get-AzContext).Account;
        $env:AZURESUBSCRIPTION_CLIENT_ID = $account.Id;
        $env:AZURESUBSCRIPTION_TENANT_ID = $account.Tenants;

        dotnet run -- run
        --language ${{ parameters.Language }}
        --language-version ${{ parameters.LanguageVersion }}
        --repo-root $(System.DefaultWorkingDirectory)
        --tests-file $(System.DefaultWorkingDirectory)/sdk/${{ parameters.ServiceDirectory }}/perf-tests.yml
        --package-versions "${{ parameters.PackageVersions }}"
        --tests "${{ parameters.Tests }}"
        --arguments "${{ parameters.Arguments }}"
        --iterations ${{ parameters.Iterations }}
        $(Profile)
        ${{ parameters.AdditionalArguments }}
      workingDirectory: azure-sdk-tools/tools/perf-automation/Azure.Sdk.Tools.PerfAutomation
    displayName: Run perf tests
    env:
      SYSTEM_ACCESSTOKEN: $(System.AccessToken)
      ${{ each var in parameters.EnvVars }}:
        ${{ var.key }}: ${{ var.value }}

  - pwsh: |
      get-content results.txt
    workingDirectory: azure-sdk-tools/tools/perf-automation/Azure.Sdk.Tools.PerfAutomation/results
    displayName: Print results.txt
    condition: always()

  - pwsh: |
      get-content results.csv
    workingDirectory: azure-sdk-tools/tools/perf-automation/Azure.Sdk.Tools.PerfAutomation/results
    displayName: Print results.csv
    condition: always()

  - pwsh: |
      get-content results.md
    workingDirectory: azure-sdk-tools/tools/perf-automation/Azure.Sdk.Tools.PerfAutomation/results
    displayName: Print results.md
    condition: always()

  - pwsh: |
      get-content results.json
    workingDirectory: azure-sdk-tools/tools/perf-automation/Azure.Sdk.Tools.PerfAutomation/results
    displayName: Print results.json
    condition: always()

  - task: PublishPipelineArtifact@1
    inputs:
      targetPath: azure-sdk-tools/tools/perf-automation/Azure.Sdk.Tools.PerfAutomation/results
      artifactName: results-${{ parameters.Language }}-$(MatrixName)
    condition: always()

  - task: PublishPipelineArtifact@1
    inputs:
      targetPath: $(System.DefaultWorkingDirectory)/${{ parameters.Language }}-profile.zip
      artifactName: ${{ parameters.Language }}-profile.zip
    condition: ${{ parameters.Profile }}

  - template: /eng/common/TestResources/remove-test-resources.yml
    parameters:
      ServiceDirectory: ${{ parameters.ServiceDirectory }}
      ResourceType: perf
      ServiceConnection: azure-sdk-tests-public<|MERGE_RESOLUTION|>--- conflicted
+++ resolved
@@ -112,11 +112,7 @@
   - template: /eng/common/pipelines/templates/steps/verify-agent-os.yml
     parameters:
       AgentImage: $(OSVmImage)
-<<<<<<< HEAD
-      
-=======
-    
->>>>>>> 5a7d5fb9
+
   - ${{ parameters.InstallLanguageSteps }}
 
   - template: /eng/common/TestResources/deploy-test-resources.yml
