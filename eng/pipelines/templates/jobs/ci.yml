parameters:
- name: ServiceDirectory
  type: string
  default: auto
- name: Artifacts
  type: object
  default: []
- name: PipelineArtifactName
  type: string
  default: packages
- name: BeforeTestSteps
  type: object
  default: []
- name: AfterTestSteps
  type: object
  default: []
- name: TestTimeoutInMinutes
  type: number
  default: 60
- name: TestProxy
  type: boolean
  default: false
- name: TestPipeline
  type: boolean
  default: false
- name: GenerateApiReviewForManualOnly
  type: boolean
  default: false
- name: BuildMatrix
  type: object
  default:
  - pool:
      os: linux
      name: $(LINUXPOOL)
      image: $(LINUXVMIMAGE)
    Toolchains: [stable, msrv, nightly]
  - pool:
      os: windows
      name: $(WINDOWSPOOL)
      image: $(WINDOWSVMIMAGE)
    Toolchains: [stable, msrv, nightly]
  - pool:
      os: macOS
      name: $(MACPOOL)
      vmImage: $(MACVMIMAGE)
    Toolchains: [stable, msrv, nightly]
- name: AnalyzeToolchain
  type: string
  default: stable

jobs:
- job: Pack
  displayName: "Pack Crates"
  timeoutInMinutes: 90

  pool:
    name: $(LINUXPOOL)
    image: $(LINUXVMIMAGE)
    os: linux

  templateContext:
    sdl:
      sbom:
        enabled: true
        additionalComponentDetectorArgs: '--DirectoryExclusionList **/target/vendor/**'

  steps:
  - template: /eng/common/pipelines/templates/steps/sparse-checkout.yml
    parameters:
      paths:
      - "/*"

  - ${{ if and(eq(variables['System.TeamProject'], 'internal'), ne(variables['Build.Reason'], '')) }}:
    - script: |
        echo "##vso[build.addbuildtag]$(Build.Reason)"
      displayName: Tag build reason

  - ${{ if eq(parameters.TestPipeline, 'true') }}:
    - template: /eng/common/pipelines/templates/steps/set-test-pipeline-version.yml
      parameters:
        PackageNames: ${{ join(',', parameters.Artifacts.*.name) }}
        ServiceDirectory: ${{parameters.ServiceDirectory}}
<<<<<<< HEAD
        # crate names contain '_' and prerelease versions contain '-'
=======
        # Crate names contain '_' and prerelease versions contain '-' e.g., `azure_core@1.0.1-beta.1`.
>>>>>>> 403242e7
        TagSeparator: '@'
        TestPipeline: true

  - template: /eng/pipelines/templates/steps/pack-crates.yml
    parameters:
      ServiceDirectory: ${{ parameters.ServiceDirectory }}

  - template: /eng/common/pipelines/templates/steps/publish-1es-artifact.yml
    parameters:
      ArtifactPath: $(Build.ArtifactStagingDirectory)
      ArtifactName: ${{ parameters.PipelineArtifactName }}
      CustomCondition: and(succeededOrFailed(), ne(variables['NoPackagesChanged'],'true'))

- ${{ each matrix in parameters.BuildMatrix }}:
  - ${{ each toolchain in matrix.Toolchains }}:
    - job: Test_${{ matrix.pool.os }}_${{ toolchain }}
      displayName: "Test: ${{ matrix.pool.os }} ${{ toolchain }}"
      timeoutInMinutes: 90
      dependsOn: Pack
      condition: and(succeeded(), ne(variables['SkipTests'],'true'))

      pool: ${{ matrix.pool }}

      steps:
      - template: /eng/common/pipelines/templates/steps/sparse-checkout.yml
        parameters:
          paths:
          - "/*"

      - download: current
        artifact: ${{ parameters.PipelineArtifactName }}

      - template: /eng/common/pipelines/templates/steps/set-default-branch.yml@self

      - template: /eng/pipelines/templates/steps/test-packages.yml
        parameters:
          Toolchain: ${{ toolchain }}
          BuildArtifactName: ${{ parameters.PipelineArtifactName }}
          UnitTests: true
          FunctionalTests: ${{ ne(variables['Build.Reason'], 'PullRequest') }}

- job: "Analyze"
  condition: and(succeededOrFailed(), ne(variables['Skip.Analyze'], 'true'))
  timeoutInMinutes: ${{ parameters.TestTimeoutInMinutes }}

  pool:
    os: linux
    name: $(LINUXPOOL)
    image: $(LINUXVMIMAGE)

  steps:
  - template: /eng/common/pipelines/templates/steps/sparse-checkout.yml
    parameters:
      paths:
      - "/*"
      
  - ${{ if ne(parameters.AnalyzeToolchain, 'nightly') }}:
      - template: /eng/pipelines/templates/steps/use-rust.yml@self
        parameters:
          Toolchain: nightly

  - template: /eng/pipelines/templates/steps/use-rust.yml@self
    parameters:
      Toolchain: ${{ parameters.AnalyzeToolchain }}

  - template: /eng/common/pipelines/templates/steps/save-package-properties.yml

  - task: Powershell@2
    displayName: "Run source analysis"
    inputs:
      pwsh: true
      filePath: $(Build.SourcesDirectory)/eng/scripts/Analyze-Code.ps1
      arguments: >
        -Toolchain '$(Toolchain)'
        -PackageInfoPath '$(Build.ArtifactStagingDirectory)/PackageInfo'
        -SkipPackageAnalysis:('$(NoPackagesChanged)' -eq 'true')

  - template: /eng/common/pipelines/templates/steps/check-spelling.yml
    parameters:
      ContinueOnError: false

  # Disabled until we fix crates.io link checking
  # - template: /eng/common/pipelines/templates/steps/verify-links.yml
  #   parameters:
  #     ${{ if eq(variables['Build.Reason'], 'PullRequest') }}:
  #       Directory: ""
  #       Urls: (eng/common/scripts/get-markdown-files-from-changed-files.ps1)
  #     ${{ elseif eq(parameters.ServiceDirectory, 'auto') }}:
  #       Directory: ""
  #     ${{ else }}:
  #       Directory: sdk/${{ parameters.ServiceDirectory }}
  #     CheckLinkGuidance: $true
  #     Condition: succeededOrFailed()<|MERGE_RESOLUTION|>--- conflicted
+++ resolved
@@ -80,11 +80,7 @@
       parameters:
         PackageNames: ${{ join(',', parameters.Artifacts.*.name) }}
         ServiceDirectory: ${{parameters.ServiceDirectory}}
-<<<<<<< HEAD
-        # crate names contain '_' and prerelease versions contain '-'
-=======
         # Crate names contain '_' and prerelease versions contain '-' e.g., `azure_core@1.0.1-beta.1`.
->>>>>>> 403242e7
         TagSeparator: '@'
         TestPipeline: true
 
