variables:
  RUSTFLAGS: "-Dwarnings"
  RUSTDOCFLAGS: "-Dwarnings"
<<<<<<< HEAD
  RUST_LOG: $[iif(eq(variables['System.Debug'], 'true'), 'debug', '')]
=======
  RUST_LOG: $[iif(eq(variables['System.Debug'], 'true'), 'debug', '')]
  
>>>>>>> c69e2cc5
<|MERGE_RESOLUTION|>--- conflicted
+++ resolved
@@ -1,9 +1,5 @@
 variables:
   RUSTFLAGS: "-Dwarnings"
   RUSTDOCFLAGS: "-Dwarnings"
-<<<<<<< HEAD
   RUST_LOG: $[iif(eq(variables['System.Debug'], 'true'), 'debug', '')]
-=======
-  RUST_LOG: $[iif(eq(variables['System.Debug'], 'true'), 'debug', '')]
-  
->>>>>>> c69e2cc5
+  