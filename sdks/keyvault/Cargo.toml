[package]
name = "azure-keyvault"
version = "0.1.0"
authors = ["Microsoft Corp."]
description = "Rust wrapper around Microsoft Azure REST APIs for Azure Key Vault"
documentation = "https://docs.rs/azure-sdk-keyvault"
homepage = "https://github.com/guywaldman/azure-sdk-keyvault"
repository = "https://github.com/guywaldman/azure-sdk-keyvault"
keywords = ["azure", "microsoft", "sdk", "keyvault", "cloud"]
categories = ["api-bindings"]
readme = "README.md"
license = "MIT"
edition = "2018"

# See more keys and their definitions at https://doc.rust-lang.org/cargo/reference/manifest.html

[dependencies]
anyhow = "1.0"
thiserror = "1.0"
reqwest = { version = "0.10", features = ["blocking", "json"] }
chrono = { version = "0.4", features = ["serde"] }
serde_json = "1.0"
url = "2.1"
serde = { version = "1.0", features = ["derive"] }
getset = "0.1"
oauth2 = { version = "4.0.0-alpha.2" }
azure_auth_aad = { version = "0.1", path = "../auth_aad" }
azure_sdk_core = { path = "../core", version = "0.43.5" }

[dev-dependencies]
mockito = "0.27"
<<<<<<< HEAD
async-trait = "0.1"
=======
tokio = { version = "0.2", features = ["full"] }
>>>>>>> 8e5f1330
<|MERGE_RESOLUTION|>--- conflicted
+++ resolved
@@ -29,8 +29,5 @@
 
 [dev-dependencies]
 mockito = "0.27"
-<<<<<<< HEAD
 async-trait = "0.1"
-=======
-tokio = { version = "0.2", features = ["full"] }
->>>>>>> 8e5f1330
+tokio = { version = "0.2", features = ["full"] }