# Contributing

## Prerequisites

- [Rust toolchain](https://www.rust-lang.org/tools/install)

  When you run `cargo build`, toolchain version [1.80](https://releases.rs/docs/1.80.0/) and necessary components will be installed automatically.

- (Recommended) If you use [Visual Studio Code], install recommended extensions to improve your development experience.

## Generated code

If you want to contribute to a file that is generated (the file is located in a `generated` subdirectory), the best approach is to open a PR on the TypeSpec specification since we cannot replace generated code that will be replaced when regenerated.
Please visit the [Azure/azure-rest-api-specs repo](https://github.com/Azure/azure-rest-api-specs/) to view and make changes to Azure service API specifications.

Once changes are merged,

1. Change directories to the crate you want to regenerate:

   ```sh
   cd sdk/keyvault/azure_security_keyvault_secrets
   ```

2. Update `tsp-location.yml` with the commit in the `Azure/azure-sdk-for-rust` repository.
3. Run `tsp-client update`.

## Coding

We welcome contributions! But before you start coding, please read our [Rust Guidelines] including [implementation details](https://azure.github.io/azure-sdk/rust_implementation.html) for contributors.

Most of our code is generated from [TypeSpec] and, more specifically for Azure services, [TypeSpec Azure] libraries. Changes to any services - including documentation improvements - need to made in TypeSpec specifications
found in <https://github.com/Azure/azure-rest-api-specs>. Only TypeSpec is supported at this time, so any changes to OpenAPI v2 a.k.a., "swagger", specifications will not be used.

Crates containing the majority of written code include `azure_core` and its dependencies. Some crates like `azure_security_keyvault_secrets` might also have some written code to improve usability.

## Building

To build any crate in the Azure SDK for Rust navigate to the crate's project folder and run `cargo build`.
Alternatively, you can build any one or more crates by passing their crate names to `--package` (short: `-p`) e.g., `cargo build -p azure_security_keyvault_secrets`.

You can also build the entire workspace by either building from the root source directory or running `cargo build --workspace`, but unless you're making changes to `azure_core`
or its dependencies, this is generally unnecessary nor recommended. It will take considerable time and drive space.

### Building on Windows

By default we use the [`openssl`](https://crates.io/crates/openssl) crate and, indirectly, the [`openssl-sys`](https://crates.io/crates/openssl-sys) crate. On Windows, you may need to download and build openssl before you can successfully compile.
Since `openssl-sys` supports [vcpkg](https://learn.microsoft.com/vcpkg/), you can bootstrap OpenSSL:

1. Clone `vcpkg` somewhere in your development environment:

   ```pwsh
   git clone --depth=1 https://github.com/microsoft/vcpkg.git
   ```

2. Run the bootstrap script to download a prebuilt binary:

   ```pwsh
   cd vcpkg
   .\bootstrap-vcpkg.bat
   ```

3. Set up environment variables:

   ```pwsh
   $env:VCPKG_ROOT = "C:\path\to\vcpkg" # from step 1
   $env:PATH = "${env:VCPKG_ROOT};${env:PATH}"
   ```

   To persist these variables for future sessions, remember to set them in the Windows System Environment Variables panel.

4. Change directories into the `eng/` folder in this repo and run:

   ```pwsh
   cd eng
   vcpkg install

   $env:OPENSSL_DIR = "$PWD\vcpkg_installed\x64-windows"
   ```

### Linting

You can run `cargo clippy` to check for common issues. Like `cargo build`, you can pass one or more crate names to `--package`.
Before create a pull request (PR), it's a good practice to build and lint your project to avoid a lot of commits that can make the review process tedious for reviewers.

## Testing

To test any crate in the Azure SDK for Rust navigate to the crate's project folder and run `cargo test`.
Alternatively, you can test any one or more crates by passing their crate names to `--package` (short: `-p`) e.g., `cargo test -p azure_security_keyvault_secrets`.

This command will run all tests in the selected packages, including unit tests, integration tests, any tests within examples, and doc tests.
To learn more about the different styles of tests and where they are located in a project, see [Tests in The Cargo Book](https://doc.rust-lang.org/cargo/reference/cargo-targets.html#tests).

### Integration Tests

We use integration tests - tests defined under a crate's `tests/` directory - for testing against provisioned resources.
Most crates use recorded tests to record (and sanitize) or play back HTTP traffic during test execution by attributing tests with `#[recorded::test]`.

If your crate does not communicate over HTTP or provisioning resources cannot be fully automated, you can also mark tests as `#[recorded::test(live)]`.

For more details about recorded tests, please refer to the [`azure_core_test` crate](https://github.com/Azure/azure-sdk-for-rust/blob/main/sdk/core/azure_core_test/README.md).

### Documentation Tests

Though you should use integration tests for testing client methods, or create examples under `examples/` that show customers how to do common tasks,
[documentation tests](https://doc.rust-lang.org/rustdoc/write-documentation/documentation-tests.html) can be helpful to show customers examples of calling your code
e.g., utility code to parse some resource identifier, that are also runnable (or just compilable) and will fail `cargo test` if the test assertions fail.

Each crate should define document tests to highlight common scenarios. Unlike markdown comments in Rust `.rs` source code, however, you need to define the code fence
using the `rust no_run` declaration e.g.,

````markdown
```rust no_run
#[tokio::main]
fn main() -> Result<(), Box<dyn std::error::Error>> {
    todo!()
}
```
````

This is because when GitHub renders the `README.md` file, it needs to know the syntax. The `no_run` tells `cargo test` to only compile the test - to make sure it indeed compiles - but not to run it,
which is important if it shows an example running against live resources that likely include placeholder values e.g., `https://my-vault.vault.azure.net`.

More guidance for writing documentation tests can be found in our [Rust Guidelines].

<<<<<<< HEAD
=======
### Performance testing

Performance testing is supported via [criterion](https://bheisler.github.io/criterion.rs/book/criterion_rs.html)
There are samples of performance tests under `sdk/core/azure_core/benches` folder.
To execute the performance tests in `azure_core` folder you can run `cargo bench` in the `sdk/core/azure_core` folder.
The output of the tests will be presented in the command line as well as saved under the `target/criterion` folder.

>>>>>>> 5a9bf05f
### Debugging with Visual Studio Code

[Visual Studio Code] with recommended extensions installed can be used to run and debug tests for a module or individual tests.
In most cases you can click **Run Test** or **Debug** found right above the test function.
For integration tests - those tests found under the `tests/` directory - this will run or debug the test using a previously recorded session, if one exists.

If a recording for an integration test does not exist or needs to be updated, along with the LLDB extension installed
you can create or update a `.vscode/launch.json` file to debug recording a session e.g.:

```json
{
  "version": "0.2.0",
  "configurations": [
    {
      "type": "lldb",
      "request": "launch",
      "name": "Record secret_roundtrip",
      "cargo": {
        "args": [
          "test",
          "--no-run",
          "--test=secret_client",
          "--package=azure_security_keyvault_secrets",
          "secret_roundtrip"
        ],
        "filter": {
          "name": "secret_client",
          "kind": "test"
        },
        "env": {
          "AZURE_TEST_MODE": "record"
        }
      },
      "cwd": "${workspaceFolder}",
      "env": {
        "AZURE_KEYVAULT_URL": "https://my-vault.vault.azure.net/",
        "RUST_LOG": "trace"
      }
    }
  ]
}
```

If you don't need to debug recording the test or running live, you can record from the command line e.g.:

```sh
AZURE_KEYVAULT_URL=https://my-vault.vault.azure.net AZURE_TEST_MODE=record cargo test -p azure_security_keyvault_secrets --test secret_client
```

In either case above, the [Test Proxy] will be started automatically if installed.

#### Running Test Proxy Manually

You can also start the [Test Proxy] manually, which may provide additional diagnostics.

If you're using a `.vscode/launch.json` file, in the outer `env` above add `"PROXY_MANUAL_START": "true"`.

Similarly, if running on the command line pass `PROXY_MANUAL_START=true`.

#### Enabling Trace Logging

To log tracing information to the terminal, you can add the `RUST_LOG` environment variable as shown above using the [same format supported by `env_logger`](https://docs.rs/env_logger/latest/env_logger/#enabling-logging).
The targets are the crate names if you want to trace more or less for specific targets e.g., `RUST_LOG=info,azure_core=trace` to trace information messages by default but detailed traces for the `azure_core` crate.

#### Debugging in Windows

Using the recommended [CodeLLDB] Visual Studio Code extension on Windows will stop at breakpoints but may not pretty print variables e.g.,
for a `String` or `str` slice you may only see the length of UTF-8 bytes. See <https://github.com/vadimcn/codelldb/wiki/Windows> for suggestions.

Alternatively, you can install the [C/C++] extension and update configuration as described below.
`String`, `str` slices, enums and more should pretty print as expected, but some types e.g., `PathBuf` may not; however,
you can click the memory button next to a variable to see the contents in memory.

##### Debugging from within the Editor

To support debugging tests from within the editor, you can change your Visual Studio Code user settings as shown below:

```json
{
  "rust-analyzer.debug.engine": "ms-vscode.cpptools",
}
```

##### Run and Debug

For debugging examples from the **Run and Debug** view in Visual Studio Code, add a target to your `.vscode/launch.json` file like so:

```json
{
  "version": "0.2.0",
  "configurations": [
    {
      "type": "cppvsdbg",
      "request": "launch",
      "name": "Launch test_proxy",
      "program": "${workspaceRoot}/target/debug/examples/test_proxy.exe",
      "args": [
        "--auto"
      ],
      "cwd": "${workspaceFolder}",
      "environment": [
        {
          "name": "RUST_LOG",
          "value": "debug,test-proxy=trace"
        }
      ],
      "preLaunchTask": "Build test_proxy"
    }
  ]
}
```

And update `.vscode/tasks.json` to add the `preLaunchTask` if desired:

```json
{
  "tasks": [
    {
      "label": "Build test_proxy",
      "command": "cargo",
      "args": [
        "build",
        "--package",
        "azure_core_test",
        "--example",
        "test_proxy"
      ],
      "problemMatcher": [
        "$rustc"
      ]
    }
  ]
}
```

## Code Review Process

Before a pull request will be considered by the Azure SDK team, the following requirements must be met:

- Prior to issuing the pull request:
  - All code must have completed any necessary legal sign-off for being publicly viewable (Patent review, JSR review, etc.)
  - The changes cannot break any existing functional/unit tests that are part of the central repository.
    - This includes all tests, even those not associated with the given feature area
  - Code submitted must have basic unit test coverage, and have all unit tests pass. Testing is the full responsibility of person submitting the code review.
    - Functional tests are encouraged, and provide teams with a way to mitigate regressions cause by other code contributions.
  - Code should be commented.
  - Code should be fully code reviewed.
  - Code should be able to merge without any conflicts into the dev branch being targeted.
  - Code should pass all relevant static checks and coding guidelines set forth by the specific repository.
  - All build warnings and code analysis warnings should be fixed prior to submission.
- As part of the pull request (aka, in the text box on GitHub as part of submitting the pull request):
  - Proof of completion of the code review and test passes requirements above.
  - Identity of QA responsible for feature testing (can be conducted post-merging of the pull request).
  - Short description of the payload of pull request.
- After the pull request is submitted:
  - When your PR is submitted someone on our team will be auto assigned the PR for review. No need to email us.

Once all of the above steps are met, the following process will be followed:

- A member of the Azure SDK team will review the pull request on GitHub.
- If the pull request meets the repository's requirements, the individual will approve the pull request, merging the code into the appropriate branch of the source repository.
- If the request does not meet any of the requirements, the pull request will not be merged, and the necessary fixes for acceptance will be communicated back to the person who opened the PR.

### Pull Request Etiquette and Best Practices

#### Reviewers

- If you disagree with the overall approach of the PR, comment on the general PR rather than individual lines of code.
- Leaving [suggested changes](https://docs.github.com/pull-requests/collaborating-with-pull-requests/reviewing-changes-in-pull-requests/commenting-on-a-pull-request#adding-line-comments-to-a-pull-request) is welcomed, but please never commit them for a PR you did not create.
- When you are seeking to understand something rather than request corrections, it is suggested to use language such as "I'm curious ..." as a prefix to comments.
- For comments that are just optional suggestions or are explicitly non-blocking, prefix them with "nit: " or "non-blocking: ".
- Avoid marking a PR as "Request Changes" ![Request Change Icon](https://user-images.githubusercontent.com/1279263/151379844-b9babb22-b0fe-4b9c-b749-eb7488a38d84.png) unless you have serious concerns that should block the PR from merging.
- When to mark a PR as "Approved"
  - You feel confident that the code meets a high quality bar, has adequate test coverage, is ready to merge.
  - You have left comments that are uncontroversial and there is a shared understanding with the author that the comments can be addressed or resolved prior to being merged without significant discussion or significant change to the design or approach.
- When to leave comments without approval
  - You do not feel confident that your review alone is sufficient to call the PR ready to merge.
  - You have feedback that may require detailed discussion or may indicate a need to change the current design or approach in a non-trivial way.
- When to mark a PR as "Request Changes"
  - You have significant concerns that must be addressed before this PR should be merged such as unintentional breaking changes, security issues, or potential data loss.

#### Pull Request Authors

- If you add significant changes to a PR after it has been marked approved, please confirm with reviewers that they still approve before merging.
- Please ensure that you have obtained an approval from at least one of the code owners before merging.
- If a reviewer marks your PR as approved along with specific comments, it is expected that those comments will be addressed or resolved prior to merging.
  - One exception is when a comment clearly states that the feedback is optional or just a nit
  - When in doubt, reach out to the commenter to confirm that they have no concerns with you merging without addressing a comment.


### Performance Testing

Performance testing is supported via [criterion](https://bheisler.github.io/criterion.rs/book/criterion_rs.html)
There are samples of performance tests under `sdk/core/azure_core/benches` folder.
To execute the performance tests in azure_core folder you can run `cargo bench` in the `sdk/core/azure_core` folder.
The output of the tests will be presented in the command line as well as saved under the `target/criterion` folder.

## Samples

### Third-party dependencies

Third party libraries should only be included in samples when necessary to demonstrate usage of an Azure SDK package; they should not be suggested or endorsed as alternatives to the Azure SDK.

When code samples take dependencies, readers should be able to use the material without significant license burden or research on terms. This goal requires restricting dependencies to certain types of open source or commercial licenses.

Samples may take the following categories of dependencies:

- **Open-source** : Open source offerings that use an [Open Source Initiative (OSI) approved license](https://opensource.org/licenses). Any component whose license isn't OSI-approved is considered a commercial offering. Prefer OSS projects that are members of any of the [OSS foundations that Microsoft is part of](https://opensource.microsoft.com/ecosystem/). Prefer permissive licenses for libraries, like [MIT](https://opensource.org/licenses/MIT) and [Apache 2](https://opensource.org/licenses/Apache-2.0). Copy-left licenses like [GPL](https://opensource.org/licenses/gpl-license) are acceptable for tools, and OSs. [Kubernetes](https://github.com/kubernetes/kubernetes), [Linux](https://github.com/torvalds/linux), and [Newtonsoft.Json](https://github.com/JamesNK/Newtonsoft.Json) are examples of this license type. Links to open source components should be to where the source is hosted, including any applicable license, such as a GitHub repository (or similar).

- **Commercial**: Commercial offerings that enable readers to learn from our content without unnecessary extra costs. Typically, the offering has some form of a community edition, or a free trial sufficient for its use in content. A commercial license may be a form of dual-license, or tiered license. Links to commercial components should be to the commercial site for the software, even if the source software is hosted publicly on GitHub (or similar).

- **Dual licensed**: Commercial offerings that enable readers to choose either license based on their needs. For example, if the offering has an OSS and commercial license, readers can  choose between them. [MySql](https://github.com/mysql/mysql-server) is an example of this license type.

- **Tiered licensed**: Offerings that enable readers to use the license tier that corresponds to their characteristics. For example, tiers may be available for students, hobbyists, or companies with defined revenue  thresholds. For offerings with tiered licenses, strive to limit our use in tutorials to the features available in the lowest tier. This policy enables the widest audience for the article. [Docker](https://www.docker.com/), [IdentityServer](https://duendesoftware.com/products/identityserver), [ImageSharp](https://sixlabors.com/products/imagesharp/), and [Visual Studio](https://visualstudio.com) are examples of this license type.

In general, we prefer taking dependencies on licensed components in the order of the listed categories. In cases where the category may not be well known, we'll document the category so that readers understand the choice that they're making by using that dependency.

[C/C++]: https://marketplace.visualstudio.com/items?itemName=ms-vscode.cpptools
[CodeLLDB]: https://marketplace.visualstudio.com/items?itemName=vadimcn.vscode-lldb
[Rust Guidelines]: https://azure.github.io/azure-sdk/rust_introduction.html
[Test Proxy]: https://github.com/Azure/azure-sdk-tools/blob/main/tools/test-proxy/Azure.Sdk.Tools.TestProxy/README.md
[TypeSpec]: https://aka.ms/typespec
[TypeSpec Azure]: https://aka.ms/typespec/azure
[Visual Studio Code]: https://code.visualstudio.com<|MERGE_RESOLUTION|>--- conflicted
+++ resolved
@@ -122,16 +122,6 @@
 
 More guidance for writing documentation tests can be found in our [Rust Guidelines].
 
-<<<<<<< HEAD
-=======
-### Performance testing
-
-Performance testing is supported via [criterion](https://bheisler.github.io/criterion.rs/book/criterion_rs.html)
-There are samples of performance tests under `sdk/core/azure_core/benches` folder.
-To execute the performance tests in `azure_core` folder you can run `cargo bench` in the `sdk/core/azure_core` folder.
-The output of the tests will be presented in the command line as well as saved under the `target/criterion` folder.
-
->>>>>>> 5a9bf05f
 ### Debugging with Visual Studio Code
 
 [Visual Studio Code] with recommended extensions installed can be used to run and debug tests for a module or individual tests.
@@ -321,12 +311,11 @@
   - One exception is when a comment clearly states that the feedback is optional or just a nit
   - When in doubt, reach out to the commenter to confirm that they have no concerns with you merging without addressing a comment.
 
-
 ### Performance Testing
 
 Performance testing is supported via [criterion](https://bheisler.github.io/criterion.rs/book/criterion_rs.html)
 There are samples of performance tests under `sdk/core/azure_core/benches` folder.
-To execute the performance tests in azure_core folder you can run `cargo bench` in the `sdk/core/azure_core` folder.
+To execute the performance tests in `azure_core` folder you can run `cargo bench` in the `sdk/core/azure_core` folder.
 The output of the tests will be presented in the command line as well as saved under the `target/criterion` folder.
 
 ## Samples
