[workspace]
members = [
  "sdk/*",
<<<<<<< HEAD
=======
  # "services/mgmt/*",
>>>>>>> ac496016
]<|MERGE_RESOLUTION|>--- conflicted
+++ resolved
@@ -1,8 +1,4 @@
 [workspace]
 members = [
-  "sdk/*",
-<<<<<<< HEAD
-=======
-  # "services/mgmt/*",
->>>>>>> ac496016
+  "sdk/*"
 ]