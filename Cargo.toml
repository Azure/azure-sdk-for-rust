--- conflicted
+++ resolved
@@ -1,17 +1,5 @@
 [workspace]
 members = [
-<<<<<<< HEAD
-  "azure_sdk_auth_aad",
-  "azure_sdk_core",
-  "azure_sdk_service_bus",
-  "azure_sdk_storage_account",
-  "azure_sdk_storage_blob",
-  "azure_sdk_storage_core",
-  "azure_sdk_storage_table",
-  "azure_sdk_cosmos",
-  "azure_sdk_storage_queue",
-  "rest/azure_mgmt_storage_v2019_06_01"
-=======
   "sdks/*",
->>>>>>> be89d2d4
+  "rest/azure_mgmt_storage_v2019_06_01",
 ]