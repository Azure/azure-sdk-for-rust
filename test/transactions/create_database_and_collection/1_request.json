--- conflicted
+++ resolved
@@ -4,11 +4,7 @@
   "headers": {
     "authorization": "<<STRIPPED>>",
     "user-agent": "azsdk-rust-cosmos/0.1.0 (1.56.0; linux; x86_64)",
-<<<<<<< HEAD
-    "x-ms-date": "Sat, 30 Oct 2021 16:13:10 GMT",
-=======
     "x-ms-date": "Sun, 31 Oct 2021 13:13:44 GMT",
->>>>>>> 2d48f9ac
     "x-ms-version": "2018-12-31"
   },
   "body": "eyJpZCI6InBhbnphZG9ybyIsInBhcnRpdGlvbktleSI6eyJwYXRocyI6WyIvaWQiXSwia2luZCI6Ikhhc2gifX0="
