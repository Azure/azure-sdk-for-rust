--- conflicted
+++ resolved
@@ -1,13 +1,4 @@
 {
-<<<<<<< HEAD
-  "uri": "/dbs/sample",
-  "method": "DELETE",
-  "headers": {
-    "x-ms-date": "Sat, 30 Oct 2021 16:13:11 GMT",
-    "user-agent": "azsdk-rust-cosmos/0.1.0 (1.56.0; linux; x86_64)",
-    "x-ms-version": "2018-12-31",
-    "authorization": "<<STRIPPED>>"
-=======
   "uri": "/dbs/test-create-database-and-collection",
   "method": "DELETE",
   "headers": {
@@ -15,7 +6,6 @@
     "user-agent": "azsdk-rust-cosmos/0.1.0 (1.56.0; linux; x86_64)",
     "x-ms-date": "Sun, 31 Oct 2021 13:13:45 GMT",
     "x-ms-version": "2018-12-31"
->>>>>>> 2d48f9ac
   },
   "body": ""
 }