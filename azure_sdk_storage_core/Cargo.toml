[package]
name          = "azure_sdk_storage_core"
version       = "0.35.1"
description   = "Rust wrappers around Microsoft Azure REST APIs - Core storage crate"
readme        = "README.md"
authors       = ["Francesco Cogno <francesco.cogno@outlook.com>", "Max Gortman <mgortman@microsoft.com>", "Dong Liu <doliu@microsoft.com>"]
license       = "Apache-2.0"
repository    = "https://github.com/MindFlavor/AzureSDKForRust"
documentation = "http://mindflavor.github.io/AzureSDKForRust/azure_sdk_for_rust/index.html"
homepage      = "https://github.com/MindFlavor/AzureSDKForRust"

keywords      = ["sdk", "azure", "rest", "iot", "cloud"]
categories    = ["api-bindings"]

edition       = "2018"

[dependencies]
<<<<<<< HEAD
azure_sdk_core          = { path = "../azure_sdk_core", version = "0.35.0" }
=======
azure_sdk_core          = { path           = "../azure_sdk_core", version = "0.36.0" }
>>>>>>> d8716f27
ring                    = "0.16"
md5                     = "0.7"
RustyXML                = "0.1"
base64                  = "0.11"
chrono                  = "0.4"
http                    = "0.2"
http-body               = "0.3"
futures                 = "0.3"
hyper                   = "0.13"
log                     = "0.4"
mime                    = "0.3"
quick-error             = "1.2"
serde                   = "1.0"
serde_derive            = "1.0"
serde_json              = "1.0"
serde-xml-rs            = "0.3"
time                    = "0.1"
url                     = "2.1"
uuid                    = { version = "0.8", features = ["v4"] }
smallvec                = { version = "1.0", features = ["serde"] }
bytes                   = "0.5"
hyper-rustls            = "0.19"

[dev-dependencies]
tokio                   = { version = "0.2", features = ["macros"] }
env_logger              = "0.7"

[features]
test_e2e                = []<|MERGE_RESOLUTION|>--- conflicted
+++ resolved
@@ -15,11 +15,7 @@
 edition       = "2018"
 
 [dependencies]
-<<<<<<< HEAD
-azure_sdk_core          = { path = "../azure_sdk_core", version = "0.35.0" }
-=======
-azure_sdk_core          = { path           = "../azure_sdk_core", version = "0.36.0" }
->>>>>>> d8716f27
+azure_sdk_core          = { path = "../azure_sdk_core", version = "0.36.0" }
 ring                    = "0.16"
 md5                     = "0.7"
 RustyXML                = "0.1"
