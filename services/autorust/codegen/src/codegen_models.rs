--- conflicted
+++ resolved
@@ -748,11 +748,7 @@
         if property.schema.is_local_enum() {
             if lowercase_workaround {
                 serde_attrs.push(quote! { deserialize_with = "case_insensitive_deserialize"});
-<<<<<<< HEAD
-            } else {
-=======
             } else if cg.has_xml() {
->>>>>>> fc99b8c9
                 serde_attrs.push(quote! { with = "azure_core::xml::text_content"});
             }
         }
