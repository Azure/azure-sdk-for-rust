use crate::{
    codegen::{parse_path_params, PARAM_RE},
    codegen::{parse_query_params, TypeNameCode},
    identifier::{parse_ident, SnakeCaseIdent},
    spec::{get_type_name_for_schema_ref, WebOperation, WebParameter, WebVerb},
    status_codes::get_status_code_ident,
    status_codes::get_success_responses,
    CodeGen,
};
use crate::{content_type, Result};
use autorust_openapi::{CollectionFormat, ParameterType, Response};
use heck::ToPascalCase;
use heck::ToSnakeCase;
use indexmap::IndexMap;
use proc_macro2::{Ident, TokenStream};
use quote::{quote, ToTokens};
use std::collections::BTreeSet;

pub mod query_param {
    pub const API_VERSION: &str = "api-version";
}

fn error_variant(operation: &WebOperationGen) -> Result<Ident> {
    let function = operation.rust_function_name().to_pascal_case();
    if let Some(module) = operation.rust_module_name() {
        let module = module.to_pascal_case();
        parse_ident(&format!("{}_{}", module, function))
    } else {
        parse_ident(&function)
    }
}

fn error_fqn(operation: &WebOperationGen) -> Result<TokenStream> {
    let function = parse_ident(&operation.rust_function_name())?;
    if let Some(module) = operation.rust_module_name() {
        let module = parse_ident(&module)?;
        Ok(quote! { #module::#function::Error })
    } else {
        Ok(quote! { #function::Error })
    }
}

pub fn create_client(modules: &[String], endpoint: Option<&str>) -> Result<TokenStream> {
    let mut clients = TokenStream::new();
    for md in modules {
        let client = format!("{md}_client").to_snake_case_ident()?;
        let md = md.to_snake_case_ident()?;
        clients.extend(quote! {
            pub fn #client(&self) -> #md::Client {
                #md::Client(self.clone())
            }
        });
    }

    let public_cloud = quote! {
        pub const DEFAULT_ENDPOINT: &str = azure_core::resource_manager_endpoint::AZURE_PUBLIC_CLOUD;
    };
    let default_endpoint_code = if let Some(endpoint) = endpoint {
        if endpoint == "https://management.azure.com" {
            public_cloud
        } else {
            quote! {
                pub const DEFAULT_ENDPOINT: &str = #endpoint;
            }
        }
    } else {
        public_cloud
    };

    let mut code = TokenStream::new();
    code.extend(quote! {

        #[derive(Clone)]
        pub struct Client {
            endpoint: String,
            credential: std::sync::Arc<dyn azure_core::auth::TokenCredential>,
            scopes: Vec<String>,
            pipeline: azure_core::Pipeline,
        }

        #[derive(Clone)]
        pub struct ClientBuilder {
            credential: std::sync::Arc<dyn azure_core::auth::TokenCredential>,
            endpoint: Option<String>,
            scopes: Option<Vec<String>>,
            options: azure_core::ClientOptions,
        }

        #default_endpoint_code

        impl ClientBuilder {
            #[doc = "Create a new instance of `ClientBuilder`."]
            #[must_use]
            pub fn new(credential: std::sync::Arc<dyn azure_core::auth::TokenCredential>) -> Self {
                Self {
                    credential,
                    endpoint: None,
                    scopes: None,
                    options: azure_core::ClientOptions::default(),
                }
            }

            #[doc = "Set the endpoint."]
            #[must_use]
            pub fn endpoint(mut self, endpoint: impl Into<String>) -> Self {
                self.endpoint = Some(endpoint.into());
                self
            }

            #[doc = "Set the scopes."]
            #[must_use]
            pub fn scopes(mut self, scopes: &[&str]) -> Self {
                self.scopes = Some(scopes.iter().map(|scope| (*scope).to_owned()).collect());
                self
            }

            #[doc = "Set the retry options."]
            #[must_use]
            pub fn retry(mut self, retry: impl Into<azure_core::RetryOptions>) -> Self {
                self.options = self.options.retry(retry);
                self
            }

            #[doc = "Set the transport options."]
            #[must_use]
            pub fn transport(mut self, transport: impl Into<azure_core::TransportOptions>) -> Self {
                self.options = self.options.transport(transport);
                self
            }

            #[doc = "Convert the builder into a `Client` instance."]
            #[must_use]
            pub fn build(self) -> Client {
                let endpoint = self.endpoint.unwrap_or_else(|| DEFAULT_ENDPOINT.to_owned());
                let scopes = self.scopes.unwrap_or_else(|| vec![format!("{}/", endpoint)]);
                Client::new(endpoint, self.credential, scopes, self.options)
            }
        }

        impl Client {
            pub(crate) fn endpoint(&self) -> &str {
                self.endpoint.as_str()
            }
            pub(crate) fn token_credential(&self) -> &dyn azure_core::auth::TokenCredential {
                self.credential.as_ref()
            }
            pub(crate) fn scopes(&self) -> Vec<&str> {
                self.scopes.iter().map(String::as_str).collect()
            }
            pub(crate) async fn send(&self, request: &mut azure_core::Request) -> azure_core::Result<azure_core::Response> {
                let mut context = azure_core::Context::default();
                self.pipeline.send(&mut context, request).await
            }

            #[doc = "Create a new `ClientBuilder`."]
            #[must_use]
            pub fn builder(credential: std::sync::Arc<dyn azure_core::auth::TokenCredential>) -> ClientBuilder {
                ClientBuilder::new(credential)
            }

            #[doc = "Create a new `Client`."]
            #[must_use]
            pub fn new(endpoint: impl Into<String>, credential: std::sync::Arc<dyn azure_core::auth::TokenCredential>, scopes: Vec<String>, options: azure_core::ClientOptions) -> Self {
                let endpoint = endpoint.into();
                let pipeline = azure_core::Pipeline::new(
                    option_env!("CARGO_PKG_NAME"),
                    option_env!("CARGO_PKG_VERSION"),
                    options,
                    Vec::new(),
                    Vec::new(),
                );
                Self {
                    endpoint,
                    credential,
                    scopes,
                    pipeline,
                }
            }

            #clients
        }
    });
    Ok(code)
}

pub fn create_operations(cg: &CodeGen) -> Result<TokenStream> {
    let mut file = TokenStream::new();
    file.extend(quote! {

        #![allow(unused_mut)]
        #![allow(unused_variables)]
        #![allow(unused_imports)]
        #![allow(clippy::redundant_clone)]
        pub mod models;
    });
    let mut operations_code: IndexMap<Option<String>, OperationCode> = IndexMap::new();
    // println!("input_files {:?}", cg.input_files());

    let operations: Vec<_> = cg.spec.operations()?.into_iter().map(WebOperationGen).collect();
    let module_names: BTreeSet<_> = operations.iter().flat_map(|op| op.rust_module_name()).collect();
    let module_names: Vec<_> = module_names.into_iter().collect();
    file.extend(create_client(&module_names, cg.spec.endpoint().as_deref())?);

    let mut errors = TokenStream::new();
    for operation in &operations {
        let variant = error_variant(operation)?;
        let fqn = error_fqn(operation)?;
        errors.extend(quote! {
            #[error(transparent)]
            #variant(#[from] #fqn),
        });
    }

    for operation in operations {
        let module_name = operation.rust_module_name();
        let code = create_operation_code(cg, &operation)?;
        // append code to existing module if it already exists
        match operations_code.get_mut(&module_name) {
            Some(operation_code) => {
                let OperationCode {
                    mut client_functions,
                    mut module_code,
                } = code;
                operation_code.client_functions.append(&mut client_functions);
                operation_code.module_code.append(&mut module_code);
            }
            None => {
                operations_code.insert(module_name, code);
            }
        }
    }

    for (module_name, operation_code) in operations_code {
        let OperationCode {
            client_functions,
            module_code,
        } = operation_code;
        let mut builders = TokenStream::new();
        for builder in client_functions {
            builders.extend(builder.into_token_stream());
        }
        match module_name {
            Some(module_name) => {
                let name = parse_ident(&module_name)?;
                file.extend(quote! {
                    pub mod #name {
                        use super::models;
                        pub struct Client(pub(crate) super::Client);
                        impl Client {
                            #builders
                        }
                        #(#module_code)*
                    }
                });
            }
            None => {
                file.extend(quote! {
                    impl Client {
                        #builders
                    }
                    #(#module_code)*
                });
            }
        }
    }
    Ok(file)
}

struct OperationModuleCode {
    module_name: Ident,
    response_code: ResponseCode,
    request_builder_struct_code: RequestBuilderStructCode,
    request_builder_setters_code: RequestBuilderSettersCode,
    request_builder_future_code: RequestBuilderIntoFutureCode,
}

struct OperationCode {
    client_functions: Vec<ClientFunctionCode>,
    module_code: Vec<OperationModuleCode>,
}

struct WebOperationGen(WebOperation);

impl WebOperationGen {
    fn rust_module_name(&self) -> Option<String> {
        match &self.0.id {
            Some(id) => {
                let parts: Vec<&str> = id.splitn(2, '_').collect();
                if parts.len() == 2 {
                    Some(parts[0].to_snake_case())
                } else {
                    None
                }
            }
            None => None,
        }
    }
    fn rust_function_name(&self) -> String {
        match &self.0.id {
            Some(id) => {
                let parts: Vec<&str> = id.splitn(2, '_').collect();
                if parts.len() == 2 {
                    parts[1].to_snake_case()
                } else {
                    parts[0].to_snake_case()
                }
            }
            None => create_function_name(&self.0.verb, &self.0.path),
        }
    }

    fn function_name(&self) -> Result<Ident> {
        parse_ident(&self.rust_function_name())
    }

    fn api_version(&self) -> &str {
        self.0.api_version.as_str()
    }

    fn pick_consumes(&self) -> Option<&str> {
        crate::content_type::pick(self.0.consumes.iter().map(String::as_str))
    }

    fn pick_produces(&self) -> Option<&str> {
        crate::content_type::pick(self.0.produces.iter().map(String::as_str))
    }

    fn pageable(&self) -> Option<Pageable> {
        self.0.pageable.as_ref().map(|p| Pageable {
            next_link_name: p.next_link_name.clone(),
        })
    }
}

/// Creating a function name from the path and verb when an operationId is not specified.
/// All azure-rest-api-specs operations should have an operationId.
fn create_function_name(verb: &WebVerb, path: &str) -> String {
    let mut path = path.split('/').filter(|&x| !x.is_empty()).collect::<Vec<_>>();
    path.insert(0, verb.as_str());
    path.join("_")
}

/// Calls `azure_core::Request::new` and set the authentication.
struct NewRequestCode {
    auth: AuthCode,
    verb: WebVerb,
    path: String,
}

impl ToTokens for NewRequestCode {
    fn to_tokens(&self, tokens: &mut TokenStream) {
        let auth = &self.auth;
        let verb = verb_to_tokens(&self.verb);
        tokens.extend(quote! {
            let mut req = azure_core::Request::new(url, #verb);
            #auth
        })
    }
}

/// Sets the authentication.
/// Only bearer token authentication is supported right now.
struct AuthCode {}

impl ToTokens for AuthCode {
    fn to_tokens(&self, tokens: &mut TokenStream) {
        tokens.extend(quote! {
            let credential = this.client.token_credential();
            let token_response = credential
                .get_token(&this.client.scopes().join(" "))
                .await?;
            req.insert_header(azure_core::headers::AUTHORIZATION, format!("Bearer {}", token_response.token.secret()));
        })
    }
}

fn verb_to_tokens(verb: &WebVerb) -> TokenStream {
    match verb {
        WebVerb::Get => quote! { azure_core::Method::Get },
        WebVerb::Post => quote! { azure_core::Method::Post },
        WebVerb::Put => quote! { azure_core::Method::Put },
        WebVerb::Patch => quote! { azure_core::Method::Patch },
        WebVerb::Delete => quote! { azure_core::Method::Delete },
        WebVerb::Options => quote! { azure_core::Method::Option },
        WebVerb::Head => quote! { azure_core::Method::Head },
    }
}

/// Sets all of the request parameters.
struct SetRequestParamsCode {
    content_type: String,
    params: FunctionParams,
}

impl ToTokens for SetRequestParamsCode {
    fn to_tokens(&self, tokens: &mut TokenStream) {
        for param in self.params.params() {
            let FunctionParam {
                name: param_name,
                variable_name: param_name_var,
                kind,
                collection_format,
                ..
            } = param;
            let is_vec = param.is_vec();
            match kind {
                ParamKind::Path => {} // handled above
                ParamKind::Query => {
                    let query_body = if is_vec {
                        match collection_format {
                            CollectionFormat::Multi => Some(
                                if param.is_string(){
                                    quote! {
                                        for value in &this.#param_name_var {
                                            req.url_mut().query_pairs_mut().append_pair(#param_name, value);
                                        }
                                    }
                                } else {
                                    quote! {
                                        for value in &this.#param_name_var {
                                            req.url_mut().query_pairs_mut().append_pair(#param_name, &value.to_string());
                                        }
                                    }
                                }
                            ),
                            CollectionFormat::Csv | // TODO #71
                            CollectionFormat::Ssv |
                            CollectionFormat::Tsv |
                            CollectionFormat::Pipes => None,
                        }
                    } else {
                        Some(if param.is_string() {
                            quote! {
                                req.url_mut().query_pairs_mut().append_pair(#param_name, #param_name_var);
                            }
                        } else {
                            quote! {
                                req.url_mut().query_pairs_mut().append_pair(#param_name, &#param_name_var.to_string());
                            }
                        })
                    };
                    if let Some(query_body) = query_body {
                        if !param.optional() || is_vec {
                            tokens.extend(quote! {
                                let #param_name_var = &this.#param_name_var;
                                #query_body
                            });
                        } else {
                            tokens.extend(quote! {
                                if let Some(#param_name_var) = &this.#param_name_var {
                                    #query_body
                                }
                            });
                        }
                    }
                }
                ParamKind::Header => {
                    // always use lowercase header names
                    let header_name = param_name.to_lowercase();
                    if !param.optional() || is_vec {
                        if param.is_string() {
                            tokens.extend(quote! {
                                req.insert_header(#header_name, &this.#param_name_var);
                            });
                        } else {
                            tokens.extend(quote! {
                                req.insert_header(#header_name, &this.#param_name_var.to_string());
                            });
                        }
                    } else if param.is_string() {
                        tokens.extend(quote! {
                            if let Some(#param_name_var) = &this.#param_name_var {
                                req.insert_header(#header_name, #param_name_var);
                            }
                        });
                    } else {
                        tokens.extend(quote! {
                            if let Some(#param_name_var) = &this.#param_name_var {
                                req.insert_header(#header_name, &#param_name_var.to_string());
                            }
                        });
                    }
                }
                ParamKind::Body => {
                    let set_content_type = if !self.params.has_content_type_header() {
                        let content_type = &self.content_type;
                        quote! {
                            req.insert_header("content-type", #content_type);
                        }
                    } else {
                        quote! {}
                    };

                    if !param.optional() || is_vec {
                        tokens.extend(quote! {
                            #set_content_type
                            let req_body = azure_core::to_json(&this.#param_name_var)?;
                        });
                    } else {
                        tokens.extend(quote! {
                            let req_body =
                                if let Some(#param_name_var) = &this.#param_name_var {
                                    #set_content_type
                                    azure_core::to_json(#param_name_var)?
                                } else {
                                    azure_core::EMPTY_BODY
                                };
                        });
                    }
                }
                ParamKind::FormData => {
                    tokens.extend(quote! {
                        unimplemented!("form data not yet supported");
                    });
                    // https://github.com/Azure/azure-sdk-for-rust/issues/500
                    // if required {
                    //     ts_request_builder.extend(quote! {
                    //         req.set_body_from_form(&self.#param_name_var)?;
                    //     });
                    // } else {
                    //     ts_request_builder.extend(quote! {
                    //         if let Some(#param_name_var) = &self.#param_name_var {
                    //             req.set_body_from_form(#param_name_var)?;
                    //         }
                    //     });
                    // }
                }
            }
        }
    }
}

// Create code for the web operation
fn create_operation_code(cg: &CodeGen, operation: &WebOperationGen) -> Result<OperationCode> {
    let parameters = &FunctionParams::new(operation)?;

    let verb = operation.0.verb.clone();
    let auth = AuthCode {};
    let new_request_code = NewRequestCode {
        verb,
        auth,
        path: operation.0.path.clone(),
    };

    // get the content-types from the operation, else the spec, else default to json
    let consumes = operation
        .pick_consumes()
        .unwrap_or_else(|| cg.spec.pick_consumes().unwrap_or(content_type::APPLICATION_JSON))
        .to_string();
    let produces = operation
        .pick_produces()
        .unwrap_or_else(|| cg.spec.pick_produces().unwrap_or(content_type::APPLICATION_JSON))
        .to_string();

    let request_builder = SetRequestCode::new(operation, parameters, consumes);
    let in_operation_group = operation.0.in_group();
    let client_function_code = ClientFunctionCode::new(operation, parameters, in_operation_group)?;
    let request_builder_struct_code = RequestBuilderStructCode::new(parameters, in_operation_group);
    let request_builder_setters_code = RequestBuilderSettersCode::new(parameters);
    let response_code = ResponseCode::new(operation, produces)?;
    let long_running_operation = operation.0.long_running_operation;
    let request_builder_future_code =
        RequestBuilderIntoFutureCode::new(new_request_code, request_builder, response_code.clone(), long_running_operation)?;

    let module_code = OperationModuleCode {
        module_name: operation.function_name()?,
        response_code,
        request_builder_struct_code,
        request_builder_setters_code,
        request_builder_future_code,
    };

    Ok(OperationCode {
        client_functions: vec![client_function_code],
        module_code: vec![module_code],
    })
}

/// Set all body and parameters for the request.
struct SetRequestCode {
    has_param_api_version: bool,
    api_version: String,
    consumes: String,
    parameters: FunctionParams,
    has_body_parameter: bool,
    is_post: bool,
}

impl SetRequestCode {
    fn new(operation: &WebOperationGen, parameters: &FunctionParams, consumes: String) -> Self {
        let is_post = operation.0.verb == WebVerb::Post;
        Self {
            has_param_api_version: parameters.has_api_version,
            api_version: operation.api_version().to_string(),
            consumes,
            parameters: parameters.clone(),
            has_body_parameter: operation.0.has_body_parameter(),
            is_post,
        }
    }
}

impl ToTokens for SetRequestCode {
    fn to_tokens(&self, tokens: &mut TokenStream) {
        // api-version param
        if self.has_param_api_version {
            let api_version = &self.api_version;
            tokens.extend(quote! {
                req.url_mut().query_pairs_mut().append_pair(azure_core::query_param::API_VERSION, #api_version);
            });
        }

        // params
        let build_request_params = SetRequestParamsCode {
            content_type: self.consumes.clone(),
            params: self.parameters.clone(),
        };
        tokens.extend(build_request_params.into_token_stream());

        if !self.has_body_parameter {
            tokens.extend(quote! {
                let req_body = azure_core::EMPTY_BODY;
            });
        }

        // if it is a post and there is no body, set the Content-Length to 0
        if self.is_post && !self.has_body_parameter {
            tokens.extend(quote! {
                req.insert_header(azure_core::headers::CONTENT_LENGTH, "0");
            });
        }
    }
}

/// The response for an operation.
/// An operation may have multiple valid status codes.
#[derive(Clone)]
struct ResponseCode {
    status_responses: Vec<StatusResponseCode>,
    pageable: Option<Pageable>,
    produces: String,
}

#[derive(Clone)]
struct Pageable {
    next_link_name: Option<String>,
}

/// A single status code response of an operation.
#[derive(Clone)]
struct StatusResponseCode {
    status_code_name: Ident,
    response_type: Option<TypeNameCode>,
}

impl ResponseCode {
    fn new(operation: &WebOperationGen, produces: String) -> Result<Self> {
        let mut status_responses = Vec::new();
        let responses = &operation.0.responses;
        for (status_code, rsp) in &get_success_responses(responses) {
            status_responses.push(StatusResponseCode {
                status_code_name: get_status_code_ident(status_code)?,
                response_type: create_response_type(rsp)?,
            });
        }
        Ok(Self {
            status_responses,
            pageable: operation.pageable(),
            produces,
        })
    }

    /// Get the response type for the HTTP response body
<<<<<<< HEAD
    fn response_type(&self) -> Option<TypeNameCode> {
=======
    fn response_type(&self) -> Option<&TypeNameCode> {
>>>>>>> 0f96ff42
        let responses = &self.status_responses;
        if responses.is_empty() {
            return None;
        }
<<<<<<< HEAD
        self.fix_response_type(responses[0].response_type.as_ref())
    }

    fn fix_response_type(&self, response_type: Option<&TypeNameCode>) -> Option<TypeNameCode> {
        if let Some(tp) = response_type {
            let mut tp = tp.clone();
            if tp.is_value() && self.produces_xml() {
                tp.set_as_bytes();
            }
            return Some(tp);
        }
        None
    }

    fn produces_xml(&self) -> bool {
        self.produces == content_type::APPLICATION_XML
=======
        responses[0].response_type.as_ref()
>>>>>>> 0f96ff42
    }
}

impl ToTokens for ResponseCode {
    fn to_tokens(&self, tokens: &mut TokenStream) {
        tokens.extend(quote! {
            pub struct Response(azure_core::Response);
        });
<<<<<<< HEAD
        if let Some(response_type) = self.response_type() {
            let deserialize_body = if response_type.is_bytes() {
                quote! {
                    let body = bytes;
                }
            } else if self.produces_xml() {
                quote! {
                    let body: #response_type = azure_core::xml::read_xml(&bytes)?;
                }
=======
        let response_type = &self.response_type();
        if let Some(response_type) = response_type {
            let deserialize_body = if TypeNameCode::is_bytes(response_type) {
                quote! {
                    let body = bytes;
                }
>>>>>>> 0f96ff42
            } else {
                quote! {
                    let body: #response_type = serde_json::from_slice(&bytes)?;
                }
            };
            tokens.extend(quote! {
                impl Response {
                    pub async fn into_body(self) -> azure_core::Result<#response_type> {
                        let bytes = self.0.into_body().collect().await?;
                        #deserialize_body
                        Ok(body)
<<<<<<< HEAD
                    }
                }
=======
                    }
                    pub fn into_raw_response(self) -> azure_core::Response {
                        self.0
                    }
                    pub fn as_raw_response(&self) -> &azure_core::Response {
                        &self.0
                    }
                }
                impl From<Response> for azure_core::Response {
                    fn from(rsp: Response) -> Self {
                        rsp.into_raw_response()
                    }
                }
                impl AsRef<azure_core::Response> for Response {
                    fn as_ref(&self) -> &azure_core::Response {
                        self.as_raw_response()
                    }
                }
>>>>>>> 0f96ff42
            });
        }
    }
}

/// The `send` function of the request builder.
struct RequestBuilderIntoFutureCode {
    new_request_code: NewRequestCode,
    request_builder: SetRequestCode,
    response_code: ResponseCode,
    url_args: Vec<Ident>,
    long_running_operation: bool,
}

impl RequestBuilderIntoFutureCode {
    fn new(
        new_request_code: NewRequestCode,
        request_builder: SetRequestCode,
        response_code: ResponseCode,
        long_running_operation: bool,
    ) -> Result<Self> {
        let params = parse_path_params(&new_request_code.path);
        let url_args: Result<Vec<_>> = params.iter().map(|s| s.to_snake_case_ident()).collect();
        let url_args = url_args?;
        Ok(Self {
            new_request_code,
            request_builder,
            response_code,
            url_args,
            long_running_operation,
        })
    }
}

impl ToTokens for RequestBuilderIntoFutureCode {
    fn to_tokens(&self, tokens: &mut TokenStream) {
        let new_request_code = &self.new_request_code;
        let request_builder = &self.request_builder;

        let url_args = self.url_args.iter().map(|url_arg| {
            quote! { &this.#url_arg }
        });
        let url_str_args = quote! { #(#url_args),* };

        let fpath = format!("{{}}{}", &format_path(&new_request_code.path));

        let mut match_status = TokenStream::new();
        for status_response in &self.response_code.status_responses {
            let status_code_name = &status_response.status_code_name;
            match_status.extend(quote! {
                azure_core::StatusCode::#status_code_name => Ok(Response(rsp)),
            });
        }
        match_status.extend(quote! {
            status_code => {
                Err(azure_core::error::Error::from(azure_core::error::ErrorKind::HttpResponse { status: status_code, error_code: None }))
            }
        });

        let into_body = if let Some(response_type) = self.response_code.response_type() {
            quote! {
                #[doc = "Send the request and return the response body."]
                pub async fn into_body(self) -> azure_core::Result<#response_type> {
                    self.send().await?.into_body().await
                }
            }
        } else {
            quote! {}
        };

        let send_future = quote! {
            #[doc = "Send the request and returns the response."]
            pub fn send(self) -> futures::future::BoxFuture<'static, azure_core::Result<Response>> {
                Box::pin({
                    let this = self.clone();
                    async move {
                        let url = azure_core::Url::parse(&format!(#fpath, this.client.endpoint(), #url_str_args))?;
                        #new_request_code
                        #request_builder
                        req.set_body(req_body);
                        Ok(Response(this.client.send(&mut req).await?))
                    }
                })
            }
            #into_body
        };

        let fut = if let Some(pageable) = &self.response_code.pageable {
            // TODO: Pageable requires the values to be part of the response schema,
            // however, some schemas do this via the header x-ms-continuation rather than
            // provide a next_link_name.  For now, those cases get documented that we don't
            // poll and move on.
            if pageable.next_link_name.is_none() {
                // most often when this happens, the continuation token is provided
                // by an HTTP Header x-ms-continuation, which should be extracted
                // from the response.
                //
                // Note, this is only *sometimes* this is specified in the spec.
                //
                // Ref: https://github.com/Azure/azure-sdk-for-rust/issues/446
                let mut fut = quote! { #[doc = "only the first response will be fetched as the continuation token is not part of the response schema"]};
                fut.extend(send_future);
                fut
            } else {
                let mut stream_api_version = quote! {};

                // per discussion in SDK meeting, we should always set the
                // api-version on the request if we have a version.
                if request_builder.has_param_api_version {
                    let api_version = &request_builder.api_version;
                    stream_api_version = quote! {
                        let has_api_version_already = req.url_mut().query_pairs().any(|(k, _)| k == azure_core::query_param::API_VERSION);
                        if !has_api_version_already {
                            req.url_mut().query_pairs_mut().append_pair(azure_core::query_param::API_VERSION, #api_version);
                        }
                    };
                }

                let response_type = self.response_code.response_type().expect("pageable response has a body");
                quote! {
                    pub fn into_stream(self) -> azure_core::Pageable<#response_type, azure_core::error::Error> {
                        let make_request = move |continuation: Option<String>| {
                            let this = self.clone();
                            async move {
                                let mut url = azure_core::Url::parse(&format!(#fpath, this.client.endpoint(), #url_str_args))?;

                                let rsp = match continuation {
                                    Some(value) => {
                                        url.set_path("");
                                        url = url.join(&value)?;
                                        #new_request_code
                                        #stream_api_version
                                        let req_body = azure_core::EMPTY_BODY;
                                        req.set_body(req_body);
                                        this.client.send(&mut req).await?
                                    }
                                    None => {
                                        #new_request_code
                                        #request_builder
                                        req.set_body(req_body);
                                        this.client.send(&mut req).await?
                                    }
                                };
                                let rsp =
                                    match rsp.status() {
                                        #match_status
                                    };
                                rsp?.into_body().await
                            }
                        };

                        azure_core::Pageable::new(make_request)
                    }
                }
            }
        } else if self.long_running_operation {
            // TODO:  Long running options should also move to the Pageable stream
            // model, however this is not possible at the moment because the
            // continuation token is often not returned in the response body, but
            // instead a header which we don't include as part of the response
            // model.
            //
            // As is, Pageable requires implementing the Continuable trait on the
            // response object.
            //
            // ref: https://github.com/Azure/azure-sdk-for-rust/issues/741
            let mut fut = quote! {#[doc = "only the first response will be fetched as long running operations are not supported yet"]};
            fut.extend(send_future);
            fut
        } else {
            send_future
        };
        tokens.extend(fut);
    }
}

impl ToTokens for OperationModuleCode {
    fn to_tokens(&self, tokens: &mut TokenStream) {
        let Self {
            module_name,
            response_code,
            request_builder_struct_code,
            request_builder_setters_code,
            request_builder_future_code,
        } = &self;
        tokens.extend(quote! {
            pub mod #module_name {
                use super::models;

                #response_code

                #request_builder_struct_code

                impl RequestBuilder {
                    #request_builder_setters_code
                    #request_builder_future_code
                }

            }
        })
    }
}

fn format_path(path: &str) -> String {
    PARAM_RE.replace_all(path, "{}").to_string()
}

#[derive(PartialEq, Eq, Clone)]
enum ParamKind {
    Path,
    Query,
    Header,
    Body,
    FormData,
}

impl From<&ParameterType> for ParamKind {
    fn from(pt: &ParameterType) -> Self {
        match pt {
            ParameterType::Path => Self::Path,
            ParameterType::Query => Self::Query,
            ParameterType::Header => Self::Header,
            ParameterType::Body => Self::Body,
            ParameterType::FormData => Self::FormData,
        }
    }
}

#[derive(Clone)]
struct FunctionParam {
    name: String,
    description: Option<String>,
    variable_name: Ident,
    type_name: TypeNameCode,
    kind: ParamKind,
    collection_format: CollectionFormat,
}
impl FunctionParam {
    fn is_vec(&self) -> bool {
        self.type_name.is_vec()
    }
    fn optional(&self) -> bool {
        self.type_name.optional
    }
    fn is_string(&self) -> bool {
        self.type_name.is_string()
    }
}

#[derive(Clone)]
struct FunctionParams {
    params: Vec<FunctionParam>,
    has_api_version: bool,
}
impl FunctionParams {
    fn new(operation: &WebOperationGen) -> Result<Self> {
        let parameters = operation.0.parameters();
        let has_api_version = parameters.iter().any(|p| p.name() == query_param::API_VERSION);
        let mut skip = parse_query_params(&operation.0.path)?;
        skip.insert(query_param::API_VERSION.to_string());
        let parameters: Vec<&WebParameter> = parameters.clone().into_iter().filter(|p| !skip.contains(p.name())).collect();

        let mut params = Vec::new();
        for param in parameters.iter().filter(|p| !skip.contains(p.name())) {
            let name = param.name().to_owned();
            let description = param.description().clone();
            let variable_name = name.to_snake_case_ident()?;
            let type_name = TypeNameCode::new(&param.type_name()?)?
                .qualify_models(true)
                .optional(!param.required());
            let kind = ParamKind::from(param.type_());
            let collection_format = param.collection_format().clone();
            params.push(FunctionParam {
                name,
                description,
                variable_name,
                type_name,
                kind,
                collection_format,
            });
        }
        Ok(Self { params, has_api_version })
    }

    fn params(&self) -> Vec<&FunctionParam> {
        self.params.iter().collect()
    }
    fn required_params(&self) -> Vec<&FunctionParam> {
        self.params.iter().filter(|p| !p.type_name.optional).collect()
    }
    fn optional_params(&self) -> Vec<&FunctionParam> {
        self.params.iter().filter(|p| p.type_name.optional).collect()
    }
    #[allow(dead_code)]
    fn params_of_kind(&self, kind: &ParamKind) -> Vec<&FunctionParam> {
        self.params.iter().filter(|p| &p.kind == kind).collect()
    }

    fn has_content_type_header(&self) -> bool {
        self.params()
            .iter()
            .any(|p| p.name.eq_ignore_ascii_case("content-type") && p.kind == ParamKind::Header)
    }
}

#[derive(Clone)]
struct FunctionCallParamsCode(FunctionParams);

impl ToTokens for FunctionCallParamsCode {
    fn to_tokens(&self, tokens: &mut TokenStream) {
        let mut params: Vec<TokenStream> = Vec::new();
        for FunctionParam {
            variable_name, type_name, ..
        } in self.0.required_params()
        {
            let mut type_name = type_name.clone();
            let is_vec = type_name.is_vec();
            type_name = type_name.impl_into(!is_vec);
            params.push(quote! { #variable_name: #type_name });
        }
        let slf = quote! { &self };
        params.insert(0, slf);
        tokens.extend(quote! { #(#params),* })
    }
}

/// Create the client function that produces the request builder instance.
#[derive(Clone)]
struct ClientFunctionCode {
    summary: Option<String>,
    description: Option<String>,
    fname: Ident,
    parameters: FunctionParams,
    in_operation_group: bool,
}

impl ClientFunctionCode {
    fn new(operation: &WebOperationGen, parameters: &FunctionParams, in_operation_group: bool) -> Result<Self> {
        let fname = operation.function_name()?;
        let summary = operation.0.summary.clone();
        let description = operation.0.description.clone();
        Ok(Self {
            summary,
            description,
            fname,
            parameters: parameters.clone(),
            in_operation_group,
        })
    }
}

impl ToTokens for ClientFunctionCode {
    fn to_tokens(&self, tokens: &mut TokenStream) {
        let mut params: Vec<TokenStream> = Vec::new();
        if self.in_operation_group {
            params.push(quote! { client: self.0.clone() });
        } else {
            params.push(quote! { client: self.clone() });
        }
        for param in self.parameters.required_params() {
            let FunctionParam {
                variable_name, type_name, ..
            } = param;
            let mut type_name = type_name.clone();
            let is_vec = type_name.is_vec();
            type_name = type_name.impl_into(!is_vec);
            if type_name.has_impl_into() {
                params.push(quote! { #variable_name: #variable_name.into() });
            } else {
                params.push(quote! { #variable_name });
            }
        }
        for param in self.parameters.optional_params() {
            let FunctionParam {
                variable_name, type_name, ..
            } = param;
            if type_name.is_vec() {
                params.push(quote! { #variable_name: Vec::new() });
            } else {
                params.push(quote! { #variable_name: None });
            }
        }

        let summary = match &self.summary {
            Some(summary) if !summary.is_empty() => quote! { #[doc = #summary] },
            _ => quote! {},
        };
        let description = match &self.description {
            Some(desc) if !desc.is_empty() => quote! { #[doc = #desc] },
            _ => quote! {},
        };

        let mut param_descriptions: Vec<TokenStream> = Vec::new();
        if self
            .parameters
            .required_params()
            .into_iter()
            .any(|param| param.description.is_some())
        {
            // Add a blank link before the arguments if there is a summary or description.
            if !summary.is_empty() || !description.is_empty() {
                param_descriptions.push(quote! { #[doc = ""] });
            }
            param_descriptions.push(quote! { #[doc = "Arguments:"] });
            for required_param in self.parameters.required_params().iter() {
                if let Some(desc) = &required_param.description {
                    if !desc.is_empty() {
                        let doc_comment = format!("* `{}`: {}", required_param.variable_name, desc);
                        param_descriptions.push(quote! { #[doc = #doc_comment] });
                    }
                }
            }
        };

        let fname = &self.fname;
        let parameters = FunctionCallParamsCode(self.parameters.clone());
        tokens.extend(quote! {
            #summary
            #description
            #(#param_descriptions)*
            pub fn #fname(#parameters) -> #fname::RequestBuilder {
                #fname::RequestBuilder {
                    #(#params),*
                }
            }
        });
    }
}

/// The request builder struct type, not the impl.
#[derive(Clone)]
struct RequestBuilderStructCode {
    parameters: FunctionParams,
    in_operation_group: bool,
}

impl RequestBuilderStructCode {
    fn new(parameters: &FunctionParams, in_operation_group: bool) -> Self {
        Self {
            parameters: parameters.clone(),
            in_operation_group,
        }
    }
}

impl ToTokens for RequestBuilderStructCode {
    fn to_tokens(&self, tokens: &mut TokenStream) {
        let mut params: Vec<TokenStream> = Vec::new();
        if self.in_operation_group {
            params.push(quote! { pub(crate) client: super::super::Client });
        } else {
            params.push(quote! { pub(crate) client: super::Client });
        }
        for param in self.parameters.required_params() {
            let FunctionParam {
                variable_name, type_name, ..
            } = param;
            params.push(quote! { pub(crate) #variable_name: #type_name });
        }
        for param in self.parameters.optional_params() {
            let FunctionParam {
                variable_name, type_name, ..
            } = param;
            let mut type_name = type_name.clone();
            if type_name.is_vec() {
                type_name = type_name.optional(false);
            }
            params.push(quote! { pub(crate) #variable_name: #type_name });
        }
        tokens.extend(quote! {
            #[derive(Clone)]
            pub struct RequestBuilder {
                #(#params),*
            }
        });
    }
}

/// The setter functions for the request builder.
#[derive(Clone)]
struct RequestBuilderSettersCode {
    parameters: FunctionParams,
}

impl RequestBuilderSettersCode {
    fn new(parameters: &FunctionParams) -> Self {
        Self {
            parameters: parameters.clone(),
        }
    }
}

impl ToTokens for RequestBuilderSettersCode {
    fn to_tokens(&self, tokens: &mut TokenStream) {
        for param in self.parameters.optional_params() {
            let FunctionParam {
                variable_name, type_name, ..
            } = param;
            let is_vec = type_name.is_vec();
            let mut type_name = type_name.clone();
            type_name = type_name.optional(false);
            type_name = type_name.impl_into(!is_vec);
            let mut value = if type_name.has_impl_into() {
                quote! { #variable_name.into() }
            } else {
                quote! { #variable_name }
            };
            if !is_vec {
                value = quote! { Some(#value) };
            }
            let doc_comment = match &param.description {
                Some(desc) if !desc.is_empty() => quote! { #[ doc = #desc ] },
                _ => quote! {},
            };
            tokens.extend(quote! {
                #doc_comment
                pub fn #variable_name(mut self, #variable_name: #type_name) -> Self {
                    self.#variable_name = #value;
                    self
                }
            });
        }
    }
}

pub fn create_response_type(rsp: &Response) -> Result<Option<TypeNameCode>> {
    if let Some(schema) = &rsp.schema {
        Ok(Some(
            TypeNameCode::new(&get_type_name_for_schema_ref(schema)?)?.qualify_models(true),
        ))
    } else {
        Ok(None)
    }
}

#[cfg(test)]
mod tests {
    use super::*;

    #[test]
    fn test_create_function_name() {
        assert_eq!(create_function_name(&WebVerb::Get, "/pets"), "get_pets");
    }

    #[test]
    fn test_function_name_from_operation_id() {
        let operation = WebOperationGen(WebOperation {
            id: Some("PrivateClouds_CreateOrUpdate".to_owned()),
            path: "/horse".to_owned(),
            verb: WebVerb::Get,
            ..Default::default()
        });
        assert_eq!(Some("private_clouds".to_owned()), operation.rust_module_name());
        assert_eq!("create_or_update", operation.rust_function_name());
    }

    #[test]
    fn test_function_name_from_verb_and_path() {
        let operation = WebOperationGen(WebOperation {
            path: "/horse".to_owned(),
            verb: WebVerb::Get,
            ..Default::default()
        });
        assert_eq!(None, operation.rust_module_name());
        assert_eq!("get_horse", operation.rust_function_name());
    }

    #[test]
    fn test_function_name_with_no_module_name() {
        let operation = WebOperationGen(WebOperation {
            id: Some("PerformConnectivityCheck".to_owned()),
            path: "/horse".to_owned(),
            verb: WebVerb::Put,
            ..Default::default()
        });
        assert_eq!(None, operation.rust_module_name());
        assert_eq!("perform_connectivity_check", operation.rust_function_name());
    }
}<|MERGE_RESOLUTION|>--- conflicted
+++ resolved
@@ -671,16 +671,11 @@
     }
 
     /// Get the response type for the HTTP response body
-<<<<<<< HEAD
     fn response_type(&self) -> Option<TypeNameCode> {
-=======
-    fn response_type(&self) -> Option<&TypeNameCode> {
->>>>>>> 0f96ff42
         let responses = &self.status_responses;
         if responses.is_empty() {
             return None;
         }
-<<<<<<< HEAD
         self.fix_response_type(responses[0].response_type.as_ref())
     }
 
@@ -697,9 +692,6 @@
 
     fn produces_xml(&self) -> bool {
         self.produces == content_type::APPLICATION_XML
-=======
-        responses[0].response_type.as_ref()
->>>>>>> 0f96ff42
     }
 }
 
@@ -708,7 +700,6 @@
         tokens.extend(quote! {
             pub struct Response(azure_core::Response);
         });
-<<<<<<< HEAD
         if let Some(response_type) = self.response_type() {
             let deserialize_body = if response_type.is_bytes() {
                 quote! {
@@ -718,14 +709,6 @@
                 quote! {
                     let body: #response_type = azure_core::xml::read_xml(&bytes)?;
                 }
-=======
-        let response_type = &self.response_type();
-        if let Some(response_type) = response_type {
-            let deserialize_body = if TypeNameCode::is_bytes(response_type) {
-                quote! {
-                    let body = bytes;
-                }
->>>>>>> 0f96ff42
             } else {
                 quote! {
                     let body: #response_type = serde_json::from_slice(&bytes)?;
@@ -737,10 +720,6 @@
                         let bytes = self.0.into_body().collect().await?;
                         #deserialize_body
                         Ok(body)
-<<<<<<< HEAD
-                    }
-                }
-=======
                     }
                     pub fn into_raw_response(self) -> azure_core::Response {
                         self.0
@@ -759,7 +738,6 @@
                         self.as_raw_response()
                     }
                 }
->>>>>>> 0f96ff42
             });
         }
     }
