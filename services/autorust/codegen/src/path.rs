--- conflicted
+++ resolved
@@ -1,8 +1,3 @@
-<<<<<<< HEAD
-=======
-use std::path::{Path, PathBuf};
-
->>>>>>> 4281b76c
 use path_abs::PathMut;
 use std::path::{Path, PathBuf};
 
