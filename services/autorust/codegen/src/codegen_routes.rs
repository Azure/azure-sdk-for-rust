<<<<<<< HEAD
use crate::{
    codegen::{
        create_generated_by_header, get_type_name_for_schema, get_type_name_for_schema_ref, is_array, is_string, require, AsReference,
        Error,
    },
    identifier::ident,
    spec,
=======
#![allow(dead_code)]
use autorust_openapi::{ParameterType, ReferenceOr, Response, StatusCode};
use heck::ShoutySnakeCase;
use heck::{CamelCase, SnakeCase};
use indexmap::IndexMap;
use proc_macro2::TokenStream;
use quote::quote;
use regex::Replacer;
use std::path::Path;

use crate::status_codes::{get_response_type_ident, get_status_code_ident};
use crate::{
    codegen::{
        create_generated_by_header, get_type_name_for_schema, get_type_name_for_schema_ref, is_array, parse_params, AsReference, Error,
        PARAM_RE,
    },
    identifier::ident,
    path, spec,
>>>>>>> 4281b76c
    status_codes::{get_error_responses, get_response_type_name, get_status_code_name, get_success_responses, has_default_response},
    CodeGen, OperationVerb,
};
use autorust_openapi::{CollectionFormat, Parameter, ParameterType, Response};
use heck::SnakeCase;
use indexmap::IndexMap;
use proc_macro2::TokenStream;
use quote::quote;
use regex::Regex;
use std::{collections::HashSet, path::Path};

/// Create a route call from the function name and to routes
fn add_route(routes: &mut Vec<TokenStream>, module_name: Option<&str>, function_name: &str) -> Result<(), Error> {
    let function_name = ident(function_name).map_err(Error::FunctionName)?;
    match module_name {
        Some(module_name) => {
            let module_name = ident(module_name).map_err(Error::ModuleName)?;
            routes.push(quote! {
                #module_name::#function_name
            });
        }
        None => {
            routes.push(quote! {
                #function_name
            });
        }
    }
    Ok(())
}

pub fn create_routes(cg: &CodeGen) -> Result<TokenStream, Error> {
    let mut modules: IndexMap<Option<String>, TokenStream> = IndexMap::new();
    let mut routes = Vec::new();
    // println!("input_files {:?}", cg.input_files());
    for (doc_file, doc) in cg.spec.docs() {
        // only operations from listed input files
        // println!("doc_file {:?}", doc_file);
        if cg.spec.is_input_file(&doc_file) {
            let paths = cg.spec.resolve_path_map(doc_file, &doc.paths)?;
            for (path, item) in &paths {
                for op in spec::path_item_operations(item) {
                    let (module_name, function_name) = op.function_name(path);
                    add_route(&mut routes, module_name.as_deref(), function_name.as_ref())?;
                    let function = create_function(cg, doc_file, path, &op, &function_name)?;
                    if modules.contains_key(&module_name) {}
                    match modules.get_mut(&module_name) {
                        Some(module) => {
                            module.extend(function);
                        }
                        None => {
                            let mut module = TokenStream::new();
                            module.extend(function);
                            modules.insert(module_name, module);
                        }
                    }
                }
            }
        }
    }

    let mut file = TokenStream::new();
    file.extend(create_generated_by_header());
    file.extend(quote! {
        #![allow(unused_mut)]
        #![allow(unused_variables)]
        #![allow(unused_imports)]
        use crate::read_example_response_body;
        use super::models::*;
        use rocket::serde::json::Json;
    });
    file.extend(quote! {
        pub fn routes() -> Vec<rocket::Route> {
            routes![#(#routes),*]
        }
    });
    for (module_name, module) in modules {
        match module_name {
            Some(module_name) => {
                let name = ident(&module_name).map_err(Error::ModuleName)?;
                file.extend(quote! {
                    pub mod #name {
                        use super::*;
                        #module
                    }
                });
            }
            None => {
                file.extend(module);
            }
        }
    }
    Ok(file)
}

pub struct OperationParameters(Vec<OperationParameter>);

pub struct OperationParameter {
    name: String,
    in_: ParameterType,
    type_: TokenStream,
    is_required: bool,
    is_array: bool,
}

impl OperationParameter {
    pub fn snake_case_name(&self) -> String {
        self.name.to_snake_case()
    }
    pub fn snake_case_name_ident(&self) -> Result<TokenStream, Error> {
        ident(&self.snake_case_name()).map_err(Error::ParamName)
    }
    pub fn in_body(&self) -> bool {
        self.in_ == ParameterType::Body
    }
    pub fn in_path(&self) -> bool {
        self.in_ == ParameterType::Path
    }
    pub fn in_query(&self) -> bool {
        self.in_ == ParameterType::Query
    }
    pub fn in_header(&self) -> bool {
        self.in_ == ParameterType::Header
    }
    pub fn in_form(&self) -> bool {
        self.in_ == ParameterType::Form
    }
}

impl OperationParameters {
    pub fn create(cg: &CodeGen, doc_file: &Path, operation: &OperationVerb) -> Result<OperationParameters, Error> {
        let parameters = cg.spec.resolve_parameters(doc_file, &operation.operation().parameters)?;
        let mut v = Vec::new();
        for param in &parameters {
            let name = param.name.to_owned();
            let in_ = param.in_.to_owned();
            if name != "api-version" {
                let type_ = {
                    if let Some(_param_type) = &param.common.type_ {
                        get_type_name_for_schema(&param.common, AsReference::True)?
                    } else if let Some(schema) = &param.schema {
                        get_type_name_for_schema_ref(schema, AsReference::False)?
                    } else {
                        eprintln!("WARN unknown param type for {}", &param.name);
                        quote! { &serde_json::Value }
                    }
                };
                let is_required = param.required.unwrap_or(false);
                let is_array = is_array(&param.common);
                v.push(OperationParameter {
                    name,
                    in_,
                    type_,
                    is_required,
                    is_array,
                })
            }
        }
        Ok(OperationParameters(v))
    }

    pub fn iter(&self) -> std::slice::Iter<OperationParameter> {
        self.0.iter()
    }

    pub fn get_body(&self) -> Option<&OperationParameter> {
        self.iter().find(|param| param.in_body())
    }
}

fn create_function(
    cg: &CodeGen,
    doc_file: &Path,
    path: &str,
    operation_verb: &OperationVerb,
    function_name: &str,
) -> Result<TokenStream, Error> {
    let fname = ident(function_name).map_err(Error::FunctionName)?;

    let params = parse_params(path);
    // println!("path params {:#?}", params);
    let params: Result<Vec<_>, Error> = params
        .iter()
        .map(|s| Ok(ident(&s.to_snake_case()).map_err(Error::ParamName)?))
        .collect();
    let params = params?;
    let _url_str_args = quote! { #(#params),* };

    let parameters = OperationParameters::create(cg, doc_file, &operation_verb)?;

    let fparams = create_function_params(&parameters)?;

    let examples_name = ident(&format!("{}_examples", function_name.to_snake_case())).map_err(Error::FunctionName)?;
    let examples = get_operation_examples(operation_verb);
    let base_path = doc_file.clone();
    let examples_mod = create_examples_mod(base_path, &examples_name, &examples)?;
    let first_example = examples.0.first();

    let responses = &operation_verb.operation().responses;
    let success_responses = get_success_responses(responses);
    let error_responses = get_error_responses(responses);
    let is_single_response = success_responses.len() == 1;
    let has_default_response = has_default_response(responses);

    let responses = get_operation_responses(&operation_verb)?;
    let responder_name = ident(&format!("{}Response", function_name.to_camel_case())).map_err(Error::FunctionName)?;
    let responder = create_responder(&responder_name, &responses)?;

    let fresponse = quote! { Result<#responder_name, crate::CloudErrorResponse> };

    let mut response_enum = TokenStream::new();
    if !is_single_response {
        let mut success_responses_ts = TokenStream::new();
        for (status_code, rsp) in &success_responses {
            let tp = create_response_type(rsp)?;
            let tp = match tp {
                Some(tp) => quote! { (#tp) },
                None => quote! {},
            };
            let enum_type_name = get_response_type_name(status_code)?;
            success_responses_ts.extend(quote! { #enum_type_name#tp, })
        }
        response_enum.extend(quote! {
            #[derive(Debug)]
            pub enum Response {
                #success_responses_ts
            }
        });
    }

    let mut error_responses_ts = TokenStream::new();
    for (status_code, rsp) in &error_responses {
        let tp = create_response_type(rsp)?;
        let tp = match tp {
            Some(tp) => quote! { value: models::#tp, },
            None => quote! {},
        };
        let response_type = &get_response_type_name(status_code)?;
        if response_type == "DefaultResponse" {
            error_responses_ts.extend(quote! {
                #[error("HTTP status code {}", status_code)]
                DefaultResponse { status_code: http::StatusCode, #tp },
            });
        } else {
            let response_type = ident(response_type).map_err(Error::ResponseTypeName)?;
            error_responses_ts.extend(quote! {
                #[error("Error response #response_type")]
                #response_type { #tp },
            });
        }
    }
    if !has_default_response {
        error_responses_ts.extend(quote! {
            #[error("Unexpected HTTP status code {}", status_code)]
            UnexpectedResponse { status_code: http::StatusCode, body: bytes::Bytes },
        });
    }

    let mut match_status = TokenStream::new();
    for (status_code, rsp) in &success_responses {
        match status_code {
            autorust_openapi::StatusCode::Code(_) => {
                let tp = create_response_type(rsp)?;
                let status_code_name = get_status_code_ident(status_code)?;
                let response_type_name = get_response_type_name(status_code)?;
                if is_single_response {
                    match tp {
                        Some(tp) => {
                            match_status.extend(quote! {
                                http::StatusCode::#status_code_name => {
                                    let rsp_body = rsp.body();
                                    let rsp_value: #tp = serde_json::from_slice(rsp_body).map_err(|source| #fname::Error::DeserializeError(source, rsp_body.clone()))?;
                                    Ok(rsp_value)
                                }
                            });
                        }
                        None => {
                            match_status.extend(quote! {
                                http::StatusCode::#status_code_name => {
                                    Ok(())
                                }
                            });
                        }
                    }
                } else {
                    match tp {
                        Some(tp) => {
                            match_status.extend(quote! {
                                http::StatusCode::#status_code_name => {
                                    let rsp_body = rsp.body();
                                    let rsp_value: #tp = serde_json::from_slice(rsp_body).map_err(|source| #fname::Error::DeserializeError(source, rsp_body.clone()))?;
                                    Ok(#fname::Response::#response_type_name(rsp_value))
                                }
                            });
                        }
                        None => {
                            match_status.extend(quote! {
                                http::StatusCode::#status_code_name => {
                                    Ok(#fname::Response::#response_type_name)
                                }
                            });
                        }
                    }
                }
            }
            autorust_openapi::StatusCode::Default => {}
        }
    }
    for (status_code, rsp) in &error_responses {
        match status_code {
            autorust_openapi::StatusCode::Code(_) => {
                let tp = create_response_type(rsp)?;
                let status_code_name = ident(get_status_code_name(status_code)?).map_err(Error::StatusCodeName)?;
                let response_type_name = get_response_type_name(status_code)?;
                match tp {
                    Some(tp) => {
                        match_status.extend(quote! {
                            http::StatusCode::#status_code_name => {
                                let rsp_body = rsp.body();
                                let rsp_value: #tp = serde_json::from_slice(rsp_body).map_err(|source| #fname::Error::DeserializeError(source, rsp_body.clone()))?;
                                Err(#fname::Error::#response_type_name{value: rsp_value})
                            }
                        });
                    }
                    None => {
                        match_status.extend(quote! {
                            http::StatusCode::#status_code_name => {
                                Err(#fname::Error::#response_type_name{})
                            }
                        });
                    }
                }
            }
            autorust_openapi::StatusCode::Default => {}
        }
    }

    let verb = match operation_verb {
        OperationVerb::Get(_) => quote! { get },
        OperationVerb::Post(_) => quote! { post },
        OperationVerb::Put(_) => quote! { put },
        OperationVerb::Patch(_) => quote! { patch },
        OperationVerb::Delete(_) => quote! { delete },
        OperationVerb::Options(_) => quote! { options },
        OperationVerb::Head(_) => quote! { head },
    };

    let api_version = cg.api_version().ok_or_else(|| Error::MissingApiVersion)?;
    let route_path = route_path(path);
    let mut verb_parts = Vec::new();
    let path = format!("{}?api-version={}", route_path, api_version);
    verb_parts.push(quote! { #path });
    match parameters.get_body() {
        Some(param) => {
            let data = format!("<{}>", param.snake_case_name());
            verb_parts.push(quote! { data = #data });
        }
        None => {}
    }
    let route = quote! { #verb (#(#verb_parts),*) };

    let first_response = responses.0.first().ok_or_else(|| Error::OperationMissingResponses)?;
    let status_code = &StatusCode::Code(first_response.status_code.ok_or_else(|| Error::StatusCodeRequired)?);
    let status_code_name = get_status_code_ident(status_code)?;
    let response_type = get_response_type_ident(status_code)?;
    let first_responder = match (&first_example, &first_response.body_type_name) {
        (Some(first_example), Some(_body)) => {
            let first_example_name = ident(&first_example.const_name()).map_err(Error::ExamplesName)?;
            quote! {
                #responder_name::#response_type(read_example_response_body(#examples_name::#first_example_name, &rocket::http::Status::#status_code_name)?)
            }
        }
        _ => quote! {
            #responder_name::#response_type
        },
    };

    let func = quote! {
        #responder
        #examples_mod
        #[#route]
        pub fn #fname(#fparams) -> #fresponse {
            Ok(#first_responder)
        }
    };
    Ok(TokenStream::from(func))
}

fn create_examples_mod(base_path: &Path, name: &TokenStream, examples: &OperationExamples) -> Result<TokenStream, Error> {
    let mut values = TokenStream::new();
    for example in &examples.0 {
        let name = ident(&example.const_name()).map_err(Error::ExamplesName)?;
        let file = path::join(base_path, &example.file).map_err(Error::ExamplePath)?;
        let file = path::join("../", file).map_err(Error::ExamplePath)?; // TODO add to config
        let file = file.to_str().ok_or_else(|| Error::ExamplePathNotUtf8)?;
        let file = file.replace("\\", "/");
        values.extend(quote! {
            pub const #name: &str = #file;
        });
    }
    Ok(quote! {
        pub mod #name {
            #values
        }
    })
}

fn create_function_params(parameters: &OperationParameters) -> Result<TokenStream, Error> {
    let mut params: Vec<TokenStream> = Vec::new();
    for param in parameters.iter() {
        let name = param.snake_case_name_ident()?;
        let mut tp = &param.type_;
        let body_tp = quote! { Json<#tp> };
        if param.in_body() {
            tp = &body_tp;
        }
        params.push(quote! { #name: #tp });
    }
    Ok(quote! { #(#params),* })
}

fn create_response_type(rsp: &Response) -> Result<Option<TokenStream>, Error> {
    if let Some(schema) = &rsp.schema {
        Ok(Some(get_type_name_for_schema_ref(schema, AsReference::False)?))
    } else {
        Ok(None)
    }
}

struct ParamReplacer {}

impl regex::Replacer for ParamReplacer {
    fn replace_append(&mut self, caps: &regex::Captures, dst: &mut String) {
        let name = caps.get(1).unwrap().as_str();
        let name = format!("<{}>", name.to_snake_case());
        dst.push_str(name.as_str())
    }
}

fn route_path(spec_path: &str) -> String {
    let mut rep = ParamReplacer {};
    PARAM_RE.replace_all(spec_path, rep.by_ref()).to_string()
}

#[derive(Debug)]
struct OperationExample {
    name: String,
    file: String,
}

impl OperationExample {
    pub fn const_name(&self) -> String {
        self.name.to_shouty_snake_case()
    }
}

fn get_operation_examples(operation: &OperationVerb) -> OperationExamples {
    let operation = operation.operation();
    let mut examples = Vec::new();
    for (name, example) in &operation.x_ms_examples {
        match example {
            ReferenceOr::Reference { reference, .. } => match &reference.file {
                Some(file) => {
                    let name = name.to_owned();
                    let file = file.to_owned();
                    examples.push(OperationExample { name, file });
                }
                None => {}
            },
            ReferenceOr::Item(_) => {}
        }
    }
    OperationExamples(examples)
}

struct OperationExamples(pub Vec<OperationExample>);

#[derive(Debug)]
struct OperationResponse {
    status_code: Option<u16>,
    body_type_name: Option<TokenStream>,
}

struct OperationRespones(pub Vec<OperationResponse>);

fn get_operation_responses(operation: &OperationVerb) -> Result<OperationRespones, Error> {
    let operation = operation.operation();
    let mut responses = Vec::new();
    for (status_code, response) in get_success_responses(&operation.responses) {
        let body_type_name = response
            .schema
            .map(|ref schema| get_type_name_for_schema_ref(schema, AsReference::False))
            .transpose()?;
        let status_code = match status_code {
            StatusCode::Code(status_code) => Some(status_code),
            StatusCode::Default => None,
        };
        responses.push(OperationResponse {
            status_code,
            body_type_name,
        });
    }
    Ok(OperationRespones(responses))
}

fn create_responder(name: &TokenStream, responses: &OperationRespones) -> Result<TokenStream, Error> {
    let mut values = Vec::new();
    let mut respond_tos = Vec::new();
    for response in &responses.0 {
        let status_code = &response.status_code;
        let status_code = &StatusCode::Code(status_code.ok_or_else(|| Error::StatusCodeRequired)?);
        let status_code_name = get_status_code_ident(status_code)?;
        let response_type = get_response_type_ident(status_code)?;
        match &response.body_type_name {
            Some(body) => {
                values.push(quote! { #response_type(#body) });
                respond_tos.push(quote! {
                    Self::#response_type(v) => (rocket::http::Status::#status_code_name, Json(v)).respond_to(request)
                });
            }
            None => {
                values.push(quote! { #response_type });
                respond_tos.push(quote! {
                    Self::#response_type => rocket::http::Status::#status_code_name.respond_to(request)
                });
            }
        };
    }
    Ok(quote! {
        pub enum #name {
            #(#values),*
        }
        impl<'r> rocket::response::Responder<'r, 'static> for #name {
            fn respond_to(self, request: &'r rocket::Request<'_>) -> rocket::response::Result<'static> {
                match self {
                    #(#respond_tos),*
                }
            }
        }
    })
}

#[cfg(test)]
mod tests {
    use super::*;

    #[test]
    fn test_route_path() {
        let spec_path = "/subscriptions/{subscriptionId}/resourceGroups/{resourceGroupName}/providers/Microsoft.AVS/privateClouds";
        assert_eq!(
            route_path(spec_path),
            "/subscriptions/<subscription_id>/resourceGroups/<resource_group_name>/providers/Microsoft.AVS/privateClouds"
        );
    }
}<|MERGE_RESOLUTION|>--- conflicted
+++ resolved
@@ -1,22 +1,3 @@
-<<<<<<< HEAD
-use crate::{
-    codegen::{
-        create_generated_by_header, get_type_name_for_schema, get_type_name_for_schema_ref, is_array, is_string, require, AsReference,
-        Error,
-    },
-    identifier::ident,
-    spec,
-=======
-#![allow(dead_code)]
-use autorust_openapi::{ParameterType, ReferenceOr, Response, StatusCode};
-use heck::ShoutySnakeCase;
-use heck::{CamelCase, SnakeCase};
-use indexmap::IndexMap;
-use proc_macro2::TokenStream;
-use quote::quote;
-use regex::Replacer;
-use std::path::Path;
-
 use crate::status_codes::{get_response_type_ident, get_status_code_ident};
 use crate::{
     codegen::{
@@ -25,17 +6,18 @@
     },
     identifier::ident,
     path, spec,
->>>>>>> 4281b76c
     status_codes::{get_error_responses, get_response_type_name, get_status_code_name, get_success_responses, has_default_response},
     CodeGen, OperationVerb,
 };
-use autorust_openapi::{CollectionFormat, Parameter, ParameterType, Response};
+use autorust_openapi::{ParameterType, ReferenceOr, Response, StatusCode};
+use heck::CamelCase;
+use heck::ShoutySnakeCase;
 use heck::SnakeCase;
 use indexmap::IndexMap;
 use proc_macro2::TokenStream;
 use quote::quote;
-use regex::Regex;
-use std::{collections::HashSet, path::Path};
+use regex::Replacer;
+use std::path::Path;
 
 /// Create a route call from the function name and to routes
 fn add_route(routes: &mut Vec<TokenStream>, module_name: Option<&str>, function_name: &str) -> Result<(), Error> {
@@ -122,6 +104,7 @@
 
 pub struct OperationParameters(Vec<OperationParameter>);
 
+#[allow(dead_code)]
 pub struct OperationParameter {
     name: String,
     in_: ParameterType,
@@ -130,6 +113,7 @@
     is_array: bool,
 }
 
+#[allow(dead_code)]
 impl OperationParameter {
     pub fn snake_case_name(&self) -> String {
         self.name.to_snake_case()
