--- conflicted
+++ resolved
@@ -2245,13 +2245,8 @@
             }
         }
         impl std::future::IntoFuture for RequestBuilder {
-<<<<<<< HEAD
-            type Output = azure_core::Result<models::OperationStatusResult>;
-            type IntoFuture = futures::future::BoxFuture<'static, azure_core::Result<models::OperationStatusResult>>;
-=======
             type Output = azure_core::Result<models::OperationStatus>;
             type IntoFuture = futures::future::BoxFuture<'static, azure_core::Result<models::OperationStatus>>;
->>>>>>> e7b078f0
             #[doc = "Returns a future that sends the request and returns the parsed response body."]
             #[doc = ""]
             #[doc = "You should not normally call this method directly, simply invoke `.await` which implicitly calls `IntoFuture::into_future`."]
