#![allow(unused_mut)]
#![allow(unused_variables)]
#![allow(unused_imports)]
#![allow(clippy::redundant_clone)]
pub mod models;
#[derive(Clone)]
pub struct Client {
    endpoint: String,
    credential: std::sync::Arc<dyn azure_core::auth::TokenCredential>,
    scopes: Vec<String>,
    pipeline: azure_core::Pipeline,
}
#[derive(Clone)]
pub struct ClientBuilder {
    credential: std::sync::Arc<dyn azure_core::auth::TokenCredential>,
    endpoint: Option<String>,
    scopes: Option<Vec<String>>,
    options: azure_core::ClientOptions,
}
pub const DEFAULT_ENDPOINT: &str = azure_core::resource_manager_endpoint::AZURE_PUBLIC_CLOUD;
impl ClientBuilder {
    #[doc = "Create a new instance of `ClientBuilder`."]
    #[must_use]
    pub fn new(credential: std::sync::Arc<dyn azure_core::auth::TokenCredential>) -> Self {
        Self {
            credential,
            endpoint: None,
            scopes: None,
            options: azure_core::ClientOptions::default(),
        }
    }
    #[doc = "Set the endpoint."]
    #[must_use]
    pub fn endpoint(mut self, endpoint: impl Into<String>) -> Self {
        self.endpoint = Some(endpoint.into());
        self
    }
    #[doc = "Set the scopes."]
    #[must_use]
    pub fn scopes(mut self, scopes: &[&str]) -> Self {
        self.scopes = Some(scopes.iter().map(|scope| (*scope).to_owned()).collect());
        self
    }
    #[doc = "Set the retry options."]
    #[must_use]
    pub fn retry(mut self, retry: impl Into<azure_core::RetryOptions>) -> Self {
        self.options = self.options.retry(retry);
        self
    }
    #[doc = "Set the transport options."]
    #[must_use]
    pub fn transport(mut self, transport: impl Into<azure_core::TransportOptions>) -> Self {
        self.options = self.options.transport(transport);
        self
    }
    #[doc = "Convert the builder into a `Client` instance."]
    #[must_use]
    pub fn build(self) -> Client {
        let endpoint = self.endpoint.unwrap_or_else(|| DEFAULT_ENDPOINT.to_owned());
        let scopes = self.scopes.unwrap_or_else(|| vec![format!("{endpoint}/")]);
        Client::new(endpoint, self.credential, scopes, self.options)
    }
}
impl Client {
    pub(crate) fn endpoint(&self) -> &str {
        self.endpoint.as_str()
    }
    pub(crate) fn token_credential(&self) -> &dyn azure_core::auth::TokenCredential {
        self.credential.as_ref()
    }
    pub(crate) fn scopes(&self) -> Vec<&str> {
        self.scopes.iter().map(String::as_str).collect()
    }
    pub(crate) async fn send(&self, request: &mut azure_core::Request) -> azure_core::Result<azure_core::Response> {
        let mut context = azure_core::Context::default();
        self.pipeline.send(&mut context, request).await
    }
    #[doc = "Create a new `ClientBuilder`."]
    #[must_use]
    pub fn builder(credential: std::sync::Arc<dyn azure_core::auth::TokenCredential>) -> ClientBuilder {
        ClientBuilder::new(credential)
    }
    #[doc = "Create a new `Client`."]
    #[must_use]
    pub fn new(
        endpoint: impl Into<String>,
        credential: std::sync::Arc<dyn azure_core::auth::TokenCredential>,
        scopes: Vec<String>,
        options: azure_core::ClientOptions,
    ) -> Self {
        let endpoint = endpoint.into();
        let pipeline = azure_core::Pipeline::new(
            option_env!("CARGO_PKG_NAME"),
            option_env!("CARGO_PKG_VERSION"),
            options,
            Vec::new(),
            Vec::new(),
        );
        Self {
            endpoint,
            credential,
            scopes,
            pipeline,
        }
    }
    pub fn guest_configuration_assignment_reports_client(&self) -> guest_configuration_assignment_reports::Client {
        guest_configuration_assignment_reports::Client(self.clone())
    }
    pub fn guest_configuration_assignments_client(&self) -> guest_configuration_assignments::Client {
        guest_configuration_assignments::Client(self.clone())
    }
    pub fn guest_configuration_connected_v_mwarev_sphere_assignments_client(
        &self,
    ) -> guest_configuration_connected_v_mwarev_sphere_assignments::Client {
        guest_configuration_connected_v_mwarev_sphere_assignments::Client(self.clone())
    }
    pub fn guest_configuration_connected_v_mwarev_sphere_assignments_reports_client(
        &self,
    ) -> guest_configuration_connected_v_mwarev_sphere_assignments_reports::Client {
        guest_configuration_connected_v_mwarev_sphere_assignments_reports::Client(self.clone())
    }
    pub fn guest_configuration_hcrp_assignment_reports_client(&self) -> guest_configuration_hcrp_assignment_reports::Client {
        guest_configuration_hcrp_assignment_reports::Client(self.clone())
    }
    pub fn guest_configuration_hcrp_assignments_client(&self) -> guest_configuration_hcrp_assignments::Client {
        guest_configuration_hcrp_assignments::Client(self.clone())
    }
    pub fn operations_client(&self) -> operations::Client {
        operations::Client(self.clone())
    }
}
pub mod guest_configuration_assignments {
    use super::models;
    pub struct Client(pub(crate) super::Client);
    impl Client {
        #[doc = "Get information about a guest configuration assignment"]
        #[doc = ""]
        #[doc = "Arguments:"]
        #[doc = "* `resource_group_name`: The resource group name."]
        #[doc = "* `guest_configuration_assignment_name`: The guest configuration assignment name."]
        #[doc = "* `subscription_id`: Subscription ID which uniquely identify Microsoft Azure subscription. The subscription ID forms part of the URI for every service call."]
        #[doc = "* `vm_name`: The name of the virtual machine."]
        pub fn get(
            &self,
            resource_group_name: impl Into<String>,
            guest_configuration_assignment_name: impl Into<String>,
            subscription_id: impl Into<String>,
            vm_name: impl Into<String>,
        ) -> get::RequestBuilder {
            get::RequestBuilder {
                client: self.0.clone(),
                resource_group_name: resource_group_name.into(),
                guest_configuration_assignment_name: guest_configuration_assignment_name.into(),
                subscription_id: subscription_id.into(),
                vm_name: vm_name.into(),
            }
        }
        #[doc = "Creates an association between a VM and guest configuration"]
        #[doc = ""]
        #[doc = "Arguments:"]
        #[doc = "* `guest_configuration_assignment_name`: Name of the guest configuration assignment."]
        #[doc = "* `parameters`: Parameters supplied to the create or update guest configuration assignment."]
        #[doc = "* `subscription_id`: Subscription ID which uniquely identify Microsoft Azure subscription. The subscription ID forms part of the URI for every service call."]
        #[doc = "* `resource_group_name`: The resource group name."]
        #[doc = "* `vm_name`: The name of the virtual machine."]
        pub fn create_or_update(
            &self,
            guest_configuration_assignment_name: impl Into<String>,
            parameters: impl Into<models::GuestConfigurationAssignment>,
            subscription_id: impl Into<String>,
            resource_group_name: impl Into<String>,
            vm_name: impl Into<String>,
        ) -> create_or_update::RequestBuilder {
            create_or_update::RequestBuilder {
                client: self.0.clone(),
                guest_configuration_assignment_name: guest_configuration_assignment_name.into(),
                parameters: parameters.into(),
                subscription_id: subscription_id.into(),
                resource_group_name: resource_group_name.into(),
                vm_name: vm_name.into(),
            }
        }
        #[doc = "Delete a guest configuration assignment"]
        #[doc = ""]
        #[doc = "Arguments:"]
        #[doc = "* `resource_group_name`: The resource group name."]
        #[doc = "* `guest_configuration_assignment_name`: Name of the guest configuration assignment"]
        #[doc = "* `subscription_id`: Subscription ID which uniquely identify Microsoft Azure subscription. The subscription ID forms part of the URI for every service call."]
        #[doc = "* `vm_name`: The name of the virtual machine."]
        pub fn delete(
            &self,
            resource_group_name: impl Into<String>,
            guest_configuration_assignment_name: impl Into<String>,
            subscription_id: impl Into<String>,
            vm_name: impl Into<String>,
        ) -> delete::RequestBuilder {
            delete::RequestBuilder {
                client: self.0.clone(),
                resource_group_name: resource_group_name.into(),
                guest_configuration_assignment_name: guest_configuration_assignment_name.into(),
                subscription_id: subscription_id.into(),
                vm_name: vm_name.into(),
            }
        }
        #[doc = "List all guest configuration assignments for a subscription."]
        #[doc = ""]
        #[doc = "Arguments:"]
        #[doc = "* `subscription_id`: Subscription ID which uniquely identify Microsoft Azure subscription. The subscription ID forms part of the URI for every service call."]
        pub fn subscription_list(&self, subscription_id: impl Into<String>) -> subscription_list::RequestBuilder {
            subscription_list::RequestBuilder {
                client: self.0.clone(),
                subscription_id: subscription_id.into(),
            }
        }
        #[doc = "List all guest configuration assignments for a resource group."]
        #[doc = ""]
        #[doc = "Arguments:"]
        #[doc = "* `resource_group_name`: The resource group name."]
        #[doc = "* `subscription_id`: Subscription ID which uniquely identify Microsoft Azure subscription. The subscription ID forms part of the URI for every service call."]
        pub fn rg_list(&self, resource_group_name: impl Into<String>, subscription_id: impl Into<String>) -> rg_list::RequestBuilder {
            rg_list::RequestBuilder {
                client: self.0.clone(),
                resource_group_name: resource_group_name.into(),
                subscription_id: subscription_id.into(),
            }
        }
        #[doc = "List all guest configuration assignments for a virtual machine."]
        #[doc = ""]
        #[doc = "Arguments:"]
        #[doc = "* `resource_group_name`: The resource group name."]
        #[doc = "* `subscription_id`: Subscription ID which uniquely identify Microsoft Azure subscription. The subscription ID forms part of the URI for every service call."]
        #[doc = "* `vm_name`: The name of the virtual machine."]
        pub fn list(
            &self,
            resource_group_name: impl Into<String>,
            subscription_id: impl Into<String>,
            vm_name: impl Into<String>,
        ) -> list::RequestBuilder {
            list::RequestBuilder {
                client: self.0.clone(),
                resource_group_name: resource_group_name.into(),
                subscription_id: subscription_id.into(),
                vm_name: vm_name.into(),
            }
        }
    }
    pub mod get {
        use super::models;
        pub struct Response(azure_core::Response);
        impl Response {
            pub async fn into_body(self) -> azure_core::Result<models::GuestConfigurationAssignment> {
                let bytes = self.0.into_body().collect().await?;
                let body: models::GuestConfigurationAssignment = serde_json::from_slice(&bytes)?;
                Ok(body)
            }
            pub fn into_raw_response(self) -> azure_core::Response {
                self.0
            }
            pub fn as_raw_response(&self) -> &azure_core::Response {
                &self.0
            }
        }
        impl From<Response> for azure_core::Response {
            fn from(rsp: Response) -> Self {
                rsp.into_raw_response()
            }
        }
        impl AsRef<azure_core::Response> for Response {
            fn as_ref(&self) -> &azure_core::Response {
                self.as_raw_response()
            }
        }
        #[derive(Clone)]
        #[doc = r" `RequestBuilder` provides a mechanism for setting optional parameters on a request."]
        #[doc = r""]
        #[doc = r" Each `RequestBuilder` parameter method call returns `Self`, so setting of multiple"]
        #[doc = r" parameters can be chained."]
        #[doc = r""]
        #[doc = r" The building of a request is typically finalized by invoking `.await` on"]
        #[doc = r" `RequestBuilder`. This implicitly invokes the [`IntoFuture::into_future()`](#method.into_future)"]
        #[doc = r" method, which converts `RequestBuilder` into a future that executes the request"]
        #[doc = r" operation and returns a `Result` with the parsed response."]
        #[doc = r""]
        #[doc = r" If you need lower-level access to the raw response details (e.g. to inspect"]
        #[doc = r" response headers or raw body data) then you can finalize the request using the"]
        #[doc = r" [`RequestBuilder::send()`] method which returns a future that resolves to a lower-level"]
        #[doc = r" [`Response`] value."]
        pub struct RequestBuilder {
            pub(crate) client: super::super::Client,
            pub(crate) resource_group_name: String,
            pub(crate) guest_configuration_assignment_name: String,
            pub(crate) subscription_id: String,
            pub(crate) vm_name: String,
        }
        impl RequestBuilder {
            #[doc = "Returns a future that sends the request and returns a [`Response`] object that provides low-level access to full response details."]
            #[doc = ""]
            #[doc = "You should typically use `.await` (which implicitly calls `IntoFuture::into_future()`) to finalize and send requests rather than `send()`."]
            #[doc = "However, this function can provide more flexibility when required."]
            pub fn send(self) -> futures::future::BoxFuture<'static, azure_core::Result<Response>> {
                Box::pin({
                    let this = self.clone();
                    async move {
                        let url = azure_core :: Url :: parse (& format ! ("{}/subscriptions/{}/resourceGroups/{}/providers/Microsoft.Compute/virtualMachines/{}/providers/Microsoft.GuestConfiguration/guestConfigurationAssignments/{}" , this . client . endpoint () , & this . subscription_id , & this . resource_group_name , & this . vm_name , & this . guest_configuration_assignment_name)) ? ;
                        let mut req = azure_core::Request::new(url, azure_core::Method::Get);
                        let credential = this.client.token_credential();
                        let token_response = credential.get_token(&this.client.scopes().join(" ")).await?;
                        req.insert_header(
                            azure_core::headers::AUTHORIZATION,
                            format!("Bearer {}", token_response.token.secret()),
                        );
                        req.url_mut()
                            .query_pairs_mut()
                            .append_pair(azure_core::query_param::API_VERSION, "2020-06-25");
                        let req_body = azure_core::EMPTY_BODY;
                        req.set_body(req_body);
                        Ok(Response(this.client.send(&mut req).await?))
                    }
                })
            }
        }
        impl std::future::IntoFuture for RequestBuilder {
            type Output = azure_core::Result<models::GuestConfigurationAssignment>;
            type IntoFuture = futures::future::BoxFuture<'static, azure_core::Result<models::GuestConfigurationAssignment>>;
            #[doc = "Returns a future that sends the request and returns the parsed response body."]
            #[doc = ""]
            #[doc = "You should not normally call this method directly, simply invoke `.await` which implicitly calls `IntoFuture::into_future`."]
            #[doc = ""]
            #[doc = "See [IntoFuture documentation](https://doc.rust-lang.org/std/future/trait.IntoFuture.html) for more details."]
            fn into_future(self) -> Self::IntoFuture {
                Box::pin(async move { self.send().await?.into_body().await })
            }
        }
    }
    pub mod create_or_update {
        use super::models;
        pub struct Response(azure_core::Response);
        impl Response {
            pub async fn into_body(self) -> azure_core::Result<models::GuestConfigurationAssignment> {
                let bytes = self.0.into_body().collect().await?;
                let body: models::GuestConfigurationAssignment = serde_json::from_slice(&bytes)?;
                Ok(body)
            }
            pub fn into_raw_response(self) -> azure_core::Response {
                self.0
            }
            pub fn as_raw_response(&self) -> &azure_core::Response {
                &self.0
            }
        }
        impl From<Response> for azure_core::Response {
            fn from(rsp: Response) -> Self {
                rsp.into_raw_response()
            }
        }
        impl AsRef<azure_core::Response> for Response {
            fn as_ref(&self) -> &azure_core::Response {
                self.as_raw_response()
            }
        }
        #[derive(Clone)]
        #[doc = r" `RequestBuilder` provides a mechanism for setting optional parameters on a request."]
        #[doc = r""]
        #[doc = r" Each `RequestBuilder` parameter method call returns `Self`, so setting of multiple"]
        #[doc = r" parameters can be chained."]
        #[doc = r""]
        #[doc = r" The building of a request is typically finalized by invoking `.await` on"]
        #[doc = r" `RequestBuilder`. This implicitly invokes the [`IntoFuture::into_future()`](#method.into_future)"]
        #[doc = r" method, which converts `RequestBuilder` into a future that executes the request"]
        #[doc = r" operation and returns a `Result` with the parsed response."]
        #[doc = r""]
        #[doc = r" If you need lower-level access to the raw response details (e.g. to inspect"]
        #[doc = r" response headers or raw body data) then you can finalize the request using the"]
        #[doc = r" [`RequestBuilder::send()`] method which returns a future that resolves to a lower-level"]
        #[doc = r" [`Response`] value."]
        pub struct RequestBuilder {
            pub(crate) client: super::super::Client,
            pub(crate) guest_configuration_assignment_name: String,
            pub(crate) parameters: models::GuestConfigurationAssignment,
            pub(crate) subscription_id: String,
            pub(crate) resource_group_name: String,
            pub(crate) vm_name: String,
        }
        impl RequestBuilder {
            #[doc = "Returns a future that sends the request and returns a [`Response`] object that provides low-level access to full response details."]
            #[doc = ""]
            #[doc = "You should typically use `.await` (which implicitly calls `IntoFuture::into_future()`) to finalize and send requests rather than `send()`."]
            #[doc = "However, this function can provide more flexibility when required."]
            pub fn send(self) -> futures::future::BoxFuture<'static, azure_core::Result<Response>> {
                Box::pin({
                    let this = self.clone();
                    async move {
                        let url = azure_core :: Url :: parse (& format ! ("{}/subscriptions/{}/resourceGroups/{}/providers/Microsoft.Compute/virtualMachines/{}/providers/Microsoft.GuestConfiguration/guestConfigurationAssignments/{}" , this . client . endpoint () , & this . subscription_id , & this . resource_group_name , & this . vm_name , & this . guest_configuration_assignment_name)) ? ;
                        let mut req = azure_core::Request::new(url, azure_core::Method::Put);
                        let credential = this.client.token_credential();
                        let token_response = credential.get_token(&this.client.scopes().join(" ")).await?;
                        req.insert_header(
                            azure_core::headers::AUTHORIZATION,
                            format!("Bearer {}", token_response.token.secret()),
                        );
                        req.url_mut()
                            .query_pairs_mut()
                            .append_pair(azure_core::query_param::API_VERSION, "2020-06-25");
                        req.insert_header("content-type", "application/json");
                        let req_body = azure_core::to_json(&this.parameters)?;
                        req.set_body(req_body);
                        Ok(Response(this.client.send(&mut req).await?))
                    }
                })
            }
        }
        impl std::future::IntoFuture for RequestBuilder {
            type Output = azure_core::Result<models::GuestConfigurationAssignment>;
            type IntoFuture = futures::future::BoxFuture<'static, azure_core::Result<models::GuestConfigurationAssignment>>;
            #[doc = "Returns a future that sends the request and returns the parsed response body."]
            #[doc = ""]
            #[doc = "You should not normally call this method directly, simply invoke `.await` which implicitly calls `IntoFuture::into_future`."]
            #[doc = ""]
            #[doc = "See [IntoFuture documentation](https://doc.rust-lang.org/std/future/trait.IntoFuture.html) for more details."]
            fn into_future(self) -> Self::IntoFuture {
                Box::pin(async move { self.send().await?.into_body().await })
            }
        }
    }
    pub mod delete {
        use super::models;
        pub struct Response(azure_core::Response);
        #[derive(Clone)]
        #[doc = r" `RequestBuilder` provides a mechanism for setting optional parameters on a request."]
        #[doc = r""]
        #[doc = r" Each `RequestBuilder` parameter method call returns `Self`, so setting of multiple"]
        #[doc = r" parameters can be chained."]
        #[doc = r""]
        #[doc = r" The building of a request is typically finalized by invoking `.await` on"]
        #[doc = r" `RequestBuilder`. This implicitly invokes the [`IntoFuture::into_future()`](#method.into_future)"]
        #[doc = r" method, which converts `RequestBuilder` into a future that executes the request"]
        #[doc = r" operation and returns a `Result` with the parsed response."]
        #[doc = r""]
        #[doc = r" If you need lower-level access to the raw response details (e.g. to inspect"]
        #[doc = r" response headers or raw body data) then you can finalize the request using the"]
        #[doc = r" [`RequestBuilder::send()`] method which returns a future that resolves to a lower-level"]
        #[doc = r" [`Response`] value."]
        pub struct RequestBuilder {
            pub(crate) client: super::super::Client,
            pub(crate) resource_group_name: String,
            pub(crate) guest_configuration_assignment_name: String,
            pub(crate) subscription_id: String,
            pub(crate) vm_name: String,
        }
        impl RequestBuilder {
            #[doc = "Returns a future that sends the request and returns a [`Response`] object that provides low-level access to full response details."]
            #[doc = ""]
            #[doc = "You should typically use `.await` (which implicitly calls `IntoFuture::into_future()`) to finalize and send requests rather than `send()`."]
            #[doc = "However, this function can provide more flexibility when required."]
            pub fn send(self) -> futures::future::BoxFuture<'static, azure_core::Result<Response>> {
                Box::pin({
                    let this = self.clone();
                    async move {
                        let url = azure_core :: Url :: parse (& format ! ("{}/subscriptions/{}/resourceGroups/{}/providers/Microsoft.Compute/virtualMachines/{}/providers/Microsoft.GuestConfiguration/guestConfigurationAssignments/{}" , this . client . endpoint () , & this . subscription_id , & this . resource_group_name , & this . vm_name , & this . guest_configuration_assignment_name)) ? ;
                        let mut req = azure_core::Request::new(url, azure_core::Method::Delete);
                        let credential = this.client.token_credential();
                        let token_response = credential.get_token(&this.client.scopes().join(" ")).await?;
                        req.insert_header(
                            azure_core::headers::AUTHORIZATION,
                            format!("Bearer {}", token_response.token.secret()),
                        );
                        req.url_mut()
                            .query_pairs_mut()
                            .append_pair(azure_core::query_param::API_VERSION, "2020-06-25");
                        let req_body = azure_core::EMPTY_BODY;
                        req.set_body(req_body);
                        Ok(Response(this.client.send(&mut req).await?))
                    }
                })
            }
        }
    }
    pub mod subscription_list {
        use super::models;
        pub struct Response(azure_core::Response);
        impl Response {
            pub async fn into_body(self) -> azure_core::Result<models::GuestConfigurationAssignmentList> {
                let bytes = self.0.into_body().collect().await?;
                let body: models::GuestConfigurationAssignmentList = serde_json::from_slice(&bytes)?;
                Ok(body)
            }
            pub fn into_raw_response(self) -> azure_core::Response {
                self.0
            }
            pub fn as_raw_response(&self) -> &azure_core::Response {
                &self.0
            }
        }
        impl From<Response> for azure_core::Response {
            fn from(rsp: Response) -> Self {
                rsp.into_raw_response()
            }
        }
        impl AsRef<azure_core::Response> for Response {
            fn as_ref(&self) -> &azure_core::Response {
                self.as_raw_response()
            }
        }
        #[derive(Clone)]
        #[doc = r" `RequestBuilder` provides a mechanism for setting optional parameters on a request."]
        #[doc = r""]
        #[doc = r" Each `RequestBuilder` parameter method call returns `Self`, so setting of multiple"]
        #[doc = r" parameters can be chained."]
        #[doc = r""]
        #[doc = r" The building of a request is typically finalized by invoking `.await` on"]
        #[doc = r" `RequestBuilder`. This implicitly invokes the [`IntoFuture::into_future()`](#method.into_future)"]
        #[doc = r" method, which converts `RequestBuilder` into a future that executes the request"]
        #[doc = r" operation and returns a `Result` with the parsed response."]
        #[doc = r""]
        #[doc = r" If you need lower-level access to the raw response details (e.g. to inspect"]
        #[doc = r" response headers or raw body data) then you can finalize the request using the"]
        #[doc = r" [`RequestBuilder::send()`] method which returns a future that resolves to a lower-level"]
        #[doc = r" [`Response`] value."]
        pub struct RequestBuilder {
            pub(crate) client: super::super::Client,
            pub(crate) subscription_id: String,
        }
        impl RequestBuilder {
            #[doc = "only the first response will be fetched as the continuation token is not part of the response schema"]
            #[doc = "Returns a future that sends the request and returns a [`Response`] object that provides low-level access to full response details."]
            #[doc = ""]
            #[doc = "You should typically use `.await` (which implicitly calls `IntoFuture::into_future()`) to finalize and send requests rather than `send()`."]
            #[doc = "However, this function can provide more flexibility when required."]
            pub fn send(self) -> futures::future::BoxFuture<'static, azure_core::Result<Response>> {
                Box::pin({
                    let this = self.clone();
                    async move {
                        let url = azure_core::Url::parse(&format!(
                            "{}/subscriptions/{}/providers/Microsoft.GuestConfiguration/guestConfigurationAssignments",
                            this.client.endpoint(),
                            &this.subscription_id
                        ))?;
                        let mut req = azure_core::Request::new(url, azure_core::Method::Get);
                        let credential = this.client.token_credential();
                        let token_response = credential.get_token(&this.client.scopes().join(" ")).await?;
                        req.insert_header(
                            azure_core::headers::AUTHORIZATION,
                            format!("Bearer {}", token_response.token.secret()),
                        );
                        req.url_mut()
                            .query_pairs_mut()
                            .append_pair(azure_core::query_param::API_VERSION, "2020-06-25");
                        let req_body = azure_core::EMPTY_BODY;
                        req.set_body(req_body);
                        Ok(Response(this.client.send(&mut req).await?))
                    }
                })
            }
        }
    }
    pub mod rg_list {
        use super::models;
        pub struct Response(azure_core::Response);
        impl Response {
            pub async fn into_body(self) -> azure_core::Result<models::GuestConfigurationAssignmentList> {
                let bytes = self.0.into_body().collect().await?;
                let body: models::GuestConfigurationAssignmentList = serde_json::from_slice(&bytes)?;
                Ok(body)
            }
            pub fn into_raw_response(self) -> azure_core::Response {
                self.0
            }
            pub fn as_raw_response(&self) -> &azure_core::Response {
                &self.0
            }
        }
        impl From<Response> for azure_core::Response {
            fn from(rsp: Response) -> Self {
                rsp.into_raw_response()
            }
        }
        impl AsRef<azure_core::Response> for Response {
            fn as_ref(&self) -> &azure_core::Response {
                self.as_raw_response()
            }
        }
        #[derive(Clone)]
        #[doc = r" `RequestBuilder` provides a mechanism for setting optional parameters on a request."]
        #[doc = r""]
        #[doc = r" Each `RequestBuilder` parameter method call returns `Self`, so setting of multiple"]
        #[doc = r" parameters can be chained."]
        #[doc = r""]
        #[doc = r" The building of a request is typically finalized by invoking `.await` on"]
        #[doc = r" `RequestBuilder`. This implicitly invokes the [`IntoFuture::into_future()`](#method.into_future)"]
        #[doc = r" method, which converts `RequestBuilder` into a future that executes the request"]
        #[doc = r" operation and returns a `Result` with the parsed response."]
        #[doc = r""]
        #[doc = r" If you need lower-level access to the raw response details (e.g. to inspect"]
        #[doc = r" response headers or raw body data) then you can finalize the request using the"]
        #[doc = r" [`RequestBuilder::send()`] method which returns a future that resolves to a lower-level"]
        #[doc = r" [`Response`] value."]
        pub struct RequestBuilder {
            pub(crate) client: super::super::Client,
            pub(crate) resource_group_name: String,
            pub(crate) subscription_id: String,
        }
        impl RequestBuilder {
            #[doc = "only the first response will be fetched as the continuation token is not part of the response schema"]
            #[doc = "Returns a future that sends the request and returns a [`Response`] object that provides low-level access to full response details."]
            #[doc = ""]
            #[doc = "You should typically use `.await` (which implicitly calls `IntoFuture::into_future()`) to finalize and send requests rather than `send()`."]
            #[doc = "However, this function can provide more flexibility when required."]
            pub fn send(self) -> futures::future::BoxFuture<'static, azure_core::Result<Response>> {
                Box::pin({
                    let this = self.clone();
                    async move {
                        let url = azure_core::Url::parse(&format!(
                            "{}/subscriptions/{}/resourceGroups/{}/providers/Microsoft.GuestConfiguration/guestConfigurationAssignments",
                            this.client.endpoint(),
                            &this.subscription_id,
                            &this.resource_group_name
                        ))?;
                        let mut req = azure_core::Request::new(url, azure_core::Method::Get);
                        let credential = this.client.token_credential();
                        let token_response = credential.get_token(&this.client.scopes().join(" ")).await?;
                        req.insert_header(
                            azure_core::headers::AUTHORIZATION,
                            format!("Bearer {}", token_response.token.secret()),
                        );
                        req.url_mut()
                            .query_pairs_mut()
                            .append_pair(azure_core::query_param::API_VERSION, "2020-06-25");
                        let req_body = azure_core::EMPTY_BODY;
                        req.set_body(req_body);
                        Ok(Response(this.client.send(&mut req).await?))
                    }
                })
            }
        }
    }
    pub mod list {
        use super::models;
        pub struct Response(azure_core::Response);
        impl Response {
            pub async fn into_body(self) -> azure_core::Result<models::GuestConfigurationAssignmentList> {
                let bytes = self.0.into_body().collect().await?;
                let body: models::GuestConfigurationAssignmentList = serde_json::from_slice(&bytes)?;
                Ok(body)
            }
            pub fn into_raw_response(self) -> azure_core::Response {
                self.0
            }
            pub fn as_raw_response(&self) -> &azure_core::Response {
                &self.0
            }
        }
        impl From<Response> for azure_core::Response {
            fn from(rsp: Response) -> Self {
                rsp.into_raw_response()
            }
        }
        impl AsRef<azure_core::Response> for Response {
            fn as_ref(&self) -> &azure_core::Response {
                self.as_raw_response()
            }
        }
        #[derive(Clone)]
        #[doc = r" `RequestBuilder` provides a mechanism for setting optional parameters on a request."]
        #[doc = r""]
        #[doc = r" Each `RequestBuilder` parameter method call returns `Self`, so setting of multiple"]
        #[doc = r" parameters can be chained."]
        #[doc = r""]
        #[doc = r" The building of a request is typically finalized by invoking `.await` on"]
        #[doc = r" `RequestBuilder`. This implicitly invokes the [`IntoFuture::into_future()`](#method.into_future)"]
        #[doc = r" method, which converts `RequestBuilder` into a future that executes the request"]
        #[doc = r" operation and returns a `Result` with the parsed response."]
        #[doc = r""]
        #[doc = r" If you need lower-level access to the raw response details (e.g. to inspect"]
        #[doc = r" response headers or raw body data) then you can finalize the request using the"]
        #[doc = r" [`RequestBuilder::send()`] method which returns a future that resolves to a lower-level"]
        #[doc = r" [`Response`] value."]
        pub struct RequestBuilder {
            pub(crate) client: super::super::Client,
            pub(crate) resource_group_name: String,
            pub(crate) subscription_id: String,
            pub(crate) vm_name: String,
        }
        impl RequestBuilder {
            #[doc = "only the first response will be fetched as the continuation token is not part of the response schema"]
            #[doc = "Returns a future that sends the request and returns a [`Response`] object that provides low-level access to full response details."]
            #[doc = ""]
            #[doc = "You should typically use `.await` (which implicitly calls `IntoFuture::into_future()`) to finalize and send requests rather than `send()`."]
            #[doc = "However, this function can provide more flexibility when required."]
            pub fn send(self) -> futures::future::BoxFuture<'static, azure_core::Result<Response>> {
                Box::pin({
                    let this = self.clone();
                    async move {
                        let url = azure_core :: Url :: parse (& format ! ("{}/subscriptions/{}/resourceGroups/{}/providers/Microsoft.Compute/virtualMachines/{}/providers/Microsoft.GuestConfiguration/guestConfigurationAssignments" , this . client . endpoint () , & this . subscription_id , & this . resource_group_name , & this . vm_name)) ? ;
                        let mut req = azure_core::Request::new(url, azure_core::Method::Get);
                        let credential = this.client.token_credential();
                        let token_response = credential.get_token(&this.client.scopes().join(" ")).await?;
                        req.insert_header(
                            azure_core::headers::AUTHORIZATION,
                            format!("Bearer {}", token_response.token.secret()),
                        );
                        req.url_mut()
                            .query_pairs_mut()
                            .append_pair(azure_core::query_param::API_VERSION, "2020-06-25");
                        let req_body = azure_core::EMPTY_BODY;
                        req.set_body(req_body);
                        Ok(Response(this.client.send(&mut req).await?))
                    }
                })
            }
        }
    }
}
pub mod guest_configuration_assignment_reports {
    use super::models;
    pub struct Client(pub(crate) super::Client);
    impl Client {
        #[doc = "List all reports for the guest configuration assignment, latest report first."]
        #[doc = ""]
        #[doc = "Arguments:"]
        #[doc = "* `resource_group_name`: The resource group name."]
        #[doc = "* `guest_configuration_assignment_name`: The guest configuration assignment name."]
        #[doc = "* `subscription_id`: Subscription ID which uniquely identify Microsoft Azure subscription. The subscription ID forms part of the URI for every service call."]
        #[doc = "* `vm_name`: The name of the virtual machine."]
        pub fn list(
            &self,
            resource_group_name: impl Into<String>,
            guest_configuration_assignment_name: impl Into<String>,
            subscription_id: impl Into<String>,
            vm_name: impl Into<String>,
        ) -> list::RequestBuilder {
            list::RequestBuilder {
                client: self.0.clone(),
                resource_group_name: resource_group_name.into(),
                guest_configuration_assignment_name: guest_configuration_assignment_name.into(),
                subscription_id: subscription_id.into(),
                vm_name: vm_name.into(),
            }
        }
        #[doc = "Get a report for the guest configuration assignment, by reportId."]
        #[doc = ""]
        #[doc = "Arguments:"]
        #[doc = "* `resource_group_name`: The resource group name."]
        #[doc = "* `guest_configuration_assignment_name`: The guest configuration assignment name."]
        #[doc = "* `report_id`: The GUID for the guest configuration assignment report."]
        #[doc = "* `subscription_id`: Subscription ID which uniquely identify Microsoft Azure subscription. The subscription ID forms part of the URI for every service call."]
        #[doc = "* `vm_name`: The name of the virtual machine."]
        pub fn get(
            &self,
            resource_group_name: impl Into<String>,
            guest_configuration_assignment_name: impl Into<String>,
            report_id: impl Into<String>,
            subscription_id: impl Into<String>,
            vm_name: impl Into<String>,
        ) -> get::RequestBuilder {
            get::RequestBuilder {
                client: self.0.clone(),
                resource_group_name: resource_group_name.into(),
                guest_configuration_assignment_name: guest_configuration_assignment_name.into(),
                report_id: report_id.into(),
                subscription_id: subscription_id.into(),
                vm_name: vm_name.into(),
            }
        }
    }
    pub mod list {
        use super::models;
        pub struct Response(azure_core::Response);
        impl Response {
            pub async fn into_body(self) -> azure_core::Result<models::GuestConfigurationAssignmentReportList> {
                let bytes = self.0.into_body().collect().await?;
                let body: models::GuestConfigurationAssignmentReportList = serde_json::from_slice(&bytes)?;
                Ok(body)
            }
            pub fn into_raw_response(self) -> azure_core::Response {
                self.0
            }
            pub fn as_raw_response(&self) -> &azure_core::Response {
                &self.0
            }
        }
        impl From<Response> for azure_core::Response {
            fn from(rsp: Response) -> Self {
                rsp.into_raw_response()
            }
        }
        impl AsRef<azure_core::Response> for Response {
            fn as_ref(&self) -> &azure_core::Response {
                self.as_raw_response()
            }
        }
        #[derive(Clone)]
        #[doc = r" `RequestBuilder` provides a mechanism for setting optional parameters on a request."]
        #[doc = r""]
        #[doc = r" Each `RequestBuilder` parameter method call returns `Self`, so setting of multiple"]
        #[doc = r" parameters can be chained."]
        #[doc = r""]
        #[doc = r" The building of a request is typically finalized by invoking `.await` on"]
        #[doc = r" `RequestBuilder`. This implicitly invokes the [`IntoFuture::into_future()`](#method.into_future)"]
        #[doc = r" method, which converts `RequestBuilder` into a future that executes the request"]
        #[doc = r" operation and returns a `Result` with the parsed response."]
        #[doc = r""]
        #[doc = r" If you need lower-level access to the raw response details (e.g. to inspect"]
        #[doc = r" response headers or raw body data) then you can finalize the request using the"]
        #[doc = r" [`RequestBuilder::send()`] method which returns a future that resolves to a lower-level"]
        #[doc = r" [`Response`] value."]
        pub struct RequestBuilder {
            pub(crate) client: super::super::Client,
            pub(crate) resource_group_name: String,
            pub(crate) guest_configuration_assignment_name: String,
            pub(crate) subscription_id: String,
            pub(crate) vm_name: String,
        }
        impl RequestBuilder {
            #[doc = "Returns a future that sends the request and returns a [`Response`] object that provides low-level access to full response details."]
            #[doc = ""]
            #[doc = "You should typically use `.await` (which implicitly calls `IntoFuture::into_future()`) to finalize and send requests rather than `send()`."]
            #[doc = "However, this function can provide more flexibility when required."]
            pub fn send(self) -> futures::future::BoxFuture<'static, azure_core::Result<Response>> {
                Box::pin({
                    let this = self.clone();
                    async move {
                        let url = azure_core :: Url :: parse (& format ! ("{}/subscriptions/{}/resourceGroups/{}/providers/Microsoft.Compute/virtualMachines/{}/providers/Microsoft.GuestConfiguration/guestConfigurationAssignments/{}/reports" , this . client . endpoint () , & this . subscription_id , & this . resource_group_name , & this . vm_name , & this . guest_configuration_assignment_name)) ? ;
                        let mut req = azure_core::Request::new(url, azure_core::Method::Get);
                        let credential = this.client.token_credential();
                        let token_response = credential.get_token(&this.client.scopes().join(" ")).await?;
                        req.insert_header(
                            azure_core::headers::AUTHORIZATION,
                            format!("Bearer {}", token_response.token.secret()),
                        );
                        req.url_mut()
                            .query_pairs_mut()
                            .append_pair(azure_core::query_param::API_VERSION, "2020-06-25");
                        let req_body = azure_core::EMPTY_BODY;
                        req.set_body(req_body);
                        Ok(Response(this.client.send(&mut req).await?))
                    }
                })
            }
        }
        impl std::future::IntoFuture for RequestBuilder {
            type Output = azure_core::Result<models::GuestConfigurationAssignmentReportList>;
            type IntoFuture = futures::future::BoxFuture<'static, azure_core::Result<models::GuestConfigurationAssignmentReportList>>;
            #[doc = "Returns a future that sends the request and returns the parsed response body."]
            #[doc = ""]
            #[doc = "You should not normally call this method directly, simply invoke `.await` which implicitly calls `IntoFuture::into_future`."]
            #[doc = ""]
            #[doc = "See [IntoFuture documentation](https://doc.rust-lang.org/std/future/trait.IntoFuture.html) for more details."]
            fn into_future(self) -> Self::IntoFuture {
                Box::pin(async move { self.send().await?.into_body().await })
            }
        }
    }
    pub mod get {
        use super::models;
        pub struct Response(azure_core::Response);
        impl Response {
            pub async fn into_body(self) -> azure_core::Result<models::GuestConfigurationAssignmentReport> {
                let bytes = self.0.into_body().collect().await?;
                let body: models::GuestConfigurationAssignmentReport = serde_json::from_slice(&bytes)?;
                Ok(body)
            }
            pub fn into_raw_response(self) -> azure_core::Response {
                self.0
            }
            pub fn as_raw_response(&self) -> &azure_core::Response {
                &self.0
            }
        }
        impl From<Response> for azure_core::Response {
            fn from(rsp: Response) -> Self {
                rsp.into_raw_response()
            }
        }
        impl AsRef<azure_core::Response> for Response {
            fn as_ref(&self) -> &azure_core::Response {
                self.as_raw_response()
            }
        }
        #[derive(Clone)]
        #[doc = r" `RequestBuilder` provides a mechanism for setting optional parameters on a request."]
        #[doc = r""]
        #[doc = r" Each `RequestBuilder` parameter method call returns `Self`, so setting of multiple"]
        #[doc = r" parameters can be chained."]
        #[doc = r""]
        #[doc = r" The building of a request is typically finalized by invoking `.await` on"]
        #[doc = r" `RequestBuilder`. This implicitly invokes the [`IntoFuture::into_future()`](#method.into_future)"]
        #[doc = r" method, which converts `RequestBuilder` into a future that executes the request"]
        #[doc = r" operation and returns a `Result` with the parsed response."]
        #[doc = r""]
        #[doc = r" If you need lower-level access to the raw response details (e.g. to inspect"]
        #[doc = r" response headers or raw body data) then you can finalize the request using the"]
        #[doc = r" [`RequestBuilder::send()`] method which returns a future that resolves to a lower-level"]
        #[doc = r" [`Response`] value."]
        pub struct RequestBuilder {
            pub(crate) client: super::super::Client,
            pub(crate) resource_group_name: String,
            pub(crate) guest_configuration_assignment_name: String,
            pub(crate) report_id: String,
            pub(crate) subscription_id: String,
            pub(crate) vm_name: String,
        }
        impl RequestBuilder {
            #[doc = "Returns a future that sends the request and returns a [`Response`] object that provides low-level access to full response details."]
            #[doc = ""]
            #[doc = "You should typically use `.await` (which implicitly calls `IntoFuture::into_future()`) to finalize and send requests rather than `send()`."]
            #[doc = "However, this function can provide more flexibility when required."]
            pub fn send(self) -> futures::future::BoxFuture<'static, azure_core::Result<Response>> {
                Box::pin({
                    let this = self.clone();
                    async move {
                        let url = azure_core :: Url :: parse (& format ! ("{}/subscriptions/{}/resourceGroups/{}/providers/Microsoft.Compute/virtualMachines/{}/providers/Microsoft.GuestConfiguration/guestConfigurationAssignments/{}/reports/{}" , this . client . endpoint () , & this . subscription_id , & this . resource_group_name , & this . vm_name , & this . guest_configuration_assignment_name , & this . report_id)) ? ;
                        let mut req = azure_core::Request::new(url, azure_core::Method::Get);
                        let credential = this.client.token_credential();
                        let token_response = credential.get_token(&this.client.scopes().join(" ")).await?;
                        req.insert_header(
                            azure_core::headers::AUTHORIZATION,
                            format!("Bearer {}", token_response.token.secret()),
                        );
                        req.url_mut()
                            .query_pairs_mut()
                            .append_pair(azure_core::query_param::API_VERSION, "2020-06-25");
                        let req_body = azure_core::EMPTY_BODY;
                        req.set_body(req_body);
                        Ok(Response(this.client.send(&mut req).await?))
                    }
                })
            }
        }
        impl std::future::IntoFuture for RequestBuilder {
            type Output = azure_core::Result<models::GuestConfigurationAssignmentReport>;
            type IntoFuture = futures::future::BoxFuture<'static, azure_core::Result<models::GuestConfigurationAssignmentReport>>;
            #[doc = "Returns a future that sends the request and returns the parsed response body."]
            #[doc = ""]
            #[doc = "You should not normally call this method directly, simply invoke `.await` which implicitly calls `IntoFuture::into_future`."]
            #[doc = ""]
            #[doc = "See [IntoFuture documentation](https://doc.rust-lang.org/std/future/trait.IntoFuture.html) for more details."]
            fn into_future(self) -> Self::IntoFuture {
                Box::pin(async move { self.send().await?.into_body().await })
            }
        }
    }
}
pub mod guest_configuration_hcrp_assignments {
    use super::models;
    pub struct Client(pub(crate) super::Client);
    impl Client {
        #[doc = "Get information about a guest configuration assignment"]
        #[doc = ""]
        #[doc = "Arguments:"]
        #[doc = "* `resource_group_name`: The resource group name."]
        #[doc = "* `guest_configuration_assignment_name`: The guest configuration assignment name."]
        #[doc = "* `subscription_id`: Subscription ID which uniquely identify Microsoft Azure subscription. The subscription ID forms part of the URI for every service call."]
        #[doc = "* `machine_name`: The name of the ARC machine."]
        pub fn get(
            &self,
            resource_group_name: impl Into<String>,
            guest_configuration_assignment_name: impl Into<String>,
            subscription_id: impl Into<String>,
            machine_name: impl Into<String>,
        ) -> get::RequestBuilder {
            get::RequestBuilder {
                client: self.0.clone(),
                resource_group_name: resource_group_name.into(),
                guest_configuration_assignment_name: guest_configuration_assignment_name.into(),
                subscription_id: subscription_id.into(),
                machine_name: machine_name.into(),
            }
        }
        #[doc = "Creates an association between a ARC machine and guest configuration"]
        #[doc = ""]
        #[doc = "Arguments:"]
        #[doc = "* `guest_configuration_assignment_name`: Name of the guest configuration assignment."]
        #[doc = "* `parameters`: Parameters supplied to the create or update guest configuration assignment."]
        #[doc = "* `subscription_id`: Subscription ID which uniquely identify Microsoft Azure subscription. The subscription ID forms part of the URI for every service call."]
        #[doc = "* `resource_group_name`: The resource group name."]
        #[doc = "* `machine_name`: The name of the ARC machine."]
        pub fn create_or_update(
            &self,
            guest_configuration_assignment_name: impl Into<String>,
            parameters: impl Into<models::GuestConfigurationAssignment>,
            subscription_id: impl Into<String>,
            resource_group_name: impl Into<String>,
            machine_name: impl Into<String>,
        ) -> create_or_update::RequestBuilder {
            create_or_update::RequestBuilder {
                client: self.0.clone(),
                guest_configuration_assignment_name: guest_configuration_assignment_name.into(),
                parameters: parameters.into(),
                subscription_id: subscription_id.into(),
                resource_group_name: resource_group_name.into(),
                machine_name: machine_name.into(),
            }
        }
        #[doc = "Delete a guest configuration assignment"]
        #[doc = ""]
        #[doc = "Arguments:"]
        #[doc = "* `resource_group_name`: The resource group name."]
        #[doc = "* `guest_configuration_assignment_name`: Name of the guest configuration assignment"]
        #[doc = "* `subscription_id`: Subscription ID which uniquely identify Microsoft Azure subscription. The subscription ID forms part of the URI for every service call."]
        #[doc = "* `machine_name`: The name of the ARC machine."]
        pub fn delete(
            &self,
            resource_group_name: impl Into<String>,
            guest_configuration_assignment_name: impl Into<String>,
            subscription_id: impl Into<String>,
            machine_name: impl Into<String>,
        ) -> delete::RequestBuilder {
            delete::RequestBuilder {
                client: self.0.clone(),
                resource_group_name: resource_group_name.into(),
                guest_configuration_assignment_name: guest_configuration_assignment_name.into(),
                subscription_id: subscription_id.into(),
                machine_name: machine_name.into(),
            }
        }
        #[doc = "List all guest configuration assignments for an ARC machine."]
        #[doc = ""]
        #[doc = "Arguments:"]
        #[doc = "* `resource_group_name`: The resource group name."]
        #[doc = "* `subscription_id`: Subscription ID which uniquely identify Microsoft Azure subscription. The subscription ID forms part of the URI for every service call."]
        #[doc = "* `machine_name`: The name of the ARC machine."]
        pub fn list(
            &self,
            resource_group_name: impl Into<String>,
            subscription_id: impl Into<String>,
            machine_name: impl Into<String>,
        ) -> list::RequestBuilder {
            list::RequestBuilder {
                client: self.0.clone(),
                resource_group_name: resource_group_name.into(),
                subscription_id: subscription_id.into(),
                machine_name: machine_name.into(),
            }
        }
    }
    pub mod get {
        use super::models;
        pub struct Response(azure_core::Response);
        impl Response {
            pub async fn into_body(self) -> azure_core::Result<models::GuestConfigurationAssignment> {
                let bytes = self.0.into_body().collect().await?;
                let body: models::GuestConfigurationAssignment = serde_json::from_slice(&bytes)?;
                Ok(body)
            }
            pub fn into_raw_response(self) -> azure_core::Response {
                self.0
            }
            pub fn as_raw_response(&self) -> &azure_core::Response {
                &self.0
            }
        }
        impl From<Response> for azure_core::Response {
            fn from(rsp: Response) -> Self {
                rsp.into_raw_response()
            }
        }
        impl AsRef<azure_core::Response> for Response {
            fn as_ref(&self) -> &azure_core::Response {
                self.as_raw_response()
            }
        }
        #[derive(Clone)]
        #[doc = r" `RequestBuilder` provides a mechanism for setting optional parameters on a request."]
        #[doc = r""]
        #[doc = r" Each `RequestBuilder` parameter method call returns `Self`, so setting of multiple"]
        #[doc = r" parameters can be chained."]
        #[doc = r""]
        #[doc = r" The building of a request is typically finalized by invoking `.await` on"]
        #[doc = r" `RequestBuilder`. This implicitly invokes the [`IntoFuture::into_future()`](#method.into_future)"]
        #[doc = r" method, which converts `RequestBuilder` into a future that executes the request"]
        #[doc = r" operation and returns a `Result` with the parsed response."]
        #[doc = r""]
        #[doc = r" If you need lower-level access to the raw response details (e.g. to inspect"]
        #[doc = r" response headers or raw body data) then you can finalize the request using the"]
        #[doc = r" [`RequestBuilder::send()`] method which returns a future that resolves to a lower-level"]
        #[doc = r" [`Response`] value."]
        pub struct RequestBuilder {
            pub(crate) client: super::super::Client,
            pub(crate) resource_group_name: String,
            pub(crate) guest_configuration_assignment_name: String,
            pub(crate) subscription_id: String,
            pub(crate) machine_name: String,
        }
        impl RequestBuilder {
            #[doc = "Returns a future that sends the request and returns a [`Response`] object that provides low-level access to full response details."]
            #[doc = ""]
            #[doc = "You should typically use `.await` (which implicitly calls `IntoFuture::into_future()`) to finalize and send requests rather than `send()`."]
            #[doc = "However, this function can provide more flexibility when required."]
            pub fn send(self) -> futures::future::BoxFuture<'static, azure_core::Result<Response>> {
                Box::pin({
                    let this = self.clone();
                    async move {
                        let url = azure_core :: Url :: parse (& format ! ("{}/subscriptions/{}/resourceGroups/{}/providers/Microsoft.HybridCompute/machines/{}/providers/Microsoft.GuestConfiguration/guestConfigurationAssignments/{}" , this . client . endpoint () , & this . subscription_id , & this . resource_group_name , & this . machine_name , & this . guest_configuration_assignment_name)) ? ;
                        let mut req = azure_core::Request::new(url, azure_core::Method::Get);
                        let credential = this.client.token_credential();
                        let token_response = credential.get_token(&this.client.scopes().join(" ")).await?;
                        req.insert_header(
                            azure_core::headers::AUTHORIZATION,
                            format!("Bearer {}", token_response.token.secret()),
                        );
                        req.url_mut()
                            .query_pairs_mut()
                            .append_pair(azure_core::query_param::API_VERSION, "2020-06-25");
                        let req_body = azure_core::EMPTY_BODY;
                        req.set_body(req_body);
                        Ok(Response(this.client.send(&mut req).await?))
                    }
                })
            }
        }
        impl std::future::IntoFuture for RequestBuilder {
            type Output = azure_core::Result<models::GuestConfigurationAssignment>;
            type IntoFuture = futures::future::BoxFuture<'static, azure_core::Result<models::GuestConfigurationAssignment>>;
            #[doc = "Returns a future that sends the request and returns the parsed response body."]
            #[doc = ""]
            #[doc = "You should not normally call this method directly, simply invoke `.await` which implicitly calls `IntoFuture::into_future`."]
            #[doc = ""]
            #[doc = "See [IntoFuture documentation](https://doc.rust-lang.org/std/future/trait.IntoFuture.html) for more details."]
            fn into_future(self) -> Self::IntoFuture {
                Box::pin(async move { self.send().await?.into_body().await })
            }
        }
    }
    pub mod create_or_update {
        use super::models;
        pub struct Response(azure_core::Response);
        impl Response {
            pub async fn into_body(self) -> azure_core::Result<models::GuestConfigurationAssignment> {
                let bytes = self.0.into_body().collect().await?;
                let body: models::GuestConfigurationAssignment = serde_json::from_slice(&bytes)?;
                Ok(body)
            }
            pub fn into_raw_response(self) -> azure_core::Response {
                self.0
            }
            pub fn as_raw_response(&self) -> &azure_core::Response {
                &self.0
            }
        }
        impl From<Response> for azure_core::Response {
            fn from(rsp: Response) -> Self {
                rsp.into_raw_response()
            }
        }
        impl AsRef<azure_core::Response> for Response {
            fn as_ref(&self) -> &azure_core::Response {
                self.as_raw_response()
            }
        }
        #[derive(Clone)]
        #[doc = r" `RequestBuilder` provides a mechanism for setting optional parameters on a request."]
        #[doc = r""]
        #[doc = r" Each `RequestBuilder` parameter method call returns `Self`, so setting of multiple"]
        #[doc = r" parameters can be chained."]
        #[doc = r""]
        #[doc = r" The building of a request is typically finalized by invoking `.await` on"]
        #[doc = r" `RequestBuilder`. This implicitly invokes the [`IntoFuture::into_future()`](#method.into_future)"]
        #[doc = r" method, which converts `RequestBuilder` into a future that executes the request"]
        #[doc = r" operation and returns a `Result` with the parsed response."]
        #[doc = r""]
        #[doc = r" If you need lower-level access to the raw response details (e.g. to inspect"]
        #[doc = r" response headers or raw body data) then you can finalize the request using the"]
        #[doc = r" [`RequestBuilder::send()`] method which returns a future that resolves to a lower-level"]
        #[doc = r" [`Response`] value."]
        pub struct RequestBuilder {
            pub(crate) client: super::super::Client,
            pub(crate) guest_configuration_assignment_name: String,
            pub(crate) parameters: models::GuestConfigurationAssignment,
            pub(crate) subscription_id: String,
            pub(crate) resource_group_name: String,
            pub(crate) machine_name: String,
        }
        impl RequestBuilder {
            #[doc = "Returns a future that sends the request and returns a [`Response`] object that provides low-level access to full response details."]
            #[doc = ""]
            #[doc = "You should typically use `.await` (which implicitly calls `IntoFuture::into_future()`) to finalize and send requests rather than `send()`."]
            #[doc = "However, this function can provide more flexibility when required."]
            pub fn send(self) -> futures::future::BoxFuture<'static, azure_core::Result<Response>> {
                Box::pin({
                    let this = self.clone();
                    async move {
                        let url = azure_core :: Url :: parse (& format ! ("{}/subscriptions/{}/resourceGroups/{}/providers/Microsoft.HybridCompute/machines/{}/providers/Microsoft.GuestConfiguration/guestConfigurationAssignments/{}" , this . client . endpoint () , & this . subscription_id , & this . resource_group_name , & this . machine_name , & this . guest_configuration_assignment_name)) ? ;
                        let mut req = azure_core::Request::new(url, azure_core::Method::Put);
                        let credential = this.client.token_credential();
                        let token_response = credential.get_token(&this.client.scopes().join(" ")).await?;
                        req.insert_header(
                            azure_core::headers::AUTHORIZATION,
                            format!("Bearer {}", token_response.token.secret()),
                        );
                        req.url_mut()
                            .query_pairs_mut()
                            .append_pair(azure_core::query_param::API_VERSION, "2020-06-25");
                        req.insert_header("content-type", "application/json");
                        let req_body = azure_core::to_json(&this.parameters)?;
                        req.set_body(req_body);
                        Ok(Response(this.client.send(&mut req).await?))
                    }
                })
            }
        }
        impl std::future::IntoFuture for RequestBuilder {
            type Output = azure_core::Result<models::GuestConfigurationAssignment>;
            type IntoFuture = futures::future::BoxFuture<'static, azure_core::Result<models::GuestConfigurationAssignment>>;
            #[doc = "Returns a future that sends the request and returns the parsed response body."]
            #[doc = ""]
            #[doc = "You should not normally call this method directly, simply invoke `.await` which implicitly calls `IntoFuture::into_future`."]
            #[doc = ""]
            #[doc = "See [IntoFuture documentation](https://doc.rust-lang.org/std/future/trait.IntoFuture.html) for more details."]
            fn into_future(self) -> Self::IntoFuture {
                Box::pin(async move { self.send().await?.into_body().await })
            }
        }
    }
    pub mod delete {
        use super::models;
        pub struct Response(azure_core::Response);
        #[derive(Clone)]
        #[doc = r" `RequestBuilder` provides a mechanism for setting optional parameters on a request."]
        #[doc = r""]
        #[doc = r" Each `RequestBuilder` parameter method call returns `Self`, so setting of multiple"]
        #[doc = r" parameters can be chained."]
        #[doc = r""]
        #[doc = r" The building of a request is typically finalized by invoking `.await` on"]
        #[doc = r" `RequestBuilder`. This implicitly invokes the [`IntoFuture::into_future()`](#method.into_future)"]
        #[doc = r" method, which converts `RequestBuilder` into a future that executes the request"]
        #[doc = r" operation and returns a `Result` with the parsed response."]
        #[doc = r""]
        #[doc = r" If you need lower-level access to the raw response details (e.g. to inspect"]
        #[doc = r" response headers or raw body data) then you can finalize the request using the"]
        #[doc = r" [`RequestBuilder::send()`] method which returns a future that resolves to a lower-level"]
        #[doc = r" [`Response`] value."]
        pub struct RequestBuilder {
            pub(crate) client: super::super::Client,
            pub(crate) resource_group_name: String,
            pub(crate) guest_configuration_assignment_name: String,
            pub(crate) subscription_id: String,
            pub(crate) machine_name: String,
        }
        impl RequestBuilder {
            #[doc = "Returns a future that sends the request and returns a [`Response`] object that provides low-level access to full response details."]
            #[doc = ""]
            #[doc = "You should typically use `.await` (which implicitly calls `IntoFuture::into_future()`) to finalize and send requests rather than `send()`."]
            #[doc = "However, this function can provide more flexibility when required."]
            pub fn send(self) -> futures::future::BoxFuture<'static, azure_core::Result<Response>> {
                Box::pin({
                    let this = self.clone();
                    async move {
                        let url = azure_core :: Url :: parse (& format ! ("{}/subscriptions/{}/resourceGroups/{}/providers/Microsoft.HybridCompute/machines/{}/providers/Microsoft.GuestConfiguration/guestConfigurationAssignments/{}" , this . client . endpoint () , & this . subscription_id , & this . resource_group_name , & this . machine_name , & this . guest_configuration_assignment_name)) ? ;
                        let mut req = azure_core::Request::new(url, azure_core::Method::Delete);
                        let credential = this.client.token_credential();
                        let token_response = credential.get_token(&this.client.scopes().join(" ")).await?;
                        req.insert_header(
                            azure_core::headers::AUTHORIZATION,
                            format!("Bearer {}", token_response.token.secret()),
                        );
                        req.url_mut()
                            .query_pairs_mut()
                            .append_pair(azure_core::query_param::API_VERSION, "2020-06-25");
                        let req_body = azure_core::EMPTY_BODY;
                        req.set_body(req_body);
                        Ok(Response(this.client.send(&mut req).await?))
                    }
                })
            }
        }
    }
    pub mod list {
        use super::models;
        pub struct Response(azure_core::Response);
        impl Response {
            pub async fn into_body(self) -> azure_core::Result<models::GuestConfigurationAssignmentList> {
                let bytes = self.0.into_body().collect().await?;
                let body: models::GuestConfigurationAssignmentList = serde_json::from_slice(&bytes)?;
                Ok(body)
            }
            pub fn into_raw_response(self) -> azure_core::Response {
                self.0
            }
            pub fn as_raw_response(&self) -> &azure_core::Response {
                &self.0
            }
        }
        impl From<Response> for azure_core::Response {
            fn from(rsp: Response) -> Self {
                rsp.into_raw_response()
            }
        }
        impl AsRef<azure_core::Response> for Response {
            fn as_ref(&self) -> &azure_core::Response {
                self.as_raw_response()
            }
        }
        #[derive(Clone)]
        #[doc = r" `RequestBuilder` provides a mechanism for setting optional parameters on a request."]
        #[doc = r""]
        #[doc = r" Each `RequestBuilder` parameter method call returns `Self`, so setting of multiple"]
        #[doc = r" parameters can be chained."]
        #[doc = r""]
        #[doc = r" The building of a request is typically finalized by invoking `.await` on"]
        #[doc = r" `RequestBuilder`. This implicitly invokes the [`IntoFuture::into_future()`](#method.into_future)"]
        #[doc = r" method, which converts `RequestBuilder` into a future that executes the request"]
        #[doc = r" operation and returns a `Result` with the parsed response."]
        #[doc = r""]
        #[doc = r" If you need lower-level access to the raw response details (e.g. to inspect"]
        #[doc = r" response headers or raw body data) then you can finalize the request using the"]
        #[doc = r" [`RequestBuilder::send()`] method which returns a future that resolves to a lower-level"]
        #[doc = r" [`Response`] value."]
        pub struct RequestBuilder {
            pub(crate) client: super::super::Client,
            pub(crate) resource_group_name: String,
            pub(crate) subscription_id: String,
            pub(crate) machine_name: String,
        }
        impl RequestBuilder {
            #[doc = "only the first response will be fetched as the continuation token is not part of the response schema"]
            #[doc = "Returns a future that sends the request and returns a [`Response`] object that provides low-level access to full response details."]
            #[doc = ""]
            #[doc = "You should typically use `.await` (which implicitly calls `IntoFuture::into_future()`) to finalize and send requests rather than `send()`."]
            #[doc = "However, this function can provide more flexibility when required."]
            pub fn send(self) -> futures::future::BoxFuture<'static, azure_core::Result<Response>> {
                Box::pin({
                    let this = self.clone();
                    async move {
                        let url = azure_core :: Url :: parse (& format ! ("{}/subscriptions/{}/resourceGroups/{}/providers/Microsoft.HybridCompute/machines/{}/providers/Microsoft.GuestConfiguration/guestConfigurationAssignments" , this . client . endpoint () , & this . subscription_id , & this . resource_group_name , & this . machine_name)) ? ;
                        let mut req = azure_core::Request::new(url, azure_core::Method::Get);
                        let credential = this.client.token_credential();
                        let token_response = credential.get_token(&this.client.scopes().join(" ")).await?;
                        req.insert_header(
                            azure_core::headers::AUTHORIZATION,
                            format!("Bearer {}", token_response.token.secret()),
                        );
                        req.url_mut()
                            .query_pairs_mut()
                            .append_pair(azure_core::query_param::API_VERSION, "2020-06-25");
                        let req_body = azure_core::EMPTY_BODY;
                        req.set_body(req_body);
                        Ok(Response(this.client.send(&mut req).await?))
                    }
                })
            }
        }
    }
}
pub mod guest_configuration_hcrp_assignment_reports {
    use super::models;
    pub struct Client(pub(crate) super::Client);
    impl Client {
        #[doc = "List all reports for the guest configuration assignment, latest report first."]
        #[doc = ""]
        #[doc = "Arguments:"]
        #[doc = "* `resource_group_name`: The resource group name."]
        #[doc = "* `guest_configuration_assignment_name`: The guest configuration assignment name."]
        #[doc = "* `subscription_id`: Subscription ID which uniquely identify Microsoft Azure subscription. The subscription ID forms part of the URI for every service call."]
        #[doc = "* `machine_name`: The name of the ARC machine."]
        pub fn list(
            &self,
            resource_group_name: impl Into<String>,
            guest_configuration_assignment_name: impl Into<String>,
            subscription_id: impl Into<String>,
            machine_name: impl Into<String>,
        ) -> list::RequestBuilder {
            list::RequestBuilder {
                client: self.0.clone(),
                resource_group_name: resource_group_name.into(),
                guest_configuration_assignment_name: guest_configuration_assignment_name.into(),
                subscription_id: subscription_id.into(),
                machine_name: machine_name.into(),
            }
        }
        #[doc = "Get a report for the guest configuration assignment, by reportId."]
        #[doc = ""]
        #[doc = "Arguments:"]
        #[doc = "* `resource_group_name`: The resource group name."]
        #[doc = "* `guest_configuration_assignment_name`: The guest configuration assignment name."]
        #[doc = "* `report_id`: The GUID for the guest configuration assignment report."]
        #[doc = "* `subscription_id`: Subscription ID which uniquely identify Microsoft Azure subscription. The subscription ID forms part of the URI for every service call."]
        #[doc = "* `machine_name`: The name of the ARC machine."]
        pub fn get(
            &self,
            resource_group_name: impl Into<String>,
            guest_configuration_assignment_name: impl Into<String>,
            report_id: impl Into<String>,
            subscription_id: impl Into<String>,
            machine_name: impl Into<String>,
        ) -> get::RequestBuilder {
            get::RequestBuilder {
                client: self.0.clone(),
                resource_group_name: resource_group_name.into(),
                guest_configuration_assignment_name: guest_configuration_assignment_name.into(),
                report_id: report_id.into(),
                subscription_id: subscription_id.into(),
                machine_name: machine_name.into(),
            }
        }
    }
    pub mod list {
        use super::models;
        pub struct Response(azure_core::Response);
        impl Response {
            pub async fn into_body(self) -> azure_core::Result<models::GuestConfigurationAssignmentReportList> {
                let bytes = self.0.into_body().collect().await?;
                let body: models::GuestConfigurationAssignmentReportList = serde_json::from_slice(&bytes)?;
                Ok(body)
            }
            pub fn into_raw_response(self) -> azure_core::Response {
                self.0
            }
            pub fn as_raw_response(&self) -> &azure_core::Response {
                &self.0
            }
        }
        impl From<Response> for azure_core::Response {
            fn from(rsp: Response) -> Self {
                rsp.into_raw_response()
            }
        }
        impl AsRef<azure_core::Response> for Response {
            fn as_ref(&self) -> &azure_core::Response {
                self.as_raw_response()
            }
        }
        #[derive(Clone)]
        #[doc = r" `RequestBuilder` provides a mechanism for setting optional parameters on a request."]
        #[doc = r""]
        #[doc = r" Each `RequestBuilder` parameter method call returns `Self`, so setting of multiple"]
        #[doc = r" parameters can be chained."]
        #[doc = r""]
        #[doc = r" The building of a request is typically finalized by invoking `.await` on"]
        #[doc = r" `RequestBuilder`. This implicitly invokes the [`IntoFuture::into_future()`](#method.into_future)"]
        #[doc = r" method, which converts `RequestBuilder` into a future that executes the request"]
        #[doc = r" operation and returns a `Result` with the parsed response."]
        #[doc = r""]
        #[doc = r" If you need lower-level access to the raw response details (e.g. to inspect"]
        #[doc = r" response headers or raw body data) then you can finalize the request using the"]
        #[doc = r" [`RequestBuilder::send()`] method which returns a future that resolves to a lower-level"]
        #[doc = r" [`Response`] value."]
        pub struct RequestBuilder {
            pub(crate) client: super::super::Client,
            pub(crate) resource_group_name: String,
            pub(crate) guest_configuration_assignment_name: String,
            pub(crate) subscription_id: String,
            pub(crate) machine_name: String,
        }
        impl RequestBuilder {
            #[doc = "Returns a future that sends the request and returns a [`Response`] object that provides low-level access to full response details."]
            #[doc = ""]
            #[doc = "You should typically use `.await` (which implicitly calls `IntoFuture::into_future()`) to finalize and send requests rather than `send()`."]
            #[doc = "However, this function can provide more flexibility when required."]
            pub fn send(self) -> futures::future::BoxFuture<'static, azure_core::Result<Response>> {
                Box::pin({
                    let this = self.clone();
                    async move {
                        let url = azure_core :: Url :: parse (& format ! ("{}/subscriptions/{}/resourceGroups/{}/providers/Microsoft.HybridCompute/machines/{}/providers/Microsoft.GuestConfiguration/guestConfigurationAssignments/{}/reports" , this . client . endpoint () , & this . subscription_id , & this . resource_group_name , & this . machine_name , & this . guest_configuration_assignment_name)) ? ;
                        let mut req = azure_core::Request::new(url, azure_core::Method::Get);
                        let credential = this.client.token_credential();
                        let token_response = credential.get_token(&this.client.scopes().join(" ")).await?;
                        req.insert_header(
                            azure_core::headers::AUTHORIZATION,
                            format!("Bearer {}", token_response.token.secret()),
                        );
                        req.url_mut()
                            .query_pairs_mut()
                            .append_pair(azure_core::query_param::API_VERSION, "2020-06-25");
                        let req_body = azure_core::EMPTY_BODY;
                        req.set_body(req_body);
                        Ok(Response(this.client.send(&mut req).await?))
                    }
                })
            }
        }
        impl std::future::IntoFuture for RequestBuilder {
            type Output = azure_core::Result<models::GuestConfigurationAssignmentReportList>;
            type IntoFuture = futures::future::BoxFuture<'static, azure_core::Result<models::GuestConfigurationAssignmentReportList>>;
            #[doc = "Returns a future that sends the request and returns the parsed response body."]
            #[doc = ""]
            #[doc = "You should not normally call this method directly, simply invoke `.await` which implicitly calls `IntoFuture::into_future`."]
            #[doc = ""]
            #[doc = "See [IntoFuture documentation](https://doc.rust-lang.org/std/future/trait.IntoFuture.html) for more details."]
            fn into_future(self) -> Self::IntoFuture {
                Box::pin(async move { self.send().await?.into_body().await })
            }
        }
    }
    pub mod get {
        use super::models;
        pub struct Response(azure_core::Response);
        impl Response {
            pub async fn into_body(self) -> azure_core::Result<models::GuestConfigurationAssignmentReport> {
                let bytes = self.0.into_body().collect().await?;
                let body: models::GuestConfigurationAssignmentReport = serde_json::from_slice(&bytes)?;
                Ok(body)
            }
            pub fn into_raw_response(self) -> azure_core::Response {
                self.0
            }
            pub fn as_raw_response(&self) -> &azure_core::Response {
                &self.0
            }
        }
        impl From<Response> for azure_core::Response {
            fn from(rsp: Response) -> Self {
                rsp.into_raw_response()
            }
        }
        impl AsRef<azure_core::Response> for Response {
            fn as_ref(&self) -> &azure_core::Response {
                self.as_raw_response()
            }
        }
        #[derive(Clone)]
        #[doc = r" `RequestBuilder` provides a mechanism for setting optional parameters on a request."]
        #[doc = r""]
        #[doc = r" Each `RequestBuilder` parameter method call returns `Self`, so setting of multiple"]
        #[doc = r" parameters can be chained."]
        #[doc = r""]
        #[doc = r" The building of a request is typically finalized by invoking `.await` on"]
        #[doc = r" `RequestBuilder`. This implicitly invokes the [`IntoFuture::into_future()`](#method.into_future)"]
        #[doc = r" method, which converts `RequestBuilder` into a future that executes the request"]
        #[doc = r" operation and returns a `Result` with the parsed response."]
        #[doc = r""]
        #[doc = r" If you need lower-level access to the raw response details (e.g. to inspect"]
        #[doc = r" response headers or raw body data) then you can finalize the request using the"]
        #[doc = r" [`RequestBuilder::send()`] method which returns a future that resolves to a lower-level"]
        #[doc = r" [`Response`] value."]
        pub struct RequestBuilder {
            pub(crate) client: super::super::Client,
            pub(crate) resource_group_name: String,
            pub(crate) guest_configuration_assignment_name: String,
            pub(crate) report_id: String,
            pub(crate) subscription_id: String,
            pub(crate) machine_name: String,
        }
        impl RequestBuilder {
            #[doc = "Returns a future that sends the request and returns a [`Response`] object that provides low-level access to full response details."]
            #[doc = ""]
            #[doc = "You should typically use `.await` (which implicitly calls `IntoFuture::into_future()`) to finalize and send requests rather than `send()`."]
            #[doc = "However, this function can provide more flexibility when required."]
            pub fn send(self) -> futures::future::BoxFuture<'static, azure_core::Result<Response>> {
                Box::pin({
                    let this = self.clone();
                    async move {
                        let url = azure_core :: Url :: parse (& format ! ("{}/subscriptions/{}/resourceGroups/{}/providers/Microsoft.HybridCompute/machines/{}/providers/Microsoft.GuestConfiguration/guestConfigurationAssignments/{}/reports/{}" , this . client . endpoint () , & this . subscription_id , & this . resource_group_name , & this . machine_name , & this . guest_configuration_assignment_name , & this . report_id)) ? ;
                        let mut req = azure_core::Request::new(url, azure_core::Method::Get);
                        let credential = this.client.token_credential();
                        let token_response = credential.get_token(&this.client.scopes().join(" ")).await?;
                        req.insert_header(
                            azure_core::headers::AUTHORIZATION,
                            format!("Bearer {}", token_response.token.secret()),
                        );
                        req.url_mut()
                            .query_pairs_mut()
                            .append_pair(azure_core::query_param::API_VERSION, "2020-06-25");
                        let req_body = azure_core::EMPTY_BODY;
                        req.set_body(req_body);
                        Ok(Response(this.client.send(&mut req).await?))
                    }
                })
            }
        }
        impl std::future::IntoFuture for RequestBuilder {
            type Output = azure_core::Result<models::GuestConfigurationAssignmentReport>;
            type IntoFuture = futures::future::BoxFuture<'static, azure_core::Result<models::GuestConfigurationAssignmentReport>>;
            #[doc = "Returns a future that sends the request and returns the parsed response body."]
            #[doc = ""]
            #[doc = "You should not normally call this method directly, simply invoke `.await` which implicitly calls `IntoFuture::into_future`."]
            #[doc = ""]
            #[doc = "See [IntoFuture documentation](https://doc.rust-lang.org/std/future/trait.IntoFuture.html) for more details."]
            fn into_future(self) -> Self::IntoFuture {
<<<<<<< HEAD
=======
                Box::pin(async move { self.send().await?.into_body().await })
            }
        }
    }
}
pub mod guest_configuration_connected_v_mwarev_sphere_assignments {
    use super::models;
    pub struct Client(pub(crate) super::Client);
    impl Client {
        #[doc = "Get information about a guest configuration assignment"]
        #[doc = ""]
        #[doc = "Arguments:"]
        #[doc = "* `subscription_id`: Subscription ID which uniquely identify Microsoft Azure subscription. The subscription ID forms part of the URI for every service call."]
        #[doc = "* `resource_group_name`: The resource group name."]
        #[doc = "* `vm_name`: The name of the virtual machine."]
        #[doc = "* `guest_configuration_assignment_name`: The guest configuration assignment name."]
        pub fn get(
            &self,
            subscription_id: impl Into<String>,
            resource_group_name: impl Into<String>,
            vm_name: impl Into<String>,
            guest_configuration_assignment_name: impl Into<String>,
        ) -> get::RequestBuilder {
            get::RequestBuilder {
                client: self.0.clone(),
                subscription_id: subscription_id.into(),
                resource_group_name: resource_group_name.into(),
                vm_name: vm_name.into(),
                guest_configuration_assignment_name: guest_configuration_assignment_name.into(),
            }
        }
        #[doc = "Creates an association between a Connected VM Sphere machine and guest configuration"]
        #[doc = ""]
        #[doc = "Arguments:"]
        #[doc = "* `subscription_id`: Subscription ID which uniquely identify Microsoft Azure subscription. The subscription ID forms part of the URI for every service call."]
        #[doc = "* `resource_group_name`: The resource group name."]
        #[doc = "* `vm_name`: The name of the virtual machine."]
        #[doc = "* `guest_configuration_assignment_name`: Name of the guest configuration assignment."]
        #[doc = "* `parameters`: Parameters supplied to the create or update guest configuration assignment."]
        pub fn create_or_update(
            &self,
            subscription_id: impl Into<String>,
            resource_group_name: impl Into<String>,
            vm_name: impl Into<String>,
            guest_configuration_assignment_name: impl Into<String>,
            parameters: impl Into<models::GuestConfigurationAssignment>,
        ) -> create_or_update::RequestBuilder {
            create_or_update::RequestBuilder {
                client: self.0.clone(),
                subscription_id: subscription_id.into(),
                resource_group_name: resource_group_name.into(),
                vm_name: vm_name.into(),
                guest_configuration_assignment_name: guest_configuration_assignment_name.into(),
                parameters: parameters.into(),
            }
        }
        #[doc = "Delete a guest configuration assignment"]
        #[doc = ""]
        #[doc = "Arguments:"]
        #[doc = "* `subscription_id`: Subscription ID which uniquely identify Microsoft Azure subscription. The subscription ID forms part of the URI for every service call."]
        #[doc = "* `resource_group_name`: The resource group name."]
        #[doc = "* `vm_name`: The name of the virtual machine."]
        #[doc = "* `guest_configuration_assignment_name`: Name of the guest configuration assignment"]
        pub fn delete(
            &self,
            subscription_id: impl Into<String>,
            resource_group_name: impl Into<String>,
            vm_name: impl Into<String>,
            guest_configuration_assignment_name: impl Into<String>,
        ) -> delete::RequestBuilder {
            delete::RequestBuilder {
                client: self.0.clone(),
                subscription_id: subscription_id.into(),
                resource_group_name: resource_group_name.into(),
                vm_name: vm_name.into(),
                guest_configuration_assignment_name: guest_configuration_assignment_name.into(),
            }
        }
        #[doc = "List all guest configuration assignments for an ARC machine."]
        #[doc = ""]
        #[doc = "Arguments:"]
        #[doc = "* `subscription_id`: Subscription ID which uniquely identify Microsoft Azure subscription. The subscription ID forms part of the URI for every service call."]
        #[doc = "* `resource_group_name`: The resource group name."]
        #[doc = "* `vm_name`: The name of the virtual machine."]
        pub fn list(
            &self,
            subscription_id: impl Into<String>,
            resource_group_name: impl Into<String>,
            vm_name: impl Into<String>,
        ) -> list::RequestBuilder {
            list::RequestBuilder {
                client: self.0.clone(),
                subscription_id: subscription_id.into(),
                resource_group_name: resource_group_name.into(),
                vm_name: vm_name.into(),
            }
        }
    }
    pub mod get {
        use super::models;
        pub struct Response(azure_core::Response);
        impl Response {
            pub async fn into_body(self) -> azure_core::Result<models::GuestConfigurationAssignment> {
                let bytes = self.0.into_body().collect().await?;
                let body: models::GuestConfigurationAssignment = serde_json::from_slice(&bytes)?;
                Ok(body)
            }
            pub fn into_raw_response(self) -> azure_core::Response {
                self.0
            }
            pub fn as_raw_response(&self) -> &azure_core::Response {
                &self.0
            }
        }
        impl From<Response> for azure_core::Response {
            fn from(rsp: Response) -> Self {
                rsp.into_raw_response()
            }
        }
        impl AsRef<azure_core::Response> for Response {
            fn as_ref(&self) -> &azure_core::Response {
                self.as_raw_response()
            }
        }
        #[derive(Clone)]
        #[doc = r" `RequestBuilder` provides a mechanism for setting optional parameters on a request."]
        #[doc = r""]
        #[doc = r" Each `RequestBuilder` parameter method call returns `Self`, so setting of multiple"]
        #[doc = r" parameters can be chained."]
        #[doc = r""]
        #[doc = r" The building of a request is typically finalized by invoking `.await` on"]
        #[doc = r" `RequestBuilder`. This implicitly invokes the [`IntoFuture::into_future()`](#method.into_future)"]
        #[doc = r" method, which converts `RequestBuilder` into a future that executes the request"]
        #[doc = r" operation and returns a `Result` with the parsed response."]
        #[doc = r""]
        #[doc = r" If you need lower-level access to the raw response details (e.g. to inspect"]
        #[doc = r" response headers or raw body data) then you can finalize the request using the"]
        #[doc = r" [`RequestBuilder::send()`] method which returns a future that resolves to a lower-level"]
        #[doc = r" [`Response`] value."]
        pub struct RequestBuilder {
            pub(crate) client: super::super::Client,
            pub(crate) subscription_id: String,
            pub(crate) resource_group_name: String,
            pub(crate) vm_name: String,
            pub(crate) guest_configuration_assignment_name: String,
        }
        impl RequestBuilder {
            #[doc = "Returns a future that sends the request and returns a [`Response`] object that provides low-level access to full response details."]
            #[doc = ""]
            #[doc = "You should typically use `.await` (which implicitly calls `IntoFuture::into_future()`) to finalize and send requests rather than `send()`."]
            #[doc = "However, this function can provide more flexibility when required."]
            pub fn send(self) -> futures::future::BoxFuture<'static, azure_core::Result<Response>> {
                Box::pin({
                    let this = self.clone();
                    async move {
                        let url = azure_core :: Url :: parse (& format ! ("{}/subscriptions/{}/resourceGroups/{}/providers/Microsoft.ConnectedVMwarevSphere/virtualmachines/{}/providers/Microsoft.GuestConfiguration/guestConfigurationAssignments/{}" , this . client . endpoint () , & this . subscription_id , & this . resource_group_name , & this . vm_name , & this . guest_configuration_assignment_name)) ? ;
                        let mut req = azure_core::Request::new(url, azure_core::Method::Get);
                        let credential = this.client.token_credential();
                        let token_response = credential.get_token(&this.client.scopes().join(" ")).await?;
                        req.insert_header(
                            azure_core::headers::AUTHORIZATION,
                            format!("Bearer {}", token_response.token.secret()),
                        );
                        req.url_mut()
                            .query_pairs_mut()
                            .append_pair(azure_core::query_param::API_VERSION, "2020-06-25");
                        let req_body = azure_core::EMPTY_BODY;
                        req.set_body(req_body);
                        Ok(Response(this.client.send(&mut req).await?))
                    }
                })
            }
        }
        impl std::future::IntoFuture for RequestBuilder {
            type Output = azure_core::Result<models::GuestConfigurationAssignment>;
            type IntoFuture = futures::future::BoxFuture<'static, azure_core::Result<models::GuestConfigurationAssignment>>;
            #[doc = "Returns a future that sends the request and returns the parsed response body."]
            #[doc = ""]
            #[doc = "You should not normally call this method directly, simply invoke `.await` which implicitly calls `IntoFuture::into_future`."]
            #[doc = ""]
            #[doc = "See [IntoFuture documentation](https://doc.rust-lang.org/std/future/trait.IntoFuture.html) for more details."]
            fn into_future(self) -> Self::IntoFuture {
                Box::pin(async move { self.send().await?.into_body().await })
            }
        }
    }
    pub mod create_or_update {
        use super::models;
        pub struct Response(azure_core::Response);
        impl Response {
            pub async fn into_body(self) -> azure_core::Result<models::GuestConfigurationAssignment> {
                let bytes = self.0.into_body().collect().await?;
                let body: models::GuestConfigurationAssignment = serde_json::from_slice(&bytes)?;
                Ok(body)
            }
            pub fn into_raw_response(self) -> azure_core::Response {
                self.0
            }
            pub fn as_raw_response(&self) -> &azure_core::Response {
                &self.0
            }
        }
        impl From<Response> for azure_core::Response {
            fn from(rsp: Response) -> Self {
                rsp.into_raw_response()
            }
        }
        impl AsRef<azure_core::Response> for Response {
            fn as_ref(&self) -> &azure_core::Response {
                self.as_raw_response()
            }
        }
        #[derive(Clone)]
        #[doc = r" `RequestBuilder` provides a mechanism for setting optional parameters on a request."]
        #[doc = r""]
        #[doc = r" Each `RequestBuilder` parameter method call returns `Self`, so setting of multiple"]
        #[doc = r" parameters can be chained."]
        #[doc = r""]
        #[doc = r" The building of a request is typically finalized by invoking `.await` on"]
        #[doc = r" `RequestBuilder`. This implicitly invokes the [`IntoFuture::into_future()`](#method.into_future)"]
        #[doc = r" method, which converts `RequestBuilder` into a future that executes the request"]
        #[doc = r" operation and returns a `Result` with the parsed response."]
        #[doc = r""]
        #[doc = r" If you need lower-level access to the raw response details (e.g. to inspect"]
        #[doc = r" response headers or raw body data) then you can finalize the request using the"]
        #[doc = r" [`RequestBuilder::send()`] method which returns a future that resolves to a lower-level"]
        #[doc = r" [`Response`] value."]
        pub struct RequestBuilder {
            pub(crate) client: super::super::Client,
            pub(crate) subscription_id: String,
            pub(crate) resource_group_name: String,
            pub(crate) vm_name: String,
            pub(crate) guest_configuration_assignment_name: String,
            pub(crate) parameters: models::GuestConfigurationAssignment,
        }
        impl RequestBuilder {
            #[doc = "Returns a future that sends the request and returns a [`Response`] object that provides low-level access to full response details."]
            #[doc = ""]
            #[doc = "You should typically use `.await` (which implicitly calls `IntoFuture::into_future()`) to finalize and send requests rather than `send()`."]
            #[doc = "However, this function can provide more flexibility when required."]
            pub fn send(self) -> futures::future::BoxFuture<'static, azure_core::Result<Response>> {
                Box::pin({
                    let this = self.clone();
                    async move {
                        let url = azure_core :: Url :: parse (& format ! ("{}/subscriptions/{}/resourceGroups/{}/providers/Microsoft.ConnectedVMwarevSphere/virtualmachines/{}/providers/Microsoft.GuestConfiguration/guestConfigurationAssignments/{}" , this . client . endpoint () , & this . subscription_id , & this . resource_group_name , & this . vm_name , & this . guest_configuration_assignment_name)) ? ;
                        let mut req = azure_core::Request::new(url, azure_core::Method::Put);
                        let credential = this.client.token_credential();
                        let token_response = credential.get_token(&this.client.scopes().join(" ")).await?;
                        req.insert_header(
                            azure_core::headers::AUTHORIZATION,
                            format!("Bearer {}", token_response.token.secret()),
                        );
                        req.url_mut()
                            .query_pairs_mut()
                            .append_pair(azure_core::query_param::API_VERSION, "2020-06-25");
                        req.insert_header("content-type", "application/json");
                        let req_body = azure_core::to_json(&this.parameters)?;
                        req.set_body(req_body);
                        Ok(Response(this.client.send(&mut req).await?))
                    }
                })
            }
        }
        impl std::future::IntoFuture for RequestBuilder {
            type Output = azure_core::Result<models::GuestConfigurationAssignment>;
            type IntoFuture = futures::future::BoxFuture<'static, azure_core::Result<models::GuestConfigurationAssignment>>;
            #[doc = "Returns a future that sends the request and returns the parsed response body."]
            #[doc = ""]
            #[doc = "You should not normally call this method directly, simply invoke `.await` which implicitly calls `IntoFuture::into_future`."]
            #[doc = ""]
            #[doc = "See [IntoFuture documentation](https://doc.rust-lang.org/std/future/trait.IntoFuture.html) for more details."]
            fn into_future(self) -> Self::IntoFuture {
                Box::pin(async move { self.send().await?.into_body().await })
            }
        }
    }
    pub mod delete {
        use super::models;
        pub struct Response(azure_core::Response);
        #[derive(Clone)]
        #[doc = r" `RequestBuilder` provides a mechanism for setting optional parameters on a request."]
        #[doc = r""]
        #[doc = r" Each `RequestBuilder` parameter method call returns `Self`, so setting of multiple"]
        #[doc = r" parameters can be chained."]
        #[doc = r""]
        #[doc = r" The building of a request is typically finalized by invoking `.await` on"]
        #[doc = r" `RequestBuilder`. This implicitly invokes the [`IntoFuture::into_future()`](#method.into_future)"]
        #[doc = r" method, which converts `RequestBuilder` into a future that executes the request"]
        #[doc = r" operation and returns a `Result` with the parsed response."]
        #[doc = r""]
        #[doc = r" If you need lower-level access to the raw response details (e.g. to inspect"]
        #[doc = r" response headers or raw body data) then you can finalize the request using the"]
        #[doc = r" [`RequestBuilder::send()`] method which returns a future that resolves to a lower-level"]
        #[doc = r" [`Response`] value."]
        pub struct RequestBuilder {
            pub(crate) client: super::super::Client,
            pub(crate) subscription_id: String,
            pub(crate) resource_group_name: String,
            pub(crate) vm_name: String,
            pub(crate) guest_configuration_assignment_name: String,
        }
        impl RequestBuilder {
            #[doc = "Returns a future that sends the request and returns a [`Response`] object that provides low-level access to full response details."]
            #[doc = ""]
            #[doc = "You should typically use `.await` (which implicitly calls `IntoFuture::into_future()`) to finalize and send requests rather than `send()`."]
            #[doc = "However, this function can provide more flexibility when required."]
            pub fn send(self) -> futures::future::BoxFuture<'static, azure_core::Result<Response>> {
                Box::pin({
                    let this = self.clone();
                    async move {
                        let url = azure_core :: Url :: parse (& format ! ("{}/subscriptions/{}/resourceGroups/{}/providers/Microsoft.ConnectedVMwarevSphere/virtualmachines/{}/providers/Microsoft.GuestConfiguration/guestConfigurationAssignments/{}" , this . client . endpoint () , & this . subscription_id , & this . resource_group_name , & this . vm_name , & this . guest_configuration_assignment_name)) ? ;
                        let mut req = azure_core::Request::new(url, azure_core::Method::Delete);
                        let credential = this.client.token_credential();
                        let token_response = credential.get_token(&this.client.scopes().join(" ")).await?;
                        req.insert_header(
                            azure_core::headers::AUTHORIZATION,
                            format!("Bearer {}", token_response.token.secret()),
                        );
                        req.url_mut()
                            .query_pairs_mut()
                            .append_pair(azure_core::query_param::API_VERSION, "2020-06-25");
                        let req_body = azure_core::EMPTY_BODY;
                        req.set_body(req_body);
                        Ok(Response(this.client.send(&mut req).await?))
                    }
                })
            }
        }
    }
    pub mod list {
        use super::models;
        pub struct Response(azure_core::Response);
        impl Response {
            pub async fn into_body(self) -> azure_core::Result<models::GuestConfigurationAssignmentList> {
                let bytes = self.0.into_body().collect().await?;
                let body: models::GuestConfigurationAssignmentList = serde_json::from_slice(&bytes)?;
                Ok(body)
            }
            pub fn into_raw_response(self) -> azure_core::Response {
                self.0
            }
            pub fn as_raw_response(&self) -> &azure_core::Response {
                &self.0
            }
        }
        impl From<Response> for azure_core::Response {
            fn from(rsp: Response) -> Self {
                rsp.into_raw_response()
            }
        }
        impl AsRef<azure_core::Response> for Response {
            fn as_ref(&self) -> &azure_core::Response {
                self.as_raw_response()
            }
        }
        #[derive(Clone)]
        #[doc = r" `RequestBuilder` provides a mechanism for setting optional parameters on a request."]
        #[doc = r""]
        #[doc = r" Each `RequestBuilder` parameter method call returns `Self`, so setting of multiple"]
        #[doc = r" parameters can be chained."]
        #[doc = r""]
        #[doc = r" The building of a request is typically finalized by invoking `.await` on"]
        #[doc = r" `RequestBuilder`. This implicitly invokes the [`IntoFuture::into_future()`](#method.into_future)"]
        #[doc = r" method, which converts `RequestBuilder` into a future that executes the request"]
        #[doc = r" operation and returns a `Result` with the parsed response."]
        #[doc = r""]
        #[doc = r" If you need lower-level access to the raw response details (e.g. to inspect"]
        #[doc = r" response headers or raw body data) then you can finalize the request using the"]
        #[doc = r" [`RequestBuilder::send()`] method which returns a future that resolves to a lower-level"]
        #[doc = r" [`Response`] value."]
        pub struct RequestBuilder {
            pub(crate) client: super::super::Client,
            pub(crate) subscription_id: String,
            pub(crate) resource_group_name: String,
            pub(crate) vm_name: String,
        }
        impl RequestBuilder {
            #[doc = "only the first response will be fetched as the continuation token is not part of the response schema"]
            #[doc = "Returns a future that sends the request and returns a [`Response`] object that provides low-level access to full response details."]
            #[doc = ""]
            #[doc = "You should typically use `.await` (which implicitly calls `IntoFuture::into_future()`) to finalize and send requests rather than `send()`."]
            #[doc = "However, this function can provide more flexibility when required."]
            pub fn send(self) -> futures::future::BoxFuture<'static, azure_core::Result<Response>> {
                Box::pin({
                    let this = self.clone();
                    async move {
                        let url = azure_core :: Url :: parse (& format ! ("{}/subscriptions/{}/resourceGroups/{}/providers/Microsoft.ConnectedVMwarevSphere/virtualmachines/{}/providers/Microsoft.GuestConfiguration/guestConfigurationAssignments" , this . client . endpoint () , & this . subscription_id , & this . resource_group_name , & this . vm_name)) ? ;
                        let mut req = azure_core::Request::new(url, azure_core::Method::Get);
                        let credential = this.client.token_credential();
                        let token_response = credential.get_token(&this.client.scopes().join(" ")).await?;
                        req.insert_header(
                            azure_core::headers::AUTHORIZATION,
                            format!("Bearer {}", token_response.token.secret()),
                        );
                        req.url_mut()
                            .query_pairs_mut()
                            .append_pair(azure_core::query_param::API_VERSION, "2020-06-25");
                        let req_body = azure_core::EMPTY_BODY;
                        req.set_body(req_body);
                        Ok(Response(this.client.send(&mut req).await?))
                    }
                })
            }
        }
    }
}
pub mod guest_configuration_connected_v_mwarev_sphere_assignments_reports {
    use super::models;
    pub struct Client(pub(crate) super::Client);
    impl Client {
        #[doc = "List all reports for the guest configuration assignment, latest report first."]
        #[doc = ""]
        #[doc = "Arguments:"]
        #[doc = "* `subscription_id`: Subscription ID which uniquely identify Microsoft Azure subscription. The subscription ID forms part of the URI for every service call."]
        #[doc = "* `resource_group_name`: The resource group name."]
        #[doc = "* `vm_name`: The name of the virtual machine."]
        #[doc = "* `guest_configuration_assignment_name`: The guest configuration assignment name."]
        pub fn list(
            &self,
            subscription_id: impl Into<String>,
            resource_group_name: impl Into<String>,
            vm_name: impl Into<String>,
            guest_configuration_assignment_name: impl Into<String>,
        ) -> list::RequestBuilder {
            list::RequestBuilder {
                client: self.0.clone(),
                subscription_id: subscription_id.into(),
                resource_group_name: resource_group_name.into(),
                vm_name: vm_name.into(),
                guest_configuration_assignment_name: guest_configuration_assignment_name.into(),
            }
        }
        #[doc = "Get a report for the guest configuration assignment, by reportId."]
        #[doc = ""]
        #[doc = "Arguments:"]
        #[doc = "* `subscription_id`: Subscription ID which uniquely identify Microsoft Azure subscription. The subscription ID forms part of the URI for every service call."]
        #[doc = "* `resource_group_name`: The resource group name."]
        #[doc = "* `vm_name`: The name of the virtual machine."]
        #[doc = "* `guest_configuration_assignment_name`: The guest configuration assignment name."]
        #[doc = "* `report_id`: The GUID for the guest configuration assignment report."]
        pub fn get(
            &self,
            subscription_id: impl Into<String>,
            resource_group_name: impl Into<String>,
            vm_name: impl Into<String>,
            guest_configuration_assignment_name: impl Into<String>,
            report_id: impl Into<String>,
        ) -> get::RequestBuilder {
            get::RequestBuilder {
                client: self.0.clone(),
                subscription_id: subscription_id.into(),
                resource_group_name: resource_group_name.into(),
                vm_name: vm_name.into(),
                guest_configuration_assignment_name: guest_configuration_assignment_name.into(),
                report_id: report_id.into(),
            }
        }
    }
    pub mod list {
        use super::models;
        pub struct Response(azure_core::Response);
        impl Response {
            pub async fn into_body(self) -> azure_core::Result<models::GuestConfigurationAssignmentReportList> {
                let bytes = self.0.into_body().collect().await?;
                let body: models::GuestConfigurationAssignmentReportList = serde_json::from_slice(&bytes)?;
                Ok(body)
            }
            pub fn into_raw_response(self) -> azure_core::Response {
                self.0
            }
            pub fn as_raw_response(&self) -> &azure_core::Response {
                &self.0
            }
        }
        impl From<Response> for azure_core::Response {
            fn from(rsp: Response) -> Self {
                rsp.into_raw_response()
            }
        }
        impl AsRef<azure_core::Response> for Response {
            fn as_ref(&self) -> &azure_core::Response {
                self.as_raw_response()
            }
        }
        #[derive(Clone)]
        #[doc = r" `RequestBuilder` provides a mechanism for setting optional parameters on a request."]
        #[doc = r""]
        #[doc = r" Each `RequestBuilder` parameter method call returns `Self`, so setting of multiple"]
        #[doc = r" parameters can be chained."]
        #[doc = r""]
        #[doc = r" The building of a request is typically finalized by invoking `.await` on"]
        #[doc = r" `RequestBuilder`. This implicitly invokes the [`IntoFuture::into_future()`](#method.into_future)"]
        #[doc = r" method, which converts `RequestBuilder` into a future that executes the request"]
        #[doc = r" operation and returns a `Result` with the parsed response."]
        #[doc = r""]
        #[doc = r" If you need lower-level access to the raw response details (e.g. to inspect"]
        #[doc = r" response headers or raw body data) then you can finalize the request using the"]
        #[doc = r" [`RequestBuilder::send()`] method which returns a future that resolves to a lower-level"]
        #[doc = r" [`Response`] value."]
        pub struct RequestBuilder {
            pub(crate) client: super::super::Client,
            pub(crate) subscription_id: String,
            pub(crate) resource_group_name: String,
            pub(crate) vm_name: String,
            pub(crate) guest_configuration_assignment_name: String,
        }
        impl RequestBuilder {
            #[doc = "Returns a future that sends the request and returns a [`Response`] object that provides low-level access to full response details."]
            #[doc = ""]
            #[doc = "You should typically use `.await` (which implicitly calls `IntoFuture::into_future()`) to finalize and send requests rather than `send()`."]
            #[doc = "However, this function can provide more flexibility when required."]
            pub fn send(self) -> futures::future::BoxFuture<'static, azure_core::Result<Response>> {
                Box::pin({
                    let this = self.clone();
                    async move {
                        let url = azure_core :: Url :: parse (& format ! ("{}/subscriptions/{}/resourceGroups/{}/providers/Microsoft.ConnectedVMwarevSphere/virtualmachines/{}/providers/Microsoft.GuestConfiguration/guestConfigurationAssignments/{}/reports" , this . client . endpoint () , & this . subscription_id , & this . resource_group_name , & this . vm_name , & this . guest_configuration_assignment_name)) ? ;
                        let mut req = azure_core::Request::new(url, azure_core::Method::Get);
                        let credential = this.client.token_credential();
                        let token_response = credential.get_token(&this.client.scopes().join(" ")).await?;
                        req.insert_header(
                            azure_core::headers::AUTHORIZATION,
                            format!("Bearer {}", token_response.token.secret()),
                        );
                        req.url_mut()
                            .query_pairs_mut()
                            .append_pair(azure_core::query_param::API_VERSION, "2020-06-25");
                        let req_body = azure_core::EMPTY_BODY;
                        req.set_body(req_body);
                        Ok(Response(this.client.send(&mut req).await?))
                    }
                })
            }
        }
        impl std::future::IntoFuture for RequestBuilder {
            type Output = azure_core::Result<models::GuestConfigurationAssignmentReportList>;
            type IntoFuture = futures::future::BoxFuture<'static, azure_core::Result<models::GuestConfigurationAssignmentReportList>>;
            #[doc = "Returns a future that sends the request and returns the parsed response body."]
            #[doc = ""]
            #[doc = "You should not normally call this method directly, simply invoke `.await` which implicitly calls `IntoFuture::into_future`."]
            #[doc = ""]
            #[doc = "See [IntoFuture documentation](https://doc.rust-lang.org/std/future/trait.IntoFuture.html) for more details."]
            fn into_future(self) -> Self::IntoFuture {
                Box::pin(async move { self.send().await?.into_body().await })
            }
        }
    }
    pub mod get {
        use super::models;
        pub struct Response(azure_core::Response);
        impl Response {
            pub async fn into_body(self) -> azure_core::Result<models::GuestConfigurationAssignmentReport> {
                let bytes = self.0.into_body().collect().await?;
                let body: models::GuestConfigurationAssignmentReport = serde_json::from_slice(&bytes)?;
                Ok(body)
            }
            pub fn into_raw_response(self) -> azure_core::Response {
                self.0
            }
            pub fn as_raw_response(&self) -> &azure_core::Response {
                &self.0
            }
        }
        impl From<Response> for azure_core::Response {
            fn from(rsp: Response) -> Self {
                rsp.into_raw_response()
            }
        }
        impl AsRef<azure_core::Response> for Response {
            fn as_ref(&self) -> &azure_core::Response {
                self.as_raw_response()
            }
        }
        #[derive(Clone)]
        #[doc = r" `RequestBuilder` provides a mechanism for setting optional parameters on a request."]
        #[doc = r""]
        #[doc = r" Each `RequestBuilder` parameter method call returns `Self`, so setting of multiple"]
        #[doc = r" parameters can be chained."]
        #[doc = r""]
        #[doc = r" The building of a request is typically finalized by invoking `.await` on"]
        #[doc = r" `RequestBuilder`. This implicitly invokes the [`IntoFuture::into_future()`](#method.into_future)"]
        #[doc = r" method, which converts `RequestBuilder` into a future that executes the request"]
        #[doc = r" operation and returns a `Result` with the parsed response."]
        #[doc = r""]
        #[doc = r" If you need lower-level access to the raw response details (e.g. to inspect"]
        #[doc = r" response headers or raw body data) then you can finalize the request using the"]
        #[doc = r" [`RequestBuilder::send()`] method which returns a future that resolves to a lower-level"]
        #[doc = r" [`Response`] value."]
        pub struct RequestBuilder {
            pub(crate) client: super::super::Client,
            pub(crate) subscription_id: String,
            pub(crate) resource_group_name: String,
            pub(crate) vm_name: String,
            pub(crate) guest_configuration_assignment_name: String,
            pub(crate) report_id: String,
        }
        impl RequestBuilder {
            #[doc = "Returns a future that sends the request and returns a [`Response`] object that provides low-level access to full response details."]
            #[doc = ""]
            #[doc = "You should typically use `.await` (which implicitly calls `IntoFuture::into_future()`) to finalize and send requests rather than `send()`."]
            #[doc = "However, this function can provide more flexibility when required."]
            pub fn send(self) -> futures::future::BoxFuture<'static, azure_core::Result<Response>> {
                Box::pin({
                    let this = self.clone();
                    async move {
                        let url = azure_core :: Url :: parse (& format ! ("{}/subscriptions/{}/resourceGroups/{}/providers/Microsoft.ConnectedVMwarevSphere/virtualmachines/{}/providers/Microsoft.GuestConfiguration/guestConfigurationAssignments/{}/reports/{}" , this . client . endpoint () , & this . subscription_id , & this . resource_group_name , & this . vm_name , & this . guest_configuration_assignment_name , & this . report_id)) ? ;
                        let mut req = azure_core::Request::new(url, azure_core::Method::Get);
                        let credential = this.client.token_credential();
                        let token_response = credential.get_token(&this.client.scopes().join(" ")).await?;
                        req.insert_header(
                            azure_core::headers::AUTHORIZATION,
                            format!("Bearer {}", token_response.token.secret()),
                        );
                        req.url_mut()
                            .query_pairs_mut()
                            .append_pair(azure_core::query_param::API_VERSION, "2020-06-25");
                        let req_body = azure_core::EMPTY_BODY;
                        req.set_body(req_body);
                        Ok(Response(this.client.send(&mut req).await?))
                    }
                })
            }
        }
        impl std::future::IntoFuture for RequestBuilder {
            type Output = azure_core::Result<models::GuestConfigurationAssignmentReport>;
            type IntoFuture = futures::future::BoxFuture<'static, azure_core::Result<models::GuestConfigurationAssignmentReport>>;
            #[doc = "Returns a future that sends the request and returns the parsed response body."]
            #[doc = ""]
            #[doc = "You should not normally call this method directly, simply invoke `.await` which implicitly calls `IntoFuture::into_future`."]
            #[doc = ""]
            #[doc = "See [IntoFuture documentation](https://doc.rust-lang.org/std/future/trait.IntoFuture.html) for more details."]
            fn into_future(self) -> Self::IntoFuture {
>>>>>>> e7b078f0
                Box::pin(async move { self.send().await?.into_body().await })
            }
        }
    }
}
pub mod operations {
    use super::models;
    pub struct Client(pub(crate) super::Client);
    impl Client {
        #[doc = "Lists all of the available GuestConfiguration REST API operations."]
        pub fn list(&self) -> list::RequestBuilder {
            list::RequestBuilder { client: self.0.clone() }
        }
    }
    pub mod list {
        use super::models;
        pub struct Response(azure_core::Response);
        impl Response {
            pub async fn into_body(self) -> azure_core::Result<models::OperationList> {
                let bytes = self.0.into_body().collect().await?;
                let body: models::OperationList = serde_json::from_slice(&bytes)?;
                Ok(body)
            }
            pub fn into_raw_response(self) -> azure_core::Response {
                self.0
            }
            pub fn as_raw_response(&self) -> &azure_core::Response {
                &self.0
            }
        }
        impl From<Response> for azure_core::Response {
            fn from(rsp: Response) -> Self {
                rsp.into_raw_response()
            }
        }
        impl AsRef<azure_core::Response> for Response {
            fn as_ref(&self) -> &azure_core::Response {
                self.as_raw_response()
            }
        }
        #[derive(Clone)]
        #[doc = r" `RequestBuilder` provides a mechanism for setting optional parameters on a request."]
        #[doc = r""]
        #[doc = r" Each `RequestBuilder` parameter method call returns `Self`, so setting of multiple"]
        #[doc = r" parameters can be chained."]
        #[doc = r""]
        #[doc = r" The building of a request is typically finalized by invoking `.await` on"]
        #[doc = r" `RequestBuilder`. This implicitly invokes the [`IntoFuture::into_future()`](#method.into_future)"]
        #[doc = r" method, which converts `RequestBuilder` into a future that executes the request"]
        #[doc = r" operation and returns a `Result` with the parsed response."]
        #[doc = r""]
        #[doc = r" If you need lower-level access to the raw response details (e.g. to inspect"]
        #[doc = r" response headers or raw body data) then you can finalize the request using the"]
        #[doc = r" [`RequestBuilder::send()`] method which returns a future that resolves to a lower-level"]
        #[doc = r" [`Response`] value."]
        pub struct RequestBuilder {
            pub(crate) client: super::super::Client,
        }
        impl RequestBuilder {
            #[doc = "only the first response will be fetched as the continuation token is not part of the response schema"]
            #[doc = "Returns a future that sends the request and returns a [`Response`] object that provides low-level access to full response details."]
            #[doc = ""]
            #[doc = "You should typically use `.await` (which implicitly calls `IntoFuture::into_future()`) to finalize and send requests rather than `send()`."]
            #[doc = "However, this function can provide more flexibility when required."]
            pub fn send(self) -> futures::future::BoxFuture<'static, azure_core::Result<Response>> {
                Box::pin({
                    let this = self.clone();
                    async move {
                        let url = azure_core::Url::parse(&format!(
                            "{}/providers/Microsoft.GuestConfiguration/operations",
                            this.client.endpoint(),
                        ))?;
                        let mut req = azure_core::Request::new(url, azure_core::Method::Get);
                        let credential = this.client.token_credential();
                        let token_response = credential.get_token(&this.client.scopes().join(" ")).await?;
                        req.insert_header(
                            azure_core::headers::AUTHORIZATION,
                            format!("Bearer {}", token_response.token.secret()),
                        );
                        req.url_mut()
                            .query_pairs_mut()
                            .append_pair(azure_core::query_param::API_VERSION, "2020-06-25");
                        let req_body = azure_core::EMPTY_BODY;
                        req.set_body(req_body);
                        Ok(Response(this.client.send(&mut req).await?))
                    }
                })
            }
        }
    }
}<|MERGE_RESOLUTION|>--- conflicted
+++ resolved
@@ -1566,8 +1566,6 @@
             #[doc = ""]
             #[doc = "See [IntoFuture documentation](https://doc.rust-lang.org/std/future/trait.IntoFuture.html) for more details."]
             fn into_future(self) -> Self::IntoFuture {
-<<<<<<< HEAD
-=======
                 Box::pin(async move { self.send().await?.into_body().await })
             }
         }
@@ -2199,7 +2197,6 @@
             #[doc = ""]
             #[doc = "See [IntoFuture documentation](https://doc.rust-lang.org/std/future/trait.IntoFuture.html) for more details."]
             fn into_future(self) -> Self::IntoFuture {
->>>>>>> e7b078f0
                 Box::pin(async move { self.send().await?.into_body().await })
             }
         }
