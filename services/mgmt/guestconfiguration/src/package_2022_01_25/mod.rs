--- conflicted
+++ resolved
@@ -1754,8 +1754,6 @@
             #[doc = ""]
             #[doc = "See [IntoFuture documentation](https://doc.rust-lang.org/std/future/trait.IntoFuture.html) for more details."]
             fn into_future(self) -> Self::IntoFuture {
-<<<<<<< HEAD
-=======
                 Box::pin(async move { self.send().await?.into_body().await })
             }
         }
@@ -1846,7 +1844,6 @@
             #[doc = ""]
             #[doc = "See [IntoFuture documentation](https://doc.rust-lang.org/std/future/trait.IntoFuture.html) for more details."]
             fn into_future(self) -> Self::IntoFuture {
->>>>>>> e7b078f0
                 Box::pin(async move { self.send().await?.into_body().await })
             }
         }
@@ -2377,10 +2374,6 @@
             pub(crate) guest_configuration_assignment_name: String,
         }
         impl RequestBuilder {
-<<<<<<< HEAD
-            #[doc = "only the first response will be fetched as the continuation token is not part of the response schema"]
-=======
->>>>>>> e7b078f0
             #[doc = "Returns a future that sends the request and returns a [`Response`] object that provides low-level access to full response details."]
             #[doc = ""]
             #[doc = "You should typically use `.await` (which implicitly calls `IntoFuture::into_future()`) to finalize and send requests rather than `send()`."]
@@ -2406,8 +2399,6 @@
                     }
                 })
             }
-<<<<<<< HEAD
-=======
         }
         impl std::future::IntoFuture for RequestBuilder {
             type Output = azure_core::Result<models::GuestConfigurationAssignment>;
@@ -2420,7 +2411,6 @@
             fn into_future(self) -> Self::IntoFuture {
                 Box::pin(async move { self.send().await?.into_body().await })
             }
->>>>>>> e7b078f0
         }
     }
     pub mod create_or_update {
