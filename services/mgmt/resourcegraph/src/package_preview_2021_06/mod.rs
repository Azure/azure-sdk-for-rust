#![allow(unused_mut)]
#![allow(unused_variables)]
#![allow(unused_imports)]
#![allow(clippy::redundant_clone)]
pub mod models;
#[derive(Clone)]
pub struct Client {
    endpoint: String,
    credential: std::sync::Arc<dyn azure_core::auth::TokenCredential>,
    scopes: Vec<String>,
    pipeline: azure_core::Pipeline,
}
#[derive(Clone)]
pub struct ClientBuilder {
    credential: std::sync::Arc<dyn azure_core::auth::TokenCredential>,
    endpoint: Option<String>,
    scopes: Option<Vec<String>>,
    options: azure_core::ClientOptions,
}
pub const DEFAULT_ENDPOINT: &str = azure_core::resource_manager_endpoint::AZURE_PUBLIC_CLOUD;
impl ClientBuilder {
    #[doc = "Create a new instance of `ClientBuilder`."]
    #[must_use]
    pub fn new(credential: std::sync::Arc<dyn azure_core::auth::TokenCredential>) -> Self {
        Self {
            credential,
            endpoint: None,
            scopes: None,
            options: azure_core::ClientOptions::default(),
        }
    }
    #[doc = "Set the endpoint."]
    #[must_use]
    pub fn endpoint(mut self, endpoint: impl Into<String>) -> Self {
        self.endpoint = Some(endpoint.into());
        self
    }
    #[doc = "Set the scopes."]
    #[must_use]
    pub fn scopes(mut self, scopes: &[&str]) -> Self {
        self.scopes = Some(scopes.iter().map(|scope| (*scope).to_owned()).collect());
        self
    }
    #[doc = "Set the retry options."]
    #[must_use]
    pub fn retry(mut self, retry: impl Into<azure_core::RetryOptions>) -> Self {
        self.options = self.options.retry(retry);
        self
    }
    #[doc = "Set the transport options."]
    #[must_use]
    pub fn transport(mut self, transport: impl Into<azure_core::TransportOptions>) -> Self {
        self.options = self.options.transport(transport);
        self
    }
    #[doc = "Convert the builder into a `Client` instance."]
    #[must_use]
    pub fn build(self) -> Client {
        let endpoint = self.endpoint.unwrap_or_else(|| DEFAULT_ENDPOINT.to_owned());
        let scopes = self.scopes.unwrap_or_else(|| vec![format!("{endpoint}/")]);
        Client::new(endpoint, self.credential, scopes, self.options)
    }
}
impl Client {
    pub(crate) fn endpoint(&self) -> &str {
        self.endpoint.as_str()
    }
    pub(crate) fn token_credential(&self) -> &dyn azure_core::auth::TokenCredential {
        self.credential.as_ref()
    }
    pub(crate) fn scopes(&self) -> Vec<&str> {
        self.scopes.iter().map(String::as_str).collect()
    }
    pub(crate) async fn send(&self, request: &mut azure_core::Request) -> azure_core::Result<azure_core::Response> {
        let mut context = azure_core::Context::default();
        self.pipeline.send(&mut context, request).await
    }
    #[doc = "Create a new `ClientBuilder`."]
    #[must_use]
    pub fn builder(credential: std::sync::Arc<dyn azure_core::auth::TokenCredential>) -> ClientBuilder {
        ClientBuilder::new(credential)
    }
    #[doc = "Create a new `Client`."]
    #[must_use]
    pub fn new(
        endpoint: impl Into<String>,
        credential: std::sync::Arc<dyn azure_core::auth::TokenCredential>,
        scopes: Vec<String>,
        options: azure_core::ClientOptions,
    ) -> Self {
        let endpoint = endpoint.into();
        let pipeline = azure_core::Pipeline::new(
            option_env!("CARGO_PKG_NAME"),
            option_env!("CARGO_PKG_VERSION"),
            options,
            Vec::new(),
            Vec::new(),
        );
        Self {
            endpoint,
            credential,
            scopes,
            pipeline,
        }
    }
    pub fn operations_client(&self) -> operations::Client {
        operations::Client(self.clone())
    }
}
impl Client {
    #[doc = "Queries the resources managed by Azure Resource Manager for scopes specified in the request."]
    #[doc = ""]
    #[doc = "Arguments:"]
    #[doc = "* `query`: Request specifying query and its options."]
    pub fn resources(&self, query: impl Into<models::QueryRequest>) -> resources::RequestBuilder {
        resources::RequestBuilder {
            client: self.clone(),
            query: query.into(),
        }
    }
    #[doc = "List all snapshots of a resource for a given time interval."]
    #[doc = ""]
    #[doc = "Arguments:"]
    #[doc = "* `request`: Request specifying the query and its options."]
    pub fn resources_history(&self, request: impl Into<models::ResourcesHistoryRequest>) -> resources_history::RequestBuilder {
        resources_history::RequestBuilder {
            client: self.clone(),
            request: request.into(),
        }
    }
}
pub mod resources {
    use super::models;
    pub struct Response(azure_core::Response);
    impl Response {
        pub async fn into_body(self) -> azure_core::Result<models::QueryResponse> {
            let bytes = self.0.into_body().collect().await?;
            let body: models::QueryResponse = serde_json::from_slice(&bytes)?;
            Ok(body)
        }
        pub fn into_raw_response(self) -> azure_core::Response {
            self.0
        }
        pub fn as_raw_response(&self) -> &azure_core::Response {
            &self.0
        }
    }
    impl From<Response> for azure_core::Response {
        fn from(rsp: Response) -> Self {
            rsp.into_raw_response()
        }
    }
    impl AsRef<azure_core::Response> for Response {
        fn as_ref(&self) -> &azure_core::Response {
            self.as_raw_response()
        }
    }
    #[derive(Clone)]
    #[doc = r" `RequestBuilder` provides a mechanism for setting optional parameters on a request."]
    #[doc = r""]
    #[doc = r" Each `RequestBuilder` parameter method call returns `Self`, so setting of multiple"]
    #[doc = r" parameters can be chained."]
    #[doc = r""]
    #[doc = r" The building of a request is typically finalized by invoking `.await` on"]
    #[doc = r" `RequestBuilder`. This implicitly invokes the [`IntoFuture::into_future()`](#method.into_future)"]
    #[doc = r" method, which converts `RequestBuilder` into a future that executes the request"]
    #[doc = r" operation and returns a `Result` with the parsed response."]
    #[doc = r""]
    #[doc = r" If you need lower-level access to the raw response details (e.g. to inspect"]
    #[doc = r" response headers or raw body data) then you can finalize the request using the"]
    #[doc = r" [`RequestBuilder::send()`] method which returns a future that resolves to a lower-level"]
    #[doc = r" [`Response`] value."]
    pub struct RequestBuilder {
        pub(crate) client: super::Client,
        pub(crate) query: models::QueryRequest,
    }
    impl RequestBuilder {
        #[doc = "Returns a future that sends the request and returns a [`Response`] object that provides low-level access to full response details."]
        #[doc = ""]
        #[doc = "You should typically use `.await` (which implicitly calls `IntoFuture::into_future()`) to finalize and send requests rather than `send()`."]
        #[doc = "However, this function can provide more flexibility when required."]
        pub fn send(self) -> futures::future::BoxFuture<'static, azure_core::Result<Response>> {
            Box::pin({
                let this = self.clone();
                async move {
                    let url = azure_core::Url::parse(&format!("{}/providers/Microsoft.ResourceGraph/resources", this.client.endpoint(),))?;
                    let mut req = azure_core::Request::new(url, azure_core::Method::Post);
                    let credential = this.client.token_credential();
                    let token_response = credential.get_token(&this.client.scopes().join(" ")).await?;
                    req.insert_header(
                        azure_core::headers::AUTHORIZATION,
                        format!("Bearer {}", token_response.token.secret()),
                    );
                    req.url_mut()
                        .query_pairs_mut()
                        .append_pair(azure_core::query_param::API_VERSION, "2021-06-01-preview");
                    req.insert_header("content-type", "application/json");
                    let req_body = azure_core::to_json(&this.query)?;
                    req.set_body(req_body);
                    Ok(Response(this.client.send(&mut req).await?))
                }
            })
        }
    }
    impl std::future::IntoFuture for RequestBuilder {
        type Output = azure_core::Result<models::QueryResponse>;
        type IntoFuture = futures::future::BoxFuture<'static, azure_core::Result<models::QueryResponse>>;
        #[doc = "Returns a future that sends the request and returns the parsed response body."]
        #[doc = ""]
        #[doc = "You should not normally call this method directly, simply invoke `.await` which implicitly calls `IntoFuture::into_future`."]
        #[doc = ""]
        #[doc = "See [IntoFuture documentation](https://doc.rust-lang.org/std/future/trait.IntoFuture.html) for more details."]
        fn into_future(self) -> Self::IntoFuture {
            Box::pin(async move { self.send().await?.into_body().await })
        }
    }
}
pub mod resources_history {
    use super::models;
    pub struct Response(azure_core::Response);
    impl Response {
        pub async fn into_body(self) -> azure_core::Result<models::ResourcesHistoryResult> {
            let bytes = self.0.into_body().collect().await?;
            let body: models::ResourcesHistoryResult = serde_json::from_slice(&bytes)?;
            Ok(body)
        }
        pub fn into_raw_response(self) -> azure_core::Response {
            self.0
        }
        pub fn as_raw_response(&self) -> &azure_core::Response {
            &self.0
        }
    }
    impl From<Response> for azure_core::Response {
        fn from(rsp: Response) -> Self {
            rsp.into_raw_response()
        }
    }
    impl AsRef<azure_core::Response> for Response {
        fn as_ref(&self) -> &azure_core::Response {
            self.as_raw_response()
        }
    }
    #[derive(Clone)]
    #[doc = r" `RequestBuilder` provides a mechanism for setting optional parameters on a request."]
    #[doc = r""]
    #[doc = r" Each `RequestBuilder` parameter method call returns `Self`, so setting of multiple"]
    #[doc = r" parameters can be chained."]
    #[doc = r""]
    #[doc = r" The building of a request is typically finalized by invoking `.await` on"]
    #[doc = r" `RequestBuilder`. This implicitly invokes the [`IntoFuture::into_future()`](#method.into_future)"]
    #[doc = r" method, which converts `RequestBuilder` into a future that executes the request"]
    #[doc = r" operation and returns a `Result` with the parsed response."]
    #[doc = r""]
    #[doc = r" If you need lower-level access to the raw response details (e.g. to inspect"]
    #[doc = r" response headers or raw body data) then you can finalize the request using the"]
    #[doc = r" [`RequestBuilder::send()`] method which returns a future that resolves to a lower-level"]
    #[doc = r" [`Response`] value."]
    pub struct RequestBuilder {
        pub(crate) client: super::Client,
        pub(crate) request: models::ResourcesHistoryRequest,
    }
    impl RequestBuilder {
        #[doc = "Returns a future that sends the request and returns a [`Response`] object that provides low-level access to full response details."]
        #[doc = ""]
        #[doc = "You should typically use `.await` (which implicitly calls `IntoFuture::into_future()`) to finalize and send requests rather than `send()`."]
        #[doc = "However, this function can provide more flexibility when required."]
        pub fn send(self) -> futures::future::BoxFuture<'static, azure_core::Result<Response>> {
            Box::pin({
                let this = self.clone();
                async move {
                    let url = azure_core::Url::parse(&format!(
                        "{}/providers/Microsoft.ResourceGraph/resourcesHistory",
                        this.client.endpoint(),
                    ))?;
                    let mut req = azure_core::Request::new(url, azure_core::Method::Post);
                    let credential = this.client.token_credential();
                    let token_response = credential.get_token(&this.client.scopes().join(" ")).await?;
                    req.insert_header(
                        azure_core::headers::AUTHORIZATION,
                        format!("Bearer {}", token_response.token.secret()),
                    );
                    req.url_mut()
                        .query_pairs_mut()
                        .append_pair(azure_core::query_param::API_VERSION, "2021-06-01-preview");
                    req.insert_header("content-type", "application/json");
                    let req_body = azure_core::to_json(&this.request)?;
                    req.set_body(req_body);
                    Ok(Response(this.client.send(&mut req).await?))
                }
            })
        }
    }
    impl std::future::IntoFuture for RequestBuilder {
<<<<<<< HEAD
        type Output = azure_core::Result<serde_json::Value>;
        type IntoFuture = futures::future::BoxFuture<'static, azure_core::Result<serde_json::Value>>;
=======
        type Output = azure_core::Result<models::ResourcesHistoryResult>;
        type IntoFuture = futures::future::BoxFuture<'static, azure_core::Result<models::ResourcesHistoryResult>>;
>>>>>>> e7b078f0
        #[doc = "Returns a future that sends the request and returns the parsed response body."]
        #[doc = ""]
        #[doc = "You should not normally call this method directly, simply invoke `.await` which implicitly calls `IntoFuture::into_future`."]
        #[doc = ""]
        #[doc = "See [IntoFuture documentation](https://doc.rust-lang.org/std/future/trait.IntoFuture.html) for more details."]
        fn into_future(self) -> Self::IntoFuture {
            Box::pin(async move { self.send().await?.into_body().await })
        }
    }
}
pub mod operations {
    use super::models;
    pub struct Client(pub(crate) super::Client);
    impl Client {
        #[doc = "Lists all of the available REST API operations."]
        pub fn list(&self) -> list::RequestBuilder {
            list::RequestBuilder { client: self.0.clone() }
        }
    }
    pub mod list {
        use super::models;
        pub struct Response(azure_core::Response);
        impl Response {
            pub async fn into_body(self) -> azure_core::Result<models::OperationListResult> {
                let bytes = self.0.into_body().collect().await?;
                let body: models::OperationListResult = serde_json::from_slice(&bytes)?;
                Ok(body)
            }
            pub fn into_raw_response(self) -> azure_core::Response {
                self.0
            }
            pub fn as_raw_response(&self) -> &azure_core::Response {
                &self.0
            }
        }
        impl From<Response> for azure_core::Response {
            fn from(rsp: Response) -> Self {
                rsp.into_raw_response()
            }
        }
        impl AsRef<azure_core::Response> for Response {
            fn as_ref(&self) -> &azure_core::Response {
                self.as_raw_response()
            }
        }
        #[derive(Clone)]
        #[doc = r" `RequestBuilder` provides a mechanism for setting optional parameters on a request."]
        #[doc = r""]
        #[doc = r" Each `RequestBuilder` parameter method call returns `Self`, so setting of multiple"]
        #[doc = r" parameters can be chained."]
        #[doc = r""]
        #[doc = r" The building of a request is typically finalized by invoking `.await` on"]
        #[doc = r" `RequestBuilder`. This implicitly invokes the [`IntoFuture::into_future()`](#method.into_future)"]
        #[doc = r" method, which converts `RequestBuilder` into a future that executes the request"]
        #[doc = r" operation and returns a `Result` with the parsed response."]
        #[doc = r""]
        #[doc = r" If you need lower-level access to the raw response details (e.g. to inspect"]
        #[doc = r" response headers or raw body data) then you can finalize the request using the"]
        #[doc = r" [`RequestBuilder::send()`] method which returns a future that resolves to a lower-level"]
        #[doc = r" [`Response`] value."]
        pub struct RequestBuilder {
            pub(crate) client: super::super::Client,
        }
        impl RequestBuilder {
            #[doc = "only the first response will be fetched as the continuation token is not part of the response schema"]
            #[doc = "Returns a future that sends the request and returns a [`Response`] object that provides low-level access to full response details."]
            #[doc = ""]
            #[doc = "You should typically use `.await` (which implicitly calls `IntoFuture::into_future()`) to finalize and send requests rather than `send()`."]
            #[doc = "However, this function can provide more flexibility when required."]
            pub fn send(self) -> futures::future::BoxFuture<'static, azure_core::Result<Response>> {
                Box::pin({
                    let this = self.clone();
                    async move {
                        let url =
                            azure_core::Url::parse(&format!("{}/providers/Microsoft.ResourceGraph/operations", this.client.endpoint(),))?;
                        let mut req = azure_core::Request::new(url, azure_core::Method::Get);
                        let credential = this.client.token_credential();
                        let token_response = credential.get_token(&this.client.scopes().join(" ")).await?;
                        req.insert_header(
                            azure_core::headers::AUTHORIZATION,
                            format!("Bearer {}", token_response.token.secret()),
                        );
                        req.url_mut()
                            .query_pairs_mut()
                            .append_pair(azure_core::query_param::API_VERSION, "2021-06-01-preview");
                        let req_body = azure_core::EMPTY_BODY;
                        req.set_body(req_body);
                        Ok(Response(this.client.send(&mut req).await?))
                    }
                })
            }
        }
    }
}<|MERGE_RESOLUTION|>--- conflicted
+++ resolved
@@ -292,13 +292,8 @@
         }
     }
     impl std::future::IntoFuture for RequestBuilder {
-<<<<<<< HEAD
-        type Output = azure_core::Result<serde_json::Value>;
-        type IntoFuture = futures::future::BoxFuture<'static, azure_core::Result<serde_json::Value>>;
-=======
         type Output = azure_core::Result<models::ResourcesHistoryResult>;
         type IntoFuture = futures::future::BoxFuture<'static, azure_core::Result<models::ResourcesHistoryResult>>;
->>>>>>> e7b078f0
         #[doc = "Returns a future that sends the request and returns the parsed response body."]
         #[doc = ""]
         #[doc = "You should not normally call this method directly, simply invoke `.await` which implicitly calls `IntoFuture::into_future`."]
