#![allow(unused_mut)]
#![allow(unused_variables)]
#![allow(unused_imports)]
#![allow(clippy::redundant_clone)]
pub mod models;
#[derive(Clone)]
pub struct Client {
    endpoint: String,
    credential: std::sync::Arc<dyn azure_core::auth::TokenCredential>,
    scopes: Vec<String>,
    pipeline: azure_core::Pipeline,
}
#[derive(Clone)]
pub struct ClientBuilder {
    credential: std::sync::Arc<dyn azure_core::auth::TokenCredential>,
    endpoint: Option<String>,
    scopes: Option<Vec<String>>,
    options: azure_core::ClientOptions,
}
pub const DEFAULT_ENDPOINT: &str = azure_core::resource_manager_endpoint::AZURE_PUBLIC_CLOUD;
impl ClientBuilder {
    #[doc = "Create a new instance of `ClientBuilder`."]
    #[must_use]
    pub fn new(credential: std::sync::Arc<dyn azure_core::auth::TokenCredential>) -> Self {
        Self {
            credential,
            endpoint: None,
            scopes: None,
            options: azure_core::ClientOptions::default(),
        }
    }
    #[doc = "Set the endpoint."]
    #[must_use]
    pub fn endpoint(mut self, endpoint: impl Into<String>) -> Self {
        self.endpoint = Some(endpoint.into());
        self
    }
    #[doc = "Set the scopes."]
    #[must_use]
    pub fn scopes(mut self, scopes: &[&str]) -> Self {
        self.scopes = Some(scopes.iter().map(|scope| (*scope).to_owned()).collect());
        self
    }
    #[doc = "Set the retry options."]
    #[must_use]
    pub fn retry(mut self, retry: impl Into<azure_core::RetryOptions>) -> Self {
        self.options = self.options.retry(retry);
        self
    }
    #[doc = "Set the transport options."]
    #[must_use]
    pub fn transport(mut self, transport: impl Into<azure_core::TransportOptions>) -> Self {
        self.options = self.options.transport(transport);
        self
    }
    #[doc = "Convert the builder into a `Client` instance."]
    #[must_use]
    pub fn build(self) -> Client {
        let endpoint = self.endpoint.unwrap_or_else(|| DEFAULT_ENDPOINT.to_owned());
        let scopes = self.scopes.unwrap_or_else(|| vec![format!("{endpoint}/")]);
        Client::new(endpoint, self.credential, scopes, self.options)
    }
}
impl Client {
    pub(crate) fn endpoint(&self) -> &str {
        self.endpoint.as_str()
    }
    pub(crate) fn token_credential(&self) -> &dyn azure_core::auth::TokenCredential {
        self.credential.as_ref()
    }
    pub(crate) fn scopes(&self) -> Vec<&str> {
        self.scopes.iter().map(String::as_str).collect()
    }
    pub(crate) async fn send(&self, request: &mut azure_core::Request) -> azure_core::Result<azure_core::Response> {
        let mut context = azure_core::Context::default();
        self.pipeline.send(&mut context, request).await
    }
    #[doc = "Create a new `ClientBuilder`."]
    #[must_use]
    pub fn builder(credential: std::sync::Arc<dyn azure_core::auth::TokenCredential>) -> ClientBuilder {
        ClientBuilder::new(credential)
    }
    #[doc = "Create a new `Client`."]
    #[must_use]
    pub fn new(
        endpoint: impl Into<String>,
        credential: std::sync::Arc<dyn azure_core::auth::TokenCredential>,
        scopes: Vec<String>,
        options: azure_core::ClientOptions,
    ) -> Self {
        let endpoint = endpoint.into();
        let pipeline = azure_core::Pipeline::new(
            option_env!("CARGO_PKG_NAME"),
            option_env!("CARGO_PKG_VERSION"),
            options,
            Vec::new(),
            Vec::new(),
        );
        Self {
            endpoint,
            credential,
            scopes,
            pipeline,
        }
    }
    pub fn appliances_client(&self) -> appliances::Client {
        appliances::Client(self.clone())
    }
}
pub mod appliances {
    use super::models;
    pub struct Client(pub(crate) super::Client);
    impl Client {
        #[doc = "Lists all available Appliances operations."]
        pub fn list_operations(&self) -> list_operations::RequestBuilder {
            list_operations::RequestBuilder { client: self.0.clone() }
        }
        #[doc = "Gets a list of Appliances in a subscription."]
        #[doc = "Gets a list of Appliances in the specified subscription. The operation returns properties of each Appliance"]
        #[doc = ""]
        #[doc = "Arguments:"]
        #[doc = "* `subscription_id`: The ID of the target subscription."]
        pub fn list_by_subscription(&self, subscription_id: impl Into<String>) -> list_by_subscription::RequestBuilder {
            list_by_subscription::RequestBuilder {
                client: self.0.clone(),
                subscription_id: subscription_id.into(),
            }
        }
        #[doc = "Gets the telemetry config."]
        #[doc = "Gets the telemetry config."]
        #[doc = ""]
        #[doc = "Arguments:"]
        #[doc = "* `subscription_id`: The ID of the target subscription."]
        pub fn get_telemetry_config(&self, subscription_id: impl Into<String>) -> get_telemetry_config::RequestBuilder {
            get_telemetry_config::RequestBuilder {
                client: self.0.clone(),
                subscription_id: subscription_id.into(),
            }
        }
        #[doc = "Gets a list of Appliances in the specified subscription and resource group."]
        #[doc = "Gets a list of Appliances in the specified subscription and resource group. The operation returns properties of each Appliance."]
        #[doc = ""]
        #[doc = "Arguments:"]
        #[doc = "* `subscription_id`: The ID of the target subscription."]
        #[doc = "* `resource_group_name`: The name of the resource group. The name is case insensitive."]
        pub fn list_by_resource_group(
            &self,
            subscription_id: impl Into<String>,
            resource_group_name: impl Into<String>,
        ) -> list_by_resource_group::RequestBuilder {
            list_by_resource_group::RequestBuilder {
                client: self.0.clone(),
                subscription_id: subscription_id.into(),
                resource_group_name: resource_group_name.into(),
            }
        }
        #[doc = "Gets an Appliance."]
        #[doc = "Gets the details of an Appliance with a specified resource group and name."]
        #[doc = ""]
        #[doc = "Arguments:"]
        #[doc = "* `subscription_id`: The ID of the target subscription."]
        #[doc = "* `resource_group_name`: The name of the resource group. The name is case insensitive."]
        #[doc = "* `resource_name`: Appliances name."]
        pub fn get(
            &self,
            subscription_id: impl Into<String>,
            resource_group_name: impl Into<String>,
            resource_name: impl Into<String>,
        ) -> get::RequestBuilder {
            get::RequestBuilder {
                client: self.0.clone(),
                subscription_id: subscription_id.into(),
                resource_group_name: resource_group_name.into(),
                resource_name: resource_name.into(),
            }
        }
        #[doc = "Creates or updates an Appliance."]
        #[doc = "Creates or updates an Appliance in the specified Subscription and Resource Group."]
        #[doc = ""]
        #[doc = "Arguments:"]
        #[doc = "* `subscription_id`: The ID of the target subscription."]
        #[doc = "* `resource_group_name`: The name of the resource group. The name is case insensitive."]
        #[doc = "* `resource_name`: Appliances name."]
        #[doc = "* `parameters`: Parameters supplied to create or update an Appliance."]
        pub fn create_or_update(
            &self,
            subscription_id: impl Into<String>,
            resource_group_name: impl Into<String>,
            resource_name: impl Into<String>,
            parameters: impl Into<models::Appliance>,
        ) -> create_or_update::RequestBuilder {
            create_or_update::RequestBuilder {
                client: self.0.clone(),
                subscription_id: subscription_id.into(),
                resource_group_name: resource_group_name.into(),
                resource_name: resource_name.into(),
                parameters: parameters.into(),
            }
        }
        #[doc = "Updates an Appliance."]
        #[doc = "Updates an Appliance with the specified Resource Name in the specified Resource Group and Subscription."]
        #[doc = ""]
        #[doc = "Arguments:"]
        #[doc = "* `subscription_id`: The ID of the target subscription."]
        #[doc = "* `resource_group_name`: The name of the resource group. The name is case insensitive."]
        #[doc = "* `resource_name`: Appliances name."]
        #[doc = "* `parameters`: The updatable fields of an existing Appliance."]
        pub fn update(
            &self,
            subscription_id: impl Into<String>,
            resource_group_name: impl Into<String>,
            resource_name: impl Into<String>,
            parameters: impl Into<models::PatchableAppliance>,
        ) -> update::RequestBuilder {
            update::RequestBuilder {
                client: self.0.clone(),
                subscription_id: subscription_id.into(),
                resource_group_name: resource_group_name.into(),
                resource_name: resource_name.into(),
                parameters: parameters.into(),
            }
        }
        #[doc = "Deletes an Appliance."]
        #[doc = "Deletes an Appliance with the specified Resource Name, Resource Group, and Subscription Id."]
        #[doc = ""]
        #[doc = "Arguments:"]
        #[doc = "* `subscription_id`: The ID of the target subscription."]
        #[doc = "* `resource_group_name`: The name of the resource group. The name is case insensitive."]
        #[doc = "* `resource_name`: Appliances name."]
        pub fn delete(
            &self,
            subscription_id: impl Into<String>,
            resource_group_name: impl Into<String>,
            resource_name: impl Into<String>,
        ) -> delete::RequestBuilder {
            delete::RequestBuilder {
                client: self.0.clone(),
                subscription_id: subscription_id.into(),
                resource_group_name: resource_group_name.into(),
                resource_name: resource_name.into(),
            }
        }
        #[doc = "Returns the cluster user credential."]
        #[doc = "Returns the cluster user credentials for the dedicated appliance."]
        #[doc = ""]
        #[doc = "Arguments:"]
        #[doc = "* `subscription_id`: The ID of the target subscription."]
        #[doc = "* `resource_group_name`: The name of the resource group. The name is case insensitive."]
        #[doc = "* `resource_name`: Appliances name."]
        pub fn list_cluster_user_credential(
            &self,
            subscription_id: impl Into<String>,
            resource_group_name: impl Into<String>,
            resource_name: impl Into<String>,
        ) -> list_cluster_user_credential::RequestBuilder {
            list_cluster_user_credential::RequestBuilder {
                client: self.0.clone(),
                subscription_id: subscription_id.into(),
                resource_group_name: resource_group_name.into(),
                resource_name: resource_name.into(),
            }
        }
        #[doc = "Gets the management config."]
        #[doc = "Returns the cluster customer credentials for the dedicated appliance."]
        #[doc = ""]
        #[doc = "Arguments:"]
        #[doc = "* `subscription_id`: The ID of the target subscription."]
        #[doc = "* `resource_group_name`: The name of the resource group. The name is case insensitive."]
        #[doc = "* `resource_name`: Appliances name."]
        pub fn list_keys(
            &self,
            subscription_id: impl Into<String>,
            resource_group_name: impl Into<String>,
            resource_name: impl Into<String>,
        ) -> list_keys::RequestBuilder {
            list_keys::RequestBuilder {
                client: self.0.clone(),
                subscription_id: subscription_id.into(),
                resource_group_name: resource_group_name.into(),
                resource_name: resource_name.into(),
                artifact_type: None,
            }
        }
        #[doc = "Gets an Appliance upgrade graph."]
        #[doc = "Gets the upgrade graph of an Appliance with a specified resource group and name and specific release train."]
        #[doc = ""]
        #[doc = "Arguments:"]
        #[doc = "* `subscription_id`: The ID of the target subscription."]
        #[doc = "* `resource_group_name`: The name of the resource group. The name is case insensitive."]
        #[doc = "* `resource_name`: Appliances name."]
        #[doc = "* `upgrade_graph`: Upgrade graph version, ex - stable"]
        pub fn get_upgrade_graph(
            &self,
            subscription_id: impl Into<String>,
            resource_group_name: impl Into<String>,
            resource_name: impl Into<String>,
            upgrade_graph: impl Into<String>,
        ) -> get_upgrade_graph::RequestBuilder {
            get_upgrade_graph::RequestBuilder {
                client: self.0.clone(),
                subscription_id: subscription_id.into(),
                resource_group_name: resource_group_name.into(),
                resource_name: resource_name.into(),
                upgrade_graph: upgrade_graph.into(),
            }
        }
    }
    pub mod list_operations {
        use super::models;
        pub struct Response(azure_core::Response);
        impl Response {
            pub async fn into_body(self) -> azure_core::Result<models::ApplianceOperationsList> {
                let bytes = self.0.into_body().collect().await?;
                let body: models::ApplianceOperationsList = serde_json::from_slice(&bytes)?;
                Ok(body)
            }
            pub fn into_raw_response(self) -> azure_core::Response {
                self.0
            }
            pub fn as_raw_response(&self) -> &azure_core::Response {
                &self.0
            }
        }
        impl From<Response> for azure_core::Response {
            fn from(rsp: Response) -> Self {
                rsp.into_raw_response()
            }
        }
        impl AsRef<azure_core::Response> for Response {
            fn as_ref(&self) -> &azure_core::Response {
                self.as_raw_response()
            }
        }
        #[derive(Clone)]
        #[doc = r" `RequestBuilder` provides a mechanism for setting optional parameters on a request."]
        #[doc = r""]
        #[doc = r" Each `RequestBuilder` parameter method call returns `Self`, so setting of multiple"]
        #[doc = r" parameters can be chained."]
        #[doc = r""]
        #[doc = r" The building of a request is typically finalized by invoking `.await` on"]
        #[doc = r" `RequestBuilder`. This implicitly invokes the [`IntoFuture::into_future()`](#method.into_future)"]
        #[doc = r" method, which converts `RequestBuilder` into a future that executes the request"]
        #[doc = r" operation and returns a `Result` with the parsed response."]
        #[doc = r""]
        #[doc = r" If you need lower-level access to the raw response details (e.g. to inspect"]
        #[doc = r" response headers or raw body data) then you can finalize the request using the"]
        #[doc = r" [`RequestBuilder::send()`] method which returns a future that resolves to a lower-level"]
        #[doc = r" [`Response`] value."]
        pub struct RequestBuilder {
            pub(crate) client: super::super::Client,
        }
        impl RequestBuilder {
            pub fn into_stream(self) -> azure_core::Pageable<models::ApplianceOperationsList, azure_core::error::Error> {
                let make_request = move |continuation: Option<String>| {
                    let this = self.clone();
                    async move {
                        let mut url = azure_core::Url::parse(&format!(
                            "{}/providers/Microsoft.ResourceConnector/operations",
                            this.client.endpoint(),
                        ))?;
                        let rsp = match continuation {
                            Some(value) => {
                                url.set_path("");
                                url = url.join(&value)?;
                                let mut req = azure_core::Request::new(url, azure_core::Method::Get);
                                let credential = this.client.token_credential();
                                let token_response = credential.get_token(&this.client.scopes().join(" ")).await?;
                                req.insert_header(
                                    azure_core::headers::AUTHORIZATION,
                                    format!("Bearer {}", token_response.token.secret()),
                                );
                                let has_api_version_already =
                                    req.url_mut().query_pairs().any(|(k, _)| k == azure_core::query_param::API_VERSION);
                                if !has_api_version_already {
                                    req.url_mut()
                                        .query_pairs_mut()
                                        .append_pair(azure_core::query_param::API_VERSION, "2022-10-27");
                                }
                                let req_body = azure_core::EMPTY_BODY;
                                req.set_body(req_body);
                                this.client.send(&mut req).await?
                            }
                            None => {
                                let mut req = azure_core::Request::new(url, azure_core::Method::Get);
                                let credential = this.client.token_credential();
                                let token_response = credential.get_token(&this.client.scopes().join(" ")).await?;
                                req.insert_header(
                                    azure_core::headers::AUTHORIZATION,
                                    format!("Bearer {}", token_response.token.secret()),
                                );
                                req.url_mut()
                                    .query_pairs_mut()
                                    .append_pair(azure_core::query_param::API_VERSION, "2022-10-27");
                                let req_body = azure_core::EMPTY_BODY;
                                req.set_body(req_body);
                                this.client.send(&mut req).await?
                            }
                        };
                        let rsp = match rsp.status() {
                            azure_core::StatusCode::Ok => Ok(Response(rsp)),
                            status_code => Err(azure_core::error::Error::from(azure_core::error::ErrorKind::HttpResponse {
                                status: status_code,
                                error_code: None,
                            })),
                        };
                        rsp?.into_body().await
                    }
                };
                azure_core::Pageable::new(make_request)
            }
        }
    }
    pub mod list_by_subscription {
        use super::models;
        pub struct Response(azure_core::Response);
        impl Response {
            pub async fn into_body(self) -> azure_core::Result<models::ApplianceListResult> {
                let bytes = self.0.into_body().collect().await?;
                let body: models::ApplianceListResult = serde_json::from_slice(&bytes)?;
                Ok(body)
            }
            pub fn into_raw_response(self) -> azure_core::Response {
                self.0
            }
            pub fn as_raw_response(&self) -> &azure_core::Response {
                &self.0
            }
        }
        impl From<Response> for azure_core::Response {
            fn from(rsp: Response) -> Self {
                rsp.into_raw_response()
            }
        }
        impl AsRef<azure_core::Response> for Response {
            fn as_ref(&self) -> &azure_core::Response {
                self.as_raw_response()
            }
        }
        #[derive(Clone)]
        #[doc = r" `RequestBuilder` provides a mechanism for setting optional parameters on a request."]
        #[doc = r""]
        #[doc = r" Each `RequestBuilder` parameter method call returns `Self`, so setting of multiple"]
        #[doc = r" parameters can be chained."]
        #[doc = r""]
        #[doc = r" The building of a request is typically finalized by invoking `.await` on"]
        #[doc = r" `RequestBuilder`. This implicitly invokes the [`IntoFuture::into_future()`](#method.into_future)"]
        #[doc = r" method, which converts `RequestBuilder` into a future that executes the request"]
        #[doc = r" operation and returns a `Result` with the parsed response."]
        #[doc = r""]
        #[doc = r" If you need lower-level access to the raw response details (e.g. to inspect"]
        #[doc = r" response headers or raw body data) then you can finalize the request using the"]
        #[doc = r" [`RequestBuilder::send()`] method which returns a future that resolves to a lower-level"]
        #[doc = r" [`Response`] value."]
        pub struct RequestBuilder {
            pub(crate) client: super::super::Client,
            pub(crate) subscription_id: String,
        }
        impl RequestBuilder {
            pub fn into_stream(self) -> azure_core::Pageable<models::ApplianceListResult, azure_core::error::Error> {
                let make_request = move |continuation: Option<String>| {
                    let this = self.clone();
                    async move {
                        let mut url = azure_core::Url::parse(&format!(
                            "{}/subscriptions/{}/providers/Microsoft.ResourceConnector/appliances",
                            this.client.endpoint(),
                            &this.subscription_id
                        ))?;
                        let rsp = match continuation {
                            Some(value) => {
                                url.set_path("");
                                url = url.join(&value)?;
                                let mut req = azure_core::Request::new(url, azure_core::Method::Get);
                                let credential = this.client.token_credential();
                                let token_response = credential.get_token(&this.client.scopes().join(" ")).await?;
                                req.insert_header(
                                    azure_core::headers::AUTHORIZATION,
                                    format!("Bearer {}", token_response.token.secret()),
                                );
                                let has_api_version_already =
                                    req.url_mut().query_pairs().any(|(k, _)| k == azure_core::query_param::API_VERSION);
                                if !has_api_version_already {
                                    req.url_mut()
                                        .query_pairs_mut()
                                        .append_pair(azure_core::query_param::API_VERSION, "2022-10-27");
                                }
                                let req_body = azure_core::EMPTY_BODY;
                                req.set_body(req_body);
                                this.client.send(&mut req).await?
                            }
                            None => {
                                let mut req = azure_core::Request::new(url, azure_core::Method::Get);
                                let credential = this.client.token_credential();
                                let token_response = credential.get_token(&this.client.scopes().join(" ")).await?;
                                req.insert_header(
                                    azure_core::headers::AUTHORIZATION,
                                    format!("Bearer {}", token_response.token.secret()),
                                );
                                req.url_mut()
                                    .query_pairs_mut()
                                    .append_pair(azure_core::query_param::API_VERSION, "2022-10-27");
                                let req_body = azure_core::EMPTY_BODY;
                                req.set_body(req_body);
                                this.client.send(&mut req).await?
                            }
                        };
                        let rsp = match rsp.status() {
                            azure_core::StatusCode::Ok => Ok(Response(rsp)),
                            status_code => Err(azure_core::error::Error::from(azure_core::error::ErrorKind::HttpResponse {
                                status: status_code,
                                error_code: None,
                            })),
                        };
                        rsp?.into_body().await
                    }
                };
                azure_core::Pageable::new(make_request)
            }
        }
    }
    pub mod get_telemetry_config {
        use super::models;
        pub struct Response(azure_core::Response);
        impl Response {
            pub async fn into_body(self) -> azure_core::Result<models::ApplianceGetTelemetryConfigResult> {
                let bytes = self.0.into_body().collect().await?;
                let body: models::ApplianceGetTelemetryConfigResult = serde_json::from_slice(&bytes)?;
                Ok(body)
            }
            pub fn into_raw_response(self) -> azure_core::Response {
                self.0
            }
            pub fn as_raw_response(&self) -> &azure_core::Response {
                &self.0
            }
        }
        impl From<Response> for azure_core::Response {
            fn from(rsp: Response) -> Self {
                rsp.into_raw_response()
            }
        }
        impl AsRef<azure_core::Response> for Response {
            fn as_ref(&self) -> &azure_core::Response {
                self.as_raw_response()
            }
        }
        #[derive(Clone)]
        #[doc = r" `RequestBuilder` provides a mechanism for setting optional parameters on a request."]
        #[doc = r""]
        #[doc = r" Each `RequestBuilder` parameter method call returns `Self`, so setting of multiple"]
        #[doc = r" parameters can be chained."]
        #[doc = r""]
        #[doc = r" The building of a request is typically finalized by invoking `.await` on"]
        #[doc = r" `RequestBuilder`. This implicitly invokes the [`IntoFuture::into_future()`](#method.into_future)"]
        #[doc = r" method, which converts `RequestBuilder` into a future that executes the request"]
        #[doc = r" operation and returns a `Result` with the parsed response."]
        #[doc = r""]
        #[doc = r" If you need lower-level access to the raw response details (e.g. to inspect"]
        #[doc = r" response headers or raw body data) then you can finalize the request using the"]
        #[doc = r" [`RequestBuilder::send()`] method which returns a future that resolves to a lower-level"]
        #[doc = r" [`Response`] value."]
        pub struct RequestBuilder {
            pub(crate) client: super::super::Client,
            pub(crate) subscription_id: String,
        }
        impl RequestBuilder {
            #[doc = "Returns a future that sends the request and returns a [`Response`] object that provides low-level access to full response details."]
            #[doc = ""]
            #[doc = "You should typically use `.await` (which implicitly calls `IntoFuture::into_future()`) to finalize and send requests rather than `send()`."]
            #[doc = "However, this function can provide more flexibility when required."]
            pub fn send(self) -> futures::future::BoxFuture<'static, azure_core::Result<Response>> {
                Box::pin({
                    let this = self.clone();
                    async move {
                        let url = azure_core::Url::parse(&format!(
                            "{}/subscriptions/{}/providers/Microsoft.ResourceConnector/telemetryconfig",
                            this.client.endpoint(),
                            &this.subscription_id
                        ))?;
                        let mut req = azure_core::Request::new(url, azure_core::Method::Get);
                        let credential = this.client.token_credential();
                        let token_response = credential.get_token(&this.client.scopes().join(" ")).await?;
                        req.insert_header(
                            azure_core::headers::AUTHORIZATION,
                            format!("Bearer {}", token_response.token.secret()),
                        );
                        req.url_mut()
                            .query_pairs_mut()
                            .append_pair(azure_core::query_param::API_VERSION, "2022-10-27");
                        let req_body = azure_core::EMPTY_BODY;
                        req.set_body(req_body);
                        Ok(Response(this.client.send(&mut req).await?))
                    }
                })
            }
        }
        impl std::future::IntoFuture for RequestBuilder {
            type Output = azure_core::Result<models::ApplianceGetTelemetryConfigResult>;
            type IntoFuture = futures::future::BoxFuture<'static, azure_core::Result<models::ApplianceGetTelemetryConfigResult>>;
            #[doc = "Returns a future that sends the request and returns the parsed response body."]
            #[doc = ""]
            #[doc = "You should not normally call this method directly, simply invoke `.await` which implicitly calls `IntoFuture::into_future`."]
            #[doc = ""]
            #[doc = "See [IntoFuture documentation](https://doc.rust-lang.org/std/future/trait.IntoFuture.html) for more details."]
            fn into_future(self) -> Self::IntoFuture {
                Box::pin(async move { self.send().await?.into_body().await })
            }
        }
    }
    pub mod list_by_resource_group {
        use super::models;
        pub struct Response(azure_core::Response);
        impl Response {
            pub async fn into_body(self) -> azure_core::Result<models::ApplianceListResult> {
                let bytes = self.0.into_body().collect().await?;
                let body: models::ApplianceListResult = serde_json::from_slice(&bytes)?;
                Ok(body)
            }
            pub fn into_raw_response(self) -> azure_core::Response {
                self.0
            }
            pub fn as_raw_response(&self) -> &azure_core::Response {
                &self.0
            }
        }
        impl From<Response> for azure_core::Response {
            fn from(rsp: Response) -> Self {
                rsp.into_raw_response()
            }
        }
        impl AsRef<azure_core::Response> for Response {
            fn as_ref(&self) -> &azure_core::Response {
                self.as_raw_response()
            }
        }
        #[derive(Clone)]
        #[doc = r" `RequestBuilder` provides a mechanism for setting optional parameters on a request."]
        #[doc = r""]
        #[doc = r" Each `RequestBuilder` parameter method call returns `Self`, so setting of multiple"]
        #[doc = r" parameters can be chained."]
        #[doc = r""]
        #[doc = r" The building of a request is typically finalized by invoking `.await` on"]
        #[doc = r" `RequestBuilder`. This implicitly invokes the [`IntoFuture::into_future()`](#method.into_future)"]
        #[doc = r" method, which converts `RequestBuilder` into a future that executes the request"]
        #[doc = r" operation and returns a `Result` with the parsed response."]
        #[doc = r""]
        #[doc = r" If you need lower-level access to the raw response details (e.g. to inspect"]
        #[doc = r" response headers or raw body data) then you can finalize the request using the"]
        #[doc = r" [`RequestBuilder::send()`] method which returns a future that resolves to a lower-level"]
        #[doc = r" [`Response`] value."]
        pub struct RequestBuilder {
            pub(crate) client: super::super::Client,
            pub(crate) subscription_id: String,
            pub(crate) resource_group_name: String,
        }
        impl RequestBuilder {
            pub fn into_stream(self) -> azure_core::Pageable<models::ApplianceListResult, azure_core::error::Error> {
                let make_request = move |continuation: Option<String>| {
                    let this = self.clone();
                    async move {
                        let mut url = azure_core::Url::parse(&format!(
                            "{}/subscriptions/{}/resourceGroups/{}/providers/Microsoft.ResourceConnector/appliances",
                            this.client.endpoint(),
                            &this.subscription_id,
                            &this.resource_group_name
                        ))?;
                        let rsp = match continuation {
                            Some(value) => {
                                url.set_path("");
                                url = url.join(&value)?;
                                let mut req = azure_core::Request::new(url, azure_core::Method::Get);
                                let credential = this.client.token_credential();
                                let token_response = credential.get_token(&this.client.scopes().join(" ")).await?;
                                req.insert_header(
                                    azure_core::headers::AUTHORIZATION,
                                    format!("Bearer {}", token_response.token.secret()),
                                );
                                let has_api_version_already =
                                    req.url_mut().query_pairs().any(|(k, _)| k == azure_core::query_param::API_VERSION);
                                if !has_api_version_already {
                                    req.url_mut()
                                        .query_pairs_mut()
                                        .append_pair(azure_core::query_param::API_VERSION, "2022-10-27");
                                }
                                let req_body = azure_core::EMPTY_BODY;
                                req.set_body(req_body);
                                this.client.send(&mut req).await?
                            }
                            None => {
                                let mut req = azure_core::Request::new(url, azure_core::Method::Get);
                                let credential = this.client.token_credential();
                                let token_response = credential.get_token(&this.client.scopes().join(" ")).await?;
                                req.insert_header(
                                    azure_core::headers::AUTHORIZATION,
                                    format!("Bearer {}", token_response.token.secret()),
                                );
                                req.url_mut()
                                    .query_pairs_mut()
                                    .append_pair(azure_core::query_param::API_VERSION, "2022-10-27");
                                let req_body = azure_core::EMPTY_BODY;
                                req.set_body(req_body);
                                this.client.send(&mut req).await?
                            }
                        };
                        let rsp = match rsp.status() {
                            azure_core::StatusCode::Ok => Ok(Response(rsp)),
                            status_code => Err(azure_core::error::Error::from(azure_core::error::ErrorKind::HttpResponse {
                                status: status_code,
                                error_code: None,
                            })),
                        };
                        rsp?.into_body().await
                    }
                };
                azure_core::Pageable::new(make_request)
            }
        }
    }
    pub mod get {
        use super::models;
        pub struct Response(azure_core::Response);
        impl Response {
            pub async fn into_body(self) -> azure_core::Result<models::Appliance> {
                let bytes = self.0.into_body().collect().await?;
                let body: models::Appliance = serde_json::from_slice(&bytes)?;
                Ok(body)
            }
            pub fn into_raw_response(self) -> azure_core::Response {
                self.0
            }
            pub fn as_raw_response(&self) -> &azure_core::Response {
                &self.0
            }
        }
        impl From<Response> for azure_core::Response {
            fn from(rsp: Response) -> Self {
                rsp.into_raw_response()
            }
        }
        impl AsRef<azure_core::Response> for Response {
            fn as_ref(&self) -> &azure_core::Response {
                self.as_raw_response()
            }
        }
        #[derive(Clone)]
        #[doc = r" `RequestBuilder` provides a mechanism for setting optional parameters on a request."]
        #[doc = r""]
        #[doc = r" Each `RequestBuilder` parameter method call returns `Self`, so setting of multiple"]
        #[doc = r" parameters can be chained."]
        #[doc = r""]
        #[doc = r" The building of a request is typically finalized by invoking `.await` on"]
        #[doc = r" `RequestBuilder`. This implicitly invokes the [`IntoFuture::into_future()`](#method.into_future)"]
        #[doc = r" method, which converts `RequestBuilder` into a future that executes the request"]
        #[doc = r" operation and returns a `Result` with the parsed response."]
        #[doc = r""]
        #[doc = r" If you need lower-level access to the raw response details (e.g. to inspect"]
        #[doc = r" response headers or raw body data) then you can finalize the request using the"]
        #[doc = r" [`RequestBuilder::send()`] method which returns a future that resolves to a lower-level"]
        #[doc = r" [`Response`] value."]
        pub struct RequestBuilder {
            pub(crate) client: super::super::Client,
            pub(crate) subscription_id: String,
            pub(crate) resource_group_name: String,
            pub(crate) resource_name: String,
        }
        impl RequestBuilder {
            #[doc = "Returns a future that sends the request and returns a [`Response`] object that provides low-level access to full response details."]
            #[doc = ""]
            #[doc = "You should typically use `.await` (which implicitly calls `IntoFuture::into_future()`) to finalize and send requests rather than `send()`."]
            #[doc = "However, this function can provide more flexibility when required."]
            pub fn send(self) -> futures::future::BoxFuture<'static, azure_core::Result<Response>> {
                Box::pin({
                    let this = self.clone();
                    async move {
                        let url = azure_core::Url::parse(&format!(
                            "{}/subscriptions/{}/resourceGroups/{}/providers/Microsoft.ResourceConnector/appliances/{}",
                            this.client.endpoint(),
                            &this.subscription_id,
                            &this.resource_group_name,
                            &this.resource_name
                        ))?;
                        let mut req = azure_core::Request::new(url, azure_core::Method::Get);
                        let credential = this.client.token_credential();
                        let token_response = credential.get_token(&this.client.scopes().join(" ")).await?;
                        req.insert_header(
                            azure_core::headers::AUTHORIZATION,
                            format!("Bearer {}", token_response.token.secret()),
                        );
                        req.url_mut()
                            .query_pairs_mut()
                            .append_pair(azure_core::query_param::API_VERSION, "2022-10-27");
                        let req_body = azure_core::EMPTY_BODY;
                        req.set_body(req_body);
                        Ok(Response(this.client.send(&mut req).await?))
                    }
                })
            }
        }
        impl std::future::IntoFuture for RequestBuilder {
            type Output = azure_core::Result<models::Appliance>;
            type IntoFuture = futures::future::BoxFuture<'static, azure_core::Result<models::Appliance>>;
            #[doc = "Returns a future that sends the request and returns the parsed response body."]
            #[doc = ""]
            #[doc = "You should not normally call this method directly, simply invoke `.await` which implicitly calls `IntoFuture::into_future`."]
            #[doc = ""]
            #[doc = "See [IntoFuture documentation](https://doc.rust-lang.org/std/future/trait.IntoFuture.html) for more details."]
            fn into_future(self) -> Self::IntoFuture {
                Box::pin(async move { self.send().await?.into_body().await })
            }
        }
    }
    pub mod create_or_update {
        use super::models;
        pub struct Response(azure_core::Response);
        impl Response {
            pub async fn into_body(self) -> azure_core::Result<models::Appliance> {
                let bytes = self.0.into_body().collect().await?;
                let body: models::Appliance = serde_json::from_slice(&bytes)?;
                Ok(body)
            }
            pub fn into_raw_response(self) -> azure_core::Response {
                self.0
            }
            pub fn as_raw_response(&self) -> &azure_core::Response {
                &self.0
            }
        }
        impl From<Response> for azure_core::Response {
            fn from(rsp: Response) -> Self {
                rsp.into_raw_response()
            }
        }
        impl AsRef<azure_core::Response> for Response {
            fn as_ref(&self) -> &azure_core::Response {
                self.as_raw_response()
            }
        }
        #[derive(Clone)]
        #[doc = r" `RequestBuilder` provides a mechanism for setting optional parameters on a request."]
        #[doc = r""]
        #[doc = r" Each `RequestBuilder` parameter method call returns `Self`, so setting of multiple"]
        #[doc = r" parameters can be chained."]
        #[doc = r""]
        #[doc = r" The building of a request is typically finalized by invoking `.await` on"]
        #[doc = r" `RequestBuilder`. This implicitly invokes the [`IntoFuture::into_future()`](#method.into_future)"]
        #[doc = r" method, which converts `RequestBuilder` into a future that executes the request"]
        #[doc = r" operation and returns a `Result` with the parsed response."]
        #[doc = r""]
        #[doc = r" If you need lower-level access to the raw response details (e.g. to inspect"]
        #[doc = r" response headers or raw body data) then you can finalize the request using the"]
        #[doc = r" [`RequestBuilder::send()`] method which returns a future that resolves to a lower-level"]
        #[doc = r" [`Response`] value."]
        pub struct RequestBuilder {
            pub(crate) client: super::super::Client,
            pub(crate) subscription_id: String,
            pub(crate) resource_group_name: String,
            pub(crate) resource_name: String,
            pub(crate) parameters: models::Appliance,
        }
        impl RequestBuilder {
            #[doc = "only the first response will be fetched as long running operations are not supported yet"]
            #[doc = "Returns a future that sends the request and returns a [`Response`] object that provides low-level access to full response details."]
            #[doc = ""]
            #[doc = "You should typically use `.await` (which implicitly calls `IntoFuture::into_future()`) to finalize and send requests rather than `send()`."]
            #[doc = "However, this function can provide more flexibility when required."]
            pub fn send(self) -> futures::future::BoxFuture<'static, azure_core::Result<Response>> {
                Box::pin({
                    let this = self.clone();
                    async move {
                        let url = azure_core::Url::parse(&format!(
                            "{}/subscriptions/{}/resourceGroups/{}/providers/Microsoft.ResourceConnector/appliances/{}",
                            this.client.endpoint(),
                            &this.subscription_id,
                            &this.resource_group_name,
                            &this.resource_name
                        ))?;
                        let mut req = azure_core::Request::new(url, azure_core::Method::Put);
                        let credential = this.client.token_credential();
                        let token_response = credential.get_token(&this.client.scopes().join(" ")).await?;
                        req.insert_header(
                            azure_core::headers::AUTHORIZATION,
                            format!("Bearer {}", token_response.token.secret()),
                        );
                        req.url_mut()
                            .query_pairs_mut()
                            .append_pair(azure_core::query_param::API_VERSION, "2022-10-27");
                        req.insert_header("content-type", "application/json");
                        let req_body = azure_core::to_json(&this.parameters)?;
                        req.set_body(req_body);
                        Ok(Response(this.client.send(&mut req).await?))
                    }
                })
            }
        }
        impl std::future::IntoFuture for RequestBuilder {
            type Output = azure_core::Result<models::Appliance>;
            type IntoFuture = futures::future::BoxFuture<'static, azure_core::Result<models::Appliance>>;
            #[doc = "Returns a future that sends the request and returns the parsed response body."]
            #[doc = ""]
            #[doc = "You should not normally call this method directly, simply invoke `.await` which implicitly calls `IntoFuture::into_future`."]
            #[doc = ""]
            #[doc = "See [IntoFuture documentation](https://doc.rust-lang.org/std/future/trait.IntoFuture.html) for more details."]
            fn into_future(self) -> Self::IntoFuture {
                Box::pin(async move { self.send().await?.into_body().await })
            }
        }
    }
    pub mod update {
        use super::models;
        pub struct Response(azure_core::Response);
        impl Response {
            pub async fn into_body(self) -> azure_core::Result<models::Appliance> {
                let bytes = self.0.into_body().collect().await?;
                let body: models::Appliance = serde_json::from_slice(&bytes)?;
                Ok(body)
            }
            pub fn into_raw_response(self) -> azure_core::Response {
                self.0
            }
            pub fn as_raw_response(&self) -> &azure_core::Response {
                &self.0
            }
        }
        impl From<Response> for azure_core::Response {
            fn from(rsp: Response) -> Self {
                rsp.into_raw_response()
            }
        }
        impl AsRef<azure_core::Response> for Response {
            fn as_ref(&self) -> &azure_core::Response {
                self.as_raw_response()
            }
        }
        #[derive(Clone)]
        #[doc = r" `RequestBuilder` provides a mechanism for setting optional parameters on a request."]
        #[doc = r""]
        #[doc = r" Each `RequestBuilder` parameter method call returns `Self`, so setting of multiple"]
        #[doc = r" parameters can be chained."]
        #[doc = r""]
        #[doc = r" The building of a request is typically finalized by invoking `.await` on"]
        #[doc = r" `RequestBuilder`. This implicitly invokes the [`IntoFuture::into_future()`](#method.into_future)"]
        #[doc = r" method, which converts `RequestBuilder` into a future that executes the request"]
        #[doc = r" operation and returns a `Result` with the parsed response."]
        #[doc = r""]
        #[doc = r" If you need lower-level access to the raw response details (e.g. to inspect"]
        #[doc = r" response headers or raw body data) then you can finalize the request using the"]
        #[doc = r" [`RequestBuilder::send()`] method which returns a future that resolves to a lower-level"]
        #[doc = r" [`Response`] value."]
        pub struct RequestBuilder {
            pub(crate) client: super::super::Client,
            pub(crate) subscription_id: String,
            pub(crate) resource_group_name: String,
            pub(crate) resource_name: String,
            pub(crate) parameters: models::PatchableAppliance,
        }
        impl RequestBuilder {
            #[doc = "Returns a future that sends the request and returns a [`Response`] object that provides low-level access to full response details."]
            #[doc = ""]
            #[doc = "You should typically use `.await` (which implicitly calls `IntoFuture::into_future()`) to finalize and send requests rather than `send()`."]
            #[doc = "However, this function can provide more flexibility when required."]
            pub fn send(self) -> futures::future::BoxFuture<'static, azure_core::Result<Response>> {
                Box::pin({
                    let this = self.clone();
                    async move {
                        let url = azure_core::Url::parse(&format!(
                            "{}/subscriptions/{}/resourceGroups/{}/providers/Microsoft.ResourceConnector/appliances/{}",
                            this.client.endpoint(),
                            &this.subscription_id,
                            &this.resource_group_name,
                            &this.resource_name
                        ))?;
                        let mut req = azure_core::Request::new(url, azure_core::Method::Patch);
                        let credential = this.client.token_credential();
                        let token_response = credential.get_token(&this.client.scopes().join(" ")).await?;
                        req.insert_header(
                            azure_core::headers::AUTHORIZATION,
                            format!("Bearer {}", token_response.token.secret()),
                        );
                        req.url_mut()
                            .query_pairs_mut()
                            .append_pair(azure_core::query_param::API_VERSION, "2022-10-27");
                        req.insert_header("content-type", "application/json");
                        let req_body = azure_core::to_json(&this.parameters)?;
                        req.set_body(req_body);
                        Ok(Response(this.client.send(&mut req).await?))
                    }
                })
            }
        }
        impl std::future::IntoFuture for RequestBuilder {
            type Output = azure_core::Result<models::Appliance>;
            type IntoFuture = futures::future::BoxFuture<'static, azure_core::Result<models::Appliance>>;
            #[doc = "Returns a future that sends the request and returns the parsed response body."]
            #[doc = ""]
            #[doc = "You should not normally call this method directly, simply invoke `.await` which implicitly calls `IntoFuture::into_future`."]
            #[doc = ""]
            #[doc = "See [IntoFuture documentation](https://doc.rust-lang.org/std/future/trait.IntoFuture.html) for more details."]
            fn into_future(self) -> Self::IntoFuture {
                Box::pin(async move { self.send().await?.into_body().await })
            }
        }
    }
    pub mod delete {
        use super::models;
        pub struct Response(azure_core::Response);
        #[derive(Clone)]
        #[doc = r" `RequestBuilder` provides a mechanism for setting optional parameters on a request."]
        #[doc = r""]
        #[doc = r" Each `RequestBuilder` parameter method call returns `Self`, so setting of multiple"]
        #[doc = r" parameters can be chained."]
        #[doc = r""]
        #[doc = r" The building of a request is typically finalized by invoking `.await` on"]
        #[doc = r" `RequestBuilder`. This implicitly invokes the [`IntoFuture::into_future()`](#method.into_future)"]
        #[doc = r" method, which converts `RequestBuilder` into a future that executes the request"]
        #[doc = r" operation and returns a `Result` with the parsed response."]
        #[doc = r""]
        #[doc = r" If you need lower-level access to the raw response details (e.g. to inspect"]
        #[doc = r" response headers or raw body data) then you can finalize the request using the"]
        #[doc = r" [`RequestBuilder::send()`] method which returns a future that resolves to a lower-level"]
        #[doc = r" [`Response`] value."]
        pub struct RequestBuilder {
            pub(crate) client: super::super::Client,
            pub(crate) subscription_id: String,
            pub(crate) resource_group_name: String,
            pub(crate) resource_name: String,
        }
        impl RequestBuilder {
            #[doc = "only the first response will be fetched as long running operations are not supported yet"]
            #[doc = "Returns a future that sends the request and returns a [`Response`] object that provides low-level access to full response details."]
            #[doc = ""]
            #[doc = "You should typically use `.await` (which implicitly calls `IntoFuture::into_future()`) to finalize and send requests rather than `send()`."]
            #[doc = "However, this function can provide more flexibility when required."]
            pub fn send(self) -> futures::future::BoxFuture<'static, azure_core::Result<Response>> {
                Box::pin({
                    let this = self.clone();
                    async move {
                        let url = azure_core::Url::parse(&format!(
                            "{}/subscriptions/{}/resourceGroups/{}/providers/Microsoft.ResourceConnector/appliances/{}",
                            this.client.endpoint(),
                            &this.subscription_id,
                            &this.resource_group_name,
                            &this.resource_name
                        ))?;
                        let mut req = azure_core::Request::new(url, azure_core::Method::Delete);
                        let credential = this.client.token_credential();
                        let token_response = credential.get_token(&this.client.scopes().join(" ")).await?;
                        req.insert_header(
                            azure_core::headers::AUTHORIZATION,
                            format!("Bearer {}", token_response.token.secret()),
                        );
                        req.url_mut()
                            .query_pairs_mut()
                            .append_pair(azure_core::query_param::API_VERSION, "2022-10-27");
                        let req_body = azure_core::EMPTY_BODY;
                        req.set_body(req_body);
                        Ok(Response(this.client.send(&mut req).await?))
                    }
                })
            }
        }
    }
    pub mod list_cluster_user_credential {
        use super::models;
        pub struct Response(azure_core::Response);
        impl Response {
            pub async fn into_body(self) -> azure_core::Result<models::ApplianceListCredentialResults> {
                let bytes = self.0.into_body().collect().await?;
                let body: models::ApplianceListCredentialResults = serde_json::from_slice(&bytes)?;
                Ok(body)
            }
            pub fn into_raw_response(self) -> azure_core::Response {
                self.0
            }
            pub fn as_raw_response(&self) -> &azure_core::Response {
                &self.0
            }
        }
        impl From<Response> for azure_core::Response {
            fn from(rsp: Response) -> Self {
                rsp.into_raw_response()
            }
        }
        impl AsRef<azure_core::Response> for Response {
            fn as_ref(&self) -> &azure_core::Response {
                self.as_raw_response()
            }
        }
        #[derive(Clone)]
        #[doc = r" `RequestBuilder` provides a mechanism for setting optional parameters on a request."]
        #[doc = r""]
        #[doc = r" Each `RequestBuilder` parameter method call returns `Self`, so setting of multiple"]
        #[doc = r" parameters can be chained."]
        #[doc = r""]
        #[doc = r" The building of a request is typically finalized by invoking `.await` on"]
        #[doc = r" `RequestBuilder`. This implicitly invokes the [`IntoFuture::into_future()`](#method.into_future)"]
        #[doc = r" method, which converts `RequestBuilder` into a future that executes the request"]
        #[doc = r" operation and returns a `Result` with the parsed response."]
        #[doc = r""]
        #[doc = r" If you need lower-level access to the raw response details (e.g. to inspect"]
        #[doc = r" response headers or raw body data) then you can finalize the request using the"]
        #[doc = r" [`RequestBuilder::send()`] method which returns a future that resolves to a lower-level"]
        #[doc = r" [`Response`] value."]
        pub struct RequestBuilder {
            pub(crate) client: super::super::Client,
            pub(crate) subscription_id: String,
            pub(crate) resource_group_name: String,
            pub(crate) resource_name: String,
        }
        impl RequestBuilder {
            #[doc = "Returns a future that sends the request and returns a [`Response`] object that provides low-level access to full response details."]
            #[doc = ""]
            #[doc = "You should typically use `.await` (which implicitly calls `IntoFuture::into_future()`) to finalize and send requests rather than `send()`."]
            #[doc = "However, this function can provide more flexibility when required."]
            pub fn send(self) -> futures::future::BoxFuture<'static, azure_core::Result<Response>> {
                Box::pin({
                    let this = self.clone();
                    async move {
                        let url = azure_core :: Url :: parse (& format ! ("{}/subscriptions/{}/resourceGroups/{}/providers/Microsoft.ResourceConnector/appliances/{}/listClusterUserCredential" , this . client . endpoint () , & this . subscription_id , & this . resource_group_name , & this . resource_name)) ? ;
                        let mut req = azure_core::Request::new(url, azure_core::Method::Post);
                        let credential = this.client.token_credential();
                        let token_response = credential.get_token(&this.client.scopes().join(" ")).await?;
                        req.insert_header(
                            azure_core::headers::AUTHORIZATION,
                            format!("Bearer {}", token_response.token.secret()),
                        );
                        req.url_mut()
                            .query_pairs_mut()
                            .append_pair(azure_core::query_param::API_VERSION, "2022-10-27");
                        let req_body = azure_core::EMPTY_BODY;
                        req.insert_header(azure_core::headers::CONTENT_LENGTH, "0");
                        req.set_body(req_body);
                        Ok(Response(this.client.send(&mut req).await?))
                    }
                })
            }
        }
        impl std::future::IntoFuture for RequestBuilder {
            type Output = azure_core::Result<models::ApplianceListCredentialResults>;
            type IntoFuture = futures::future::BoxFuture<'static, azure_core::Result<models::ApplianceListCredentialResults>>;
            #[doc = "Returns a future that sends the request and returns the parsed response body."]
            #[doc = ""]
            #[doc = "You should not normally call this method directly, simply invoke `.await` which implicitly calls `IntoFuture::into_future`."]
            #[doc = ""]
            #[doc = "See [IntoFuture documentation](https://doc.rust-lang.org/std/future/trait.IntoFuture.html) for more details."]
            fn into_future(self) -> Self::IntoFuture {
                Box::pin(async move { self.send().await?.into_body().await })
            }
        }
    }
    pub mod list_keys {
        use super::models;
        pub struct Response(azure_core::Response);
        impl Response {
            pub async fn into_body(self) -> azure_core::Result<models::ApplianceListKeysResults> {
                let bytes = self.0.into_body().collect().await?;
                let body: models::ApplianceListKeysResults = serde_json::from_slice(&bytes)?;
                Ok(body)
            }
            pub fn into_raw_response(self) -> azure_core::Response {
                self.0
            }
            pub fn as_raw_response(&self) -> &azure_core::Response {
                &self.0
            }
        }
        impl From<Response> for azure_core::Response {
            fn from(rsp: Response) -> Self {
                rsp.into_raw_response()
            }
        }
        impl AsRef<azure_core::Response> for Response {
            fn as_ref(&self) -> &azure_core::Response {
                self.as_raw_response()
            }
        }
        #[derive(Clone)]
        #[doc = r" `RequestBuilder` provides a mechanism for setting optional parameters on a request."]
        #[doc = r""]
        #[doc = r" Each `RequestBuilder` parameter method call returns `Self`, so setting of multiple"]
        #[doc = r" parameters can be chained."]
        #[doc = r""]
        #[doc = r" The building of a request is typically finalized by invoking `.await` on"]
        #[doc = r" `RequestBuilder`. This implicitly invokes the [`IntoFuture::into_future()`](#method.into_future)"]
        #[doc = r" method, which converts `RequestBuilder` into a future that executes the request"]
        #[doc = r" operation and returns a `Result` with the parsed response."]
        #[doc = r""]
        #[doc = r" If you need lower-level access to the raw response details (e.g. to inspect"]
        #[doc = r" response headers or raw body data) then you can finalize the request using the"]
        #[doc = r" [`RequestBuilder::send()`] method which returns a future that resolves to a lower-level"]
        #[doc = r" [`Response`] value."]
        pub struct RequestBuilder {
            pub(crate) client: super::super::Client,
            pub(crate) subscription_id: String,
            pub(crate) resource_group_name: String,
            pub(crate) resource_name: String,
            pub(crate) artifact_type: Option<String>,
        }
        impl RequestBuilder {
<<<<<<< HEAD
=======
            #[doc = "This sets the type of artifact being returned, when empty no artifact endpoint is returned."]
            pub fn artifact_type(mut self, artifact_type: impl Into<String>) -> Self {
                self.artifact_type = Some(artifact_type.into());
                self
            }
>>>>>>> e7b078f0
            #[doc = "Returns a future that sends the request and returns a [`Response`] object that provides low-level access to full response details."]
            #[doc = ""]
            #[doc = "You should typically use `.await` (which implicitly calls `IntoFuture::into_future()`) to finalize and send requests rather than `send()`."]
            #[doc = "However, this function can provide more flexibility when required."]
            pub fn send(self) -> futures::future::BoxFuture<'static, azure_core::Result<Response>> {
                Box::pin({
                    let this = self.clone();
                    async move {
                        let url = azure_core::Url::parse(&format!(
                            "{}/subscriptions/{}/resourceGroups/{}/providers/Microsoft.ResourceConnector/appliances/{}/listkeys",
                            this.client.endpoint(),
                            &this.subscription_id,
                            &this.resource_group_name,
                            &this.resource_name
                        ))?;
                        let mut req = azure_core::Request::new(url, azure_core::Method::Post);
                        let credential = this.client.token_credential();
                        let token_response = credential.get_token(&this.client.scopes().join(" ")).await?;
                        req.insert_header(
                            azure_core::headers::AUTHORIZATION,
                            format!("Bearer {}", token_response.token.secret()),
                        );
                        req.url_mut()
                            .query_pairs_mut()
                            .append_pair(azure_core::query_param::API_VERSION, "2022-10-27");
                        if let Some(artifact_type) = &this.artifact_type {
                            req.url_mut().query_pairs_mut().append_pair("artifactType", artifact_type);
                        }
                        let req_body = azure_core::EMPTY_BODY;
                        req.insert_header(azure_core::headers::CONTENT_LENGTH, "0");
                        req.set_body(req_body);
                        Ok(Response(this.client.send(&mut req).await?))
                    }
                })
            }
        }
        impl std::future::IntoFuture for RequestBuilder {
            type Output = azure_core::Result<models::ApplianceListKeysResults>;
            type IntoFuture = futures::future::BoxFuture<'static, azure_core::Result<models::ApplianceListKeysResults>>;
            #[doc = "Returns a future that sends the request and returns the parsed response body."]
            #[doc = ""]
            #[doc = "You should not normally call this method directly, simply invoke `.await` which implicitly calls `IntoFuture::into_future`."]
            #[doc = ""]
            #[doc = "See [IntoFuture documentation](https://doc.rust-lang.org/std/future/trait.IntoFuture.html) for more details."]
            fn into_future(self) -> Self::IntoFuture {
                Box::pin(async move { self.send().await?.into_body().await })
            }
        }
    }
    pub mod get_upgrade_graph {
        use super::models;
        pub struct Response(azure_core::Response);
        impl Response {
            pub async fn into_body(self) -> azure_core::Result<models::UpgradeGraph> {
                let bytes = self.0.into_body().collect().await?;
                let body: models::UpgradeGraph = serde_json::from_slice(&bytes)?;
                Ok(body)
            }
            pub fn into_raw_response(self) -> azure_core::Response {
                self.0
            }
            pub fn as_raw_response(&self) -> &azure_core::Response {
                &self.0
            }
        }
        impl From<Response> for azure_core::Response {
            fn from(rsp: Response) -> Self {
                rsp.into_raw_response()
            }
        }
        impl AsRef<azure_core::Response> for Response {
            fn as_ref(&self) -> &azure_core::Response {
                self.as_raw_response()
            }
        }
        #[derive(Clone)]
        #[doc = r" `RequestBuilder` provides a mechanism for setting optional parameters on a request."]
        #[doc = r""]
        #[doc = r" Each `RequestBuilder` parameter method call returns `Self`, so setting of multiple"]
        #[doc = r" parameters can be chained."]
        #[doc = r""]
        #[doc = r" The building of a request is typically finalized by invoking `.await` on"]
        #[doc = r" `RequestBuilder`. This implicitly invokes the [`IntoFuture::into_future()`](#method.into_future)"]
        #[doc = r" method, which converts `RequestBuilder` into a future that executes the request"]
        #[doc = r" operation and returns a `Result` with the parsed response."]
        #[doc = r""]
        #[doc = r" If you need lower-level access to the raw response details (e.g. to inspect"]
        #[doc = r" response headers or raw body data) then you can finalize the request using the"]
        #[doc = r" [`RequestBuilder::send()`] method which returns a future that resolves to a lower-level"]
        #[doc = r" [`Response`] value."]
        pub struct RequestBuilder {
            pub(crate) client: super::super::Client,
            pub(crate) subscription_id: String,
            pub(crate) resource_group_name: String,
            pub(crate) resource_name: String,
            pub(crate) upgrade_graph: String,
        }
        impl RequestBuilder {
            #[doc = "Returns a future that sends the request and returns a [`Response`] object that provides low-level access to full response details."]
            #[doc = ""]
            #[doc = "You should typically use `.await` (which implicitly calls `IntoFuture::into_future()`) to finalize and send requests rather than `send()`."]
            #[doc = "However, this function can provide more flexibility when required."]
            pub fn send(self) -> futures::future::BoxFuture<'static, azure_core::Result<Response>> {
                Box::pin({
                    let this = self.clone();
                    async move {
                        let url = azure_core::Url::parse(&format!(
                            "{}/subscriptions/{}/resourceGroups/{}/providers/Microsoft.ResourceConnector/appliances/{}/upgradeGraphs/{}",
                            this.client.endpoint(),
                            &this.subscription_id,
                            &this.resource_group_name,
                            &this.resource_name,
                            &this.upgrade_graph
                        ))?;
                        let mut req = azure_core::Request::new(url, azure_core::Method::Get);
                        let credential = this.client.token_credential();
                        let token_response = credential.get_token(&this.client.scopes().join(" ")).await?;
                        req.insert_header(
                            azure_core::headers::AUTHORIZATION,
                            format!("Bearer {}", token_response.token.secret()),
                        );
                        req.url_mut()
                            .query_pairs_mut()
                            .append_pair(azure_core::query_param::API_VERSION, "2022-10-27");
                        let req_body = azure_core::EMPTY_BODY;
                        req.set_body(req_body);
                        Ok(Response(this.client.send(&mut req).await?))
                    }
                })
            }
        }
        impl std::future::IntoFuture for RequestBuilder {
            type Output = azure_core::Result<models::UpgradeGraph>;
            type IntoFuture = futures::future::BoxFuture<'static, azure_core::Result<models::UpgradeGraph>>;
            #[doc = "Returns a future that sends the request and returns the parsed response body."]
            #[doc = ""]
            #[doc = "You should not normally call this method directly, simply invoke `.await` which implicitly calls `IntoFuture::into_future`."]
            #[doc = ""]
            #[doc = "See [IntoFuture documentation](https://doc.rust-lang.org/std/future/trait.IntoFuture.html) for more details."]
            fn into_future(self) -> Self::IntoFuture {
                Box::pin(async move { self.send().await?.into_body().await })
            }
        }
    }
}<|MERGE_RESOLUTION|>--- conflicted
+++ resolved
@@ -1195,14 +1195,11 @@
             pub(crate) artifact_type: Option<String>,
         }
         impl RequestBuilder {
-<<<<<<< HEAD
-=======
             #[doc = "This sets the type of artifact being returned, when empty no artifact endpoint is returned."]
             pub fn artifact_type(mut self, artifact_type: impl Into<String>) -> Self {
                 self.artifact_type = Some(artifact_type.into());
                 self
             }
->>>>>>> e7b078f0
             #[doc = "Returns a future that sends the request and returns a [`Response`] object that provides low-level access to full response details."]
             #[doc = ""]
             #[doc = "You should typically use `.await` (which implicitly calls `IntoFuture::into_future()`) to finalize and send requests rather than `send()`."]
