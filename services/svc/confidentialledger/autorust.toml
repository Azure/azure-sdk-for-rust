[tags]
# Configuration section missing
# https://github.com/Azure/azure-rest-api-specs/pull/19379
<<<<<<< HEAD
deny=[
    "package-2022-20-04-preview-ledger", 
    "package-2022-20-04-preview-identity"
]
=======
limit = 0
>>>>>>> fc99b8c9
<|MERGE_RESOLUTION|>--- conflicted
+++ resolved
@@ -1,11 +1,7 @@
 [tags]
 # Configuration section missing
 # https://github.com/Azure/azure-rest-api-specs/pull/19379
-<<<<<<< HEAD
 deny=[
     "package-2022-20-04-preview-ledger", 
     "package-2022-20-04-preview-identity"
-]
-=======
-limit = 0
->>>>>>> fc99b8c9
+]