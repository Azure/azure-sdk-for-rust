<<<<<<< HEAD
[properties]
boxed = [
    [
        "../../../azure-rest-api-specs/specification/agrifood/data-plane/Microsoft.AgFoodPlatform/preview/2023-07-01-preview/agfood.json",
        "InnerError", 
        "innererror" 
    ],
    [
        "../../../azure-rest-api-specs/specification/agrifood/data-plane/Microsoft.AgFoodPlatform/preview/2023-06-01-preview/agfood.json",
        "InnerError", 
        "innererror"
    ]
]

=======
>>>>>>> 9ed0a055
[tags]
deny = [
  # duplicate params https://github.com/Azure/azure-sdk-for-rust/issues/501
  "package-2021-07-31-preview",
  "package-2021-03-31-preview",
  "package-2022-11-01-preview",
  "package-2023-04-01-preview",
]<|MERGE_RESOLUTION|>--- conflicted
+++ resolved
@@ -1,20 +1,3 @@
-<<<<<<< HEAD
-[properties]
-boxed = [
-    [
-        "../../../azure-rest-api-specs/specification/agrifood/data-plane/Microsoft.AgFoodPlatform/preview/2023-07-01-preview/agfood.json",
-        "InnerError", 
-        "innererror" 
-    ],
-    [
-        "../../../azure-rest-api-specs/specification/agrifood/data-plane/Microsoft.AgFoodPlatform/preview/2023-06-01-preview/agfood.json",
-        "InnerError", 
-        "innererror"
-    ]
-]
-
-=======
->>>>>>> 9ed0a055
 [tags]
 deny = [
   # duplicate params https://github.com/Azure/azure-sdk-for-rust/issues/501
